--- conflicted
+++ resolved
@@ -134,14 +134,9 @@
     pub conn_req_id: String,
     pub sender_detail: SenderDetail,
     pub sender_agency_detail: SenderAgencyDetail,
-<<<<<<< HEAD
-    pub target_name: String,
-    pub status_msg: String,
-    pub thread_id: Option<String>
-=======
     target_name: String,
     status_msg: String,
->>>>>>> e46be37f
+    pub thread_id: Option<String>
 }
 
 #[derive(Clone, Deserialize, Serialize, Debug, PartialEq)]
