--- conflicted
+++ resolved
@@ -76,17 +76,11 @@
 
     pub fn set_source_id(&mut self, source_id: String) { self.source_id = source_id.clone(); }
 
-<<<<<<< HEAD
     fn get_cred_def_payment_txn(&self) -> Result<PaymentTxn, u32> { Ok(self.cred_def_payment_txn.clone().ok_or(error::NOT_READY.code_num)?) }
 
     fn get_rev_reg_def_payment_txn(&self) -> Option<PaymentTxn> { self.rev_reg_def_payment_txn.clone() }
 
     fn get_rev_reg_delta_payment_txn(&self) -> Option<PaymentTxn> { self.rev_reg_delta_payment_txn.clone() }
-=======
-    fn get_payment_txn(&self) -> Result<PaymentTxn, u32> {
-        Ok(self.payment_txn.clone().ok_or(error::NOT_READY.code_num)?)
-    }
->>>>>>> master
 
     fn to_string_with_version(&self) -> String {
         json!({
@@ -108,7 +102,6 @@
                                 issuer_did: String,
                                 schema_id: String,
                                 tag: String,
-<<<<<<< HEAD
                                 revocation_details: String) -> Result<u32, CredDefError> {
     trace!("create_new_credentialdef >>> source_id: {}, name: {}, issuer_did: {}, schema_id: {}, revocation_details: {}",
            source_id, name, issuer_did, schema_id, revocation_details);
@@ -152,14 +145,6 @@
             let (rev_reg_id, rev_reg_def, rev_reg_entry, rev_def_payment) =
                 ledger::create_rev_reg_def(&issuer_did, &id, &tails_file, max_creds)
                     .or(Err(CredDefError::CreateRevRegDefError()))?;
-=======
-                                config_json: String) -> Result<u32, CredDefError> {
-    trace!("create_new_credentialdef >>> source_id: {}, name: {}, issuer_did: {}, schema_id: {}, tag: {}, config_json: {}",
-           source_id, name, issuer_did, schema_id, tag, config_json);
-
-    let schema_json = LedgerSchema::new_from_ledger(&schema_id)
-        .map_err(|x| CredDefError::CommonError(x.to_error_code()))?.schema_json;
->>>>>>> master
 
             let (delta_payment, _) = ledger::post_rev_reg_delta(&issuer_did, &rev_reg_id, &rev_reg_entry)
                 .or(Err(CredDefError::InvalidRevocationEntry()))?;
