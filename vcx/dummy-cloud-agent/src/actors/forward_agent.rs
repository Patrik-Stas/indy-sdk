--- conflicted
+++ resolved
@@ -17,11 +17,7 @@
     did: String,
     verkey: String,
     router: Addr<Router>,
-<<<<<<< HEAD
-    #[allow(unused)] // FIXME: Use!
-=======
     #[allow(unused)] // TODO: FIXME:
->>>>>>> 32383fe2
     wallet_storage_config: WalletStorageConfig,
 }
 
