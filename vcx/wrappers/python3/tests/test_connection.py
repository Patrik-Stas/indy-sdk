--- conflicted
+++ resolved
@@ -184,18 +184,19 @@
     connection = await Connection.create(source_id)
     assert await connection.get_state() == State.Initialized
 
-
-@pytest.mark.asyncio
-@pytest.mark.usefixtures('vcx_init_test_mode')
-<<<<<<< HEAD
+@pytest.mark.asyncio
+@pytest.mark.usefixtures('vcx_init_test_mode')
+async def test_send_ping():
+    connection = await Connection.create(source_id)
+    with pytest.raises(VcxError) as e:
+        await connection.send_ping()
+    assert ErrorCode.InvalidConnectionHandle == e.value.error_code
+
+
+@pytest.mark.asyncio
+@pytest.mark.usefixtures('vcx_init_test_mode')
 async def test_send_discovery_features():
     connection = await Connection.create(source_id)
     with pytest.raises(VcxError) as e:
         await connection.send_discovery_features()
-=======
-async def test_send_ping():
-    connection = await Connection.create(source_id)
-    with pytest.raises(VcxError) as e:
-        await connection.send_ping()
->>>>>>> 61e7e655
     assert ErrorCode.InvalidConnectionHandle == e.value.error_code