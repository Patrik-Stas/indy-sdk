--- conflicted
+++ resolved
@@ -331,11 +331,9 @@
 
         public int vcx_set_active_txn_author_agreement_meta(String text, String version, String hash, String accMechType, long timeOfAcceptance);
 
-<<<<<<< HEAD
+        public int vcx_pool_set_handle(int handle);
+
         public int vcx_get_request_price(int command_handle, String action_json, String requester_info_json, Callback cb);
-=======
-        public int vcx_pool_set_handle(int handle);
->>>>>>> e46cea29
 
         /**
          * credential object
