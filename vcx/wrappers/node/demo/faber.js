const { CredentialDef } = require('../dist/src/api/credential-def')
const { IssuerCredential } = require('../dist/src/api/issuer-credential')
const { Proof } = require('../dist/src/api/proof')
const { Connection } = require('../dist/src/api/connection')
const { Schema } = require('./../dist/src/api/schema')
const { StateType, ProofState } = require('../dist/src')
const sleepPromise = require('sleep-promise')
const demoCommon = require('./common')
const { getRandomInt } = require('./common')
const logger = require('./logger')
const url = require('url')
const isPortReachable = require('is-port-reachable')
const { runScript } = require('./script-comon')

const utime = Math.floor(new Date() / 1000)
const optionalWebhook = 'http://localhost:7209/notifications/faber'

const provisionConfig = {
  agency_url: 'http://localhost:8080',
  agency_did: 'VsKV7grR1BUE29mG2Fm2kX',
  agency_verkey: 'Hezce2UWMZ3wUhVkh2LfKSs8nDzWwzs2Win7EzNN3YaR',
  wallet_name: `node_vcx_demo_faber_wallet_${utime}`,
  wallet_key: '123',
  payment_method: 'null',
  enterprise_seed: '000000000000000000000000Trustee1'
}

const logLevel = 'error'

async function runFaber (options) {
  await demoCommon.initLibNullPay()

  logger.info('#0 Initialize rust API from NodeJS')
  await demoCommon.initRustApiAndLogger(logLevel)

  if (options.comm === 'aries') {
    provisionConfig.protocol_type = '2.0'
    provisionConfig.communication_method = 'aries'
    logger.info('Running with Aries VCX Enabled! Make sure VCX agency is configured to use protocol_type 2.0')
  }

  if (options.postgresql) {
    await demoCommon.loadPostgresPlugin(provisionConfig)
    provisionConfig.wallet_type = 'postgres_storage'
    provisionConfig.storage_config = '{"url":"localhost:5432"}'
    provisionConfig.storage_credentials = '{"account":"postgres","password":"mysecretpassword","admin_account":"postgres","admin_password":"mysecretpassword"}'
    logger.info(`Running with PostreSQL wallet enabled! Config = ${provisionConfig.storage_config}`)
  } else {
    logger.info('Running with builtin wallet.')
  }

  if (await isPortReachable(url.parse(optionalWebhook).port, { host: url.parse(optionalWebhook).hostname })) { // eslint-disable-line
    provisionConfig.webhook_url = optionalWebhook
    logger.info(`Running with webhook notifications enabled! Webhook url = ${optionalWebhook}`)
  } else {
    logger.info('Webhook url will not be used')
  }

  logger.info(`#1 Config used to provision agent in agency: ${JSON.stringify(provisionConfig, null, 2)}`)
  const agentProvision = await demoCommon.provisionAgentInAgency(provisionConfig)

  logger.info(`#2 Using following agent provision to initialize VCX ${JSON.stringify(agentProvision, null, 2)}`)
  await demoCommon.initVcxWithProvisionedAgentConfig(agentProvision)

  const version = `${getRandomInt(1, 101)}.${getRandomInt(1, 101)}.${getRandomInt(1, 101)}`
  const schemaData = {
    data: {
<<<<<<< HEAD
      attrNames: ['name', 'date', 'degree', 'age'],
=======
      attrNames: ['name', 'last_name', 'sex', 'date', 'degree'],
>>>>>>> a21383cb
      name: 'FaberVcx',
      version
    },
    paymentHandle: 0,
    sourceId: `your-identifier-fabervcx-${version}`
  }
  logger.info(`#3 Create a new schema on the ledger: ${JSON.stringify(schemaData, null, 2)}`)

  const schema = await Schema.create(schemaData)
  const schemaId = await schema.getSchemaId()
  logger.info(`Created schema with id ${schemaId}`)

  logger.info('#4 Create a new credential definition on the ledger')
  const data = {
    name: 'DemoCredential123',
    paymentHandle: 0,
    revocation: false,
    revocationDetails: {
      tailsFile: 'tails.txt'
    },
    schemaId: schemaId,
    sourceId: 'testCredentialDefSourceId123'
  }
  const credDef = await CredentialDef.create(data)
  const credDefId = await credDef.getCredDefId()
  const credDefHandle = credDef.handle
  logger.info(`Created credential with id ${credDefId} and handle ${credDefHandle}`)

  logger.info('#5 Create a connection to alice and print out the invite details')
  const connectionToAlice = await Connection.create({ id: 'alice' })
  await connectionToAlice.connect('{}')
  await connectionToAlice.updateState()
  const details = await connectionToAlice.inviteDetails(false)
  logger.info('\n\n**invite details**')
  logger.info("**You'll ge queried to paste this data to alice side of the demo. This is invitation to connect.**")
  logger.info("**It's assumed this is obtained by Alice from Faber by some existing secure channel.**")
  logger.info('**Could be on website via HTTPS, QR code scanned at Faber institution, ...**')
  logger.info('\n******************\n\n')
  logger.info(JSON.stringify(JSON.parse(details)))
  logger.info('\n\n******************\n\n')

  logger.info('#6 Polling agency and waiting for alice to accept the invitation. (start alice.py now)')
  let connectionState = await connectionToAlice.getState()
  while (connectionState !== StateType.Accepted) {
    await sleepPromise(2000)
    await connectionToAlice.updateState()
    connectionState = await connectionToAlice.getState()
  }
  logger.info('Connection to alice was Accepted!')

  const schemaAttrs = {
    name: 'alice',
    last_name: 'clark',
    sex: 'female',
    date: '05-2018',
    degree: 'maths',
    age: '25'
  }

  logger.info('#12 Create an IssuerCredential object using the schema and credential definition')

  const credentialForAlice = await IssuerCredential.create({
    attr: schemaAttrs,
    sourceId: 'alice_degree',
    credDefHandle,
    credentialName: 'cred',
    price: '0'
  })

  logger.info('#13 Issue credential offer to alice')
  await credentialForAlice.sendOffer(connectionToAlice)
  await credentialForAlice.updateState()

  logger.info('#14 Poll agency and wait for alice to send a credential request')
  let credentialState = await credentialForAlice.getState()
  while (credentialState !== StateType.RequestReceived) {
    await sleepPromise(2000)
    await credentialForAlice.updateState()
    credentialState = await credentialForAlice.getState()
  }

  logger.info('#17 Issue credential to alice')
  await credentialForAlice.sendCredential(connectionToAlice)

  logger.info('#18 Wait for alice to accept credential')
  await credentialForAlice.updateState()
  credentialState = await credentialForAlice.getState()
  while (credentialState !== StateType.Accepted) {
    await sleepPromise(2000)
    await credentialForAlice.updateState()
    credentialState = await credentialForAlice.getState()
  }

  const proofAttributes = [
    {
        names: ['name', 'last_name', 'sex'],
        restrictions: [{ 'issuer_did': agentProvision.institution_did }]
    },
    {
        name: 'date',
        restrictions: { 'issuer_did': agentProvision.institution_did }
    },
    {
        name: 'degree',
        restrictions: { 'attr::degree::value': 'maths' }
    }
  ]

  const proofPredicates = [
    { name: 'age', p_type: '>=', p_value: 20, restrictions: [{ issuer_did: agentProvision.institution_did }] }
  ]

  logger.info('#19 Create a Proof object')
  const proof = await Proof.create({
    sourceId: '213',
    attrs: proofAttributes,
    preds: proofPredicates,
    name: 'proofForAlice',
    revocationInterval: {}
  })

  logger.info('#20 Request proof of degree from alice')
  await proof.requestProof(connectionToAlice)

  logger.info('#21 Poll agency and wait for alice to provide proof')
  let proofState = await proof.getState()
  while (proofState !== StateType.Accepted) {
    await sleepPromise(2000)
    await proof.updateState()
    proofState = await proof.getState()
  }

  logger.info('#27 Process the proof provided by alice')
  await proof.getProof(connectionToAlice)

  logger.info('#28 Check if proof is valid')
  if (proof.proofState === ProofState.Verified) {
    logger.info('Proof is verified')
  } else {
    logger.info('Could not verify proof')
  }
  process.exit(0)
}

const optionDefinitions = [
  {
    name: 'help',
    alias: 'h',
    type: Boolean,
    description: 'Display this usage guide.'
  },
  {
    name: 'comm',
    type: String,
    description: 'Communication method. Possible values: aries, legacy. Default is aries.',
    defaultValue: 'aries'
  },
  {
    name: 'postgresql',
    type: Boolean,
    description: 'If specified, postresql wallet will be used.',
    defaultValue: false
  }
]

const usage = [
  {
    header: 'Options',
    optionList: optionDefinitions
  },
  {
    content: 'Project home: {underline https://github.com/Patrik-Stas/indy-wallet-watch}'
  }
]

function areOptionsValid (options) {
  const allowedCommMethods = ['aries', 'legacy']
  if (!(allowedCommMethods.includes(options.comm))) {
    console.error(`Unknown communication method ${options.comm}. Only ${JSON.stringify(allowedCommMethods)} are allowed.`)
    return false
  }
  return true
}

runScript(optionDefinitions, usage, areOptionsValid, runFaber)<|MERGE_RESOLUTION|>--- conflicted
+++ resolved
@@ -65,11 +65,7 @@
   const version = `${getRandomInt(1, 101)}.${getRandomInt(1, 101)}.${getRandomInt(1, 101)}`
   const schemaData = {
     data: {
-<<<<<<< HEAD
-      attrNames: ['name', 'date', 'degree', 'age'],
-=======
-      attrNames: ['name', 'last_name', 'sex', 'date', 'degree'],
->>>>>>> a21383cb
+      attrNames: ['name', 'last_name', 'sex', 'date', 'degree', 'age'],
       name: 'FaberVcx',
       version
     },
