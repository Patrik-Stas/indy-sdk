#!groovy

@Library('SovrinHelpers') _

try {
    testing()
    publishing()
    if (acceptanceTesting()) {
        releasing()
    }
    notifyingSuccess()
} catch (err) {
    notifyingFailure()
    throw err
}

def testing() {
    stage('Testing') {
        parallel([
                'ubuntu-test' : { ubuntuTesting() },
                'redhat-test' : { rhelTesting() },
                'windows-test': { windowsTesting() }
        ])
    }
}

def publishing() {
    stage('Publishing') {
        echo "${env.BRANCH_NAME}: start publishing"

        publishedVersions = parallel([
                //FIXME fix and restore 'rhel-files'     : { rhelPublishing() }, IS-307
                'ubuntu-files' : { ubuntuPublishing() },
                'windows-files': { windowsPublishing() },
        ])

        if (publishedVersions['windows-files'] != publishedVersions['ubuntu-files']) { // FIXME check rhel too, IS-307
            error "platforms artifacts have different versions"
        }
    }
}

def acceptanceTesting() {
    stage('Acceptance testing') {
        if (env.BRANCH_NAME == 'rc') {
            echo "${env.BRANCH_NAME}: acceptance testing"
            if (approval.check("default")) {
                return true
            }
        } else {
            echo "${env.BRANCH_NAME}: skip acceptance testing"
        }
        return false
    }
}

def releasing() {
    stage('Releasing') {
        if (env.BRANCH_NAME == 'rc') {
            publishingRCtoStable()
        }
    }
}

def notifyingSuccess() {
    currentBuild.result = "SUCCESS"
    node('ubuntu-master') {
        sendNotification.success('indy-sdk')
    }
}

def notifyingFailure() {
    currentBuild.result = "FAILED"
    node('ubuntu-master') {
        sendNotification.fail([slack: true])
    }
}

def getBuildPoolVerOptions(pool_type, plenum_ver, anoncreds_ver, node_ver) {
    if (pool_type != null && plenum_ver != null && anoncreds_ver != null && node_ver != null) {
        return "--build-arg=indy_stream=${pool_type} --build-arg indy_plenum_ver=${plenum_ver} --build-arg indy_anoncreds_ver=${anoncreds_ver} --build-arg indy_node_ver=${node_ver}"
    }
    else {
        return ""
    }
}

def openPool(env_name, network_name, pool_type = null, pool_ver = null, plenum_ver = null, anoncreds_ver = null, node_ver = null) {
    echo "${env_name} Test: Create docker network (${network_name}) for nodes pool and test image"
    sh "docker network create --subnet=10.0.0.0/8 ${network_name}"

    echo "${env_name} Test: Build docker image for nodes pool ver. ${pool_ver}"
    echo "${env_name} Test: Building nodes pool for versions: plenum ${plenum_ver}, anoncreds ${anoncreds_ver}, node ${node_ver}"
    verOptions = getBuildPoolVerOptions(pool_type, plenum_ver, anoncreds_ver, node_ver)
    def poolEnv = dockerHelpers.build("indy_pool_${pool_ver}", 'ci/indy-pool.dockerfile ci',
            "--build-arg pool_ip=10.0.0.2 ${verOptions}")
    echo "${env_name} Test: Run nodes pool"
    return poolEnv.run("--ip=\"10.0.0.2\" --network=${network_name}")
}

def closePool(env_name, network_name, poolInst) {
    echo "${env_name} Test: Cleanup"
    try {
        sh "docker network inspect ${network_name}"
    } catch (error) {
        echo "${env_name} Tests: error while inspect network ${network_name} - ${error}"
    }
    try {
        echo "${env_name} Test: stop pool"
        poolInst.stop()
    } catch (error) {
        echo "${env_name} Tests: error while stop pool ${error}"
    }
    try {
        sh "docker ps --format '{{.ID}}' --filter network=${network_name} | xargs docker rm -f"
    } catch (error) {
        echo "${env_name} Test: error while force clean-up network ${network_name} - ${error}"
    }
    try {
        echo "${env_name} Test: remove pool network ${network_name}"
        sh "docker network rm ${network_name}"
    } catch (error) {
        echo "${env_name} Test: error while delete ${network_name} - ${error}"
    }
    step([$class: 'WsCleanup'])
}

void getSrcVersion() {
    commit = sh(returnStdout: true, script: 'git rev-parse HEAD').trim()
    version = sh(returnStdout: true, script: "wget -q https://raw.githubusercontent.com/hyperledger/indy-sdk/$commit/libindy/Cargo.toml -O - | grep -E '^version =' | head -n1 | cut -f2 -d= | cut -f2 -d '\"'").trim()
    return version
}

def linuxTesting(file, env_name, run_interoperability_tests, network_name, stashBuildResults) {
    def poolInst
    try {
        echo "${env_name} Test: Checkout csm"
        checkout scm

        poolInst = openPool(env_name, network_name)

        def testEnv

        dir('libindy') {
            echo "${env_name} Libindy Test: Build docker image"
            testEnv = dockerHelpers.build('libindy', file)

            testEnv.inside("--ip=\"10.0.0.3\" --network=${network_name}") {
                echo "${env_name} Test: Test"

                try {
                    def featuresArgs = ''
                    if (run_interoperability_tests) {
                        sh 'chmod -R 777 /home/indy/indy-anoncreds/'
                        featuresArgs = '--features "interoperability_tests"'
                    }

                    echo "${env_name} Libindy Test: Build"
                    sh "RUST_BACKTRACE=1 cargo test --release $featuresArgs --no-run"

                    echo "${env_name} Libindy Test: Run tests"
                    sh "RUST_BACKTRACE=1 RUST_LOG=trace RUST_TEST_THREADS=1 TEST_POOL_IP=10.0.0.2 cargo test --release $featuresArgs"

                    if (stashBuildResults) {
                        stash includes: 'target/release/libindy.so,target/release/libindy.a', name: 'LibindyUbuntuBuildResult'
                    }

                    /* TODO FIXME restore after xunit will be fixed
                    sh 'RUST_TEST_THREADS=1 cargo test-xunit'
                    */
                }
                finally {
                    /* TODO FIXME restore after xunit will be fixed
                    junit 'test-results.xml'
                    */
                }
            }
        }

        sh "cp libindy/target/release/libindy.so wrappers/java/lib"
        dir('wrappers/java') {
            testEnv.inside("--ip=\"10.0.0.3\" --network=${network_name}") {
                echo "${env_name} Libindy Test: Test java wrapper"

                sh "RUST_LOG=trace TEST_POOL_IP=10.0.0.2 mvn clean test"
            }
        }

        sh "cp libindy/target/release/libindy.so wrappers/python"
        dir('wrappers/python') {
            testEnv.inside("--ip=\"10.0.0.3\" --network=${network_name}") {
                echo "${env_name} Libindy Test: Test python wrapper"

                sh '''
                    python3.5 -m pip install --user -e .
                    LD_LIBRARY_PATH=./ RUST_LOG=trace TEST_POOL_IP=10.0.0.2 python3.5 -m pytest
                '''
            }
        }

        sh "cp libindy/target/release/libindy.so cli"
        dir('cli') {
            testEnv.inside("--ip=\"10.0.0.3\" --network=${network_name} -u 0:0") {
                sh "cp libindy.so /usr/lib"

                echo "${env_name} Indy Cli Test: Build"
                sh "RUST_BACKTRACE=1 cargo build --release"

                echo "${env_name} Indy Cli Test: Run tests"
                sh "RUST_BACKTRACE=1 RUST_LOG=trace RUST_TEST_THREADS=1 TEST_POOL_IP=10.0.0.2 cargo test --release"

                if (stashBuildResults) {
                    stash includes: 'target/release/indy-cli', name: 'IndyCliUbuntuBuildResult'
                }
            }
        }
    }
    finally {
        closePool(env_name, network_name, poolInst)
    }
}

def windowsTesting() {
    node('win2016') {
        stage('Windows Test') {
            echo "Windows Test: Checkout scm"
            checkout scm

            try {
                echo "Windows Test: Run Indy pool"
                bat "docker -H $INDY_SDK_SERVER_IP build --build-arg pool_ip=$INDY_SDK_SERVER_IP -f ci/indy-pool.dockerfile -t indy_pool ci"
                bat "docker -H $INDY_SDK_SERVER_IP run -d --network host --name indy_pool -p 9701-9708:9701-9708 indy_pool"

                dir('libindy') {
                    echo "Windows Test: Download prebuilt dependencies"
                    bat 'wget -O prebuilt.zip "https://repo.sovrin.org/windows/libindy/deps/indy-sdk-deps.zip"'
                    bat 'unzip prebuilt.zip -d prebuilt'

                    echo "Windows Libindy Test: Build"
                    withEnv([
                            "INDY_PREBUILT_DEPS_DIR=$WORKSPACE\\libindy\\prebuilt",
                            "INDY_CRYPTO_PREBUILT_DEPS_DIR=$WORKSPACE\\libindy\\prebuilt",
                            "MILAGRO_DIR=$WORKSPACE\\libindy\\prebuilt",
                            "ZMQPW_DIR=$WORKSPACE\\libindy\\prebuilt",
                            "SODIUM_LIB_DIR=$WORKSPACE\\libindy\\prebuilt",
                            "OPENSSL_DIR=$WORKSPACE\\libindy\\prebuilt",
                            "PATH=$WORKSPACE\\libindy\\prebuilt\\lib;$PATH",
                            "RUST_BACKTRACE=1"
                    ]) {
                        bat "cargo test --release --no-run"

                        echo "Windows Libindy Test: Run tests"
                        withEnv([
                                "RUST_TEST_THREADS=1",
                                "RUST_LOG=trace",
                                "TEST_POOL_IP=$INDY_SDK_SERVER_IP"
                        ]) {
                            bat "cargo test --release"
                        }
                    }
                    stash includes: 'target/release/*.dll', name: 'LibindyWindowsBuildResult'
                }

                dir('cli') {
                    bat "copy $WORKSPACE\\libindy\\target\\release\\indy.dll $WORKSPACE\\libindy\\prebuilt\\lib"
                    bat "copy $WORKSPACE\\libindy\\target\\release\\indy.lib $WORKSPACE\\libindy\\prebuilt\\lib"

                    echo "Windows Indy Cli Test: Build"
                    withEnv([
                            "INDY_DIR=$WORKSPACE\\libindy\\prebuilt",
                            "RUST_BACKTRACE=1"
                    ]) {
                        bat "cargo build --release"

                        echo "Windows Indy Cli Test: Build tests"
                        bat "cargo test --release --no-run"

                        echo "Windows Indy Cli Test: Run tests"
                        withEnv([
                                "RUST_TEST_THREADS=1",
                                "RUST_LOG=trace",
                                "TEST_POOL_IP=$INDY_SDK_SERVER_IP"
                        ]) {
                            bat "cargo test --release"
                        }
                    }

                    stash includes: 'target/release/indy-cli.exe,target/release/*.dll', name: 'IndyCliWindowsBuildResult'
                }

                //TODO wrappers testing

            } finally {
                try {
                    bat "docker -H $INDY_SDK_SERVER_IP stop indy_pool"
                } catch (ignore) {
                }
                try {
                    bat "docker -H $INDY_SDK_SERVER_IP rm indy_pool"
                } catch (ignore) {
                }
                step([$class: 'WsCleanup'])
            }
        }
    }
}

def ubuntuTesting() {
    node('ubuntu') {
        stage('Ubuntu Test') {
<<<<<<< HEAD
            linuxTesting("ci/ubuntu.dockerfile ci", "Ubuntu", false, "pool_network")
=======
            linuxTesting("ci/ubuntu.dockerfile ci", "Ubuntu", true, "pool_network", true)
>>>>>>> b9d98dc8
        }
    }
}

def rhelTesting() {
    node('ubuntu') {
        stage('RedHat Test') {
            linuxTesting("ci/amazon.dockerfile ci", "RedHat", false, "pool_network", false)
        }
    }
}

def rhelPublishing() {
    node('ubuntu') {
        stage('Publish Libindy RPM Files') {
            try {
                echo 'Publish Rpm files: Checkout csm'
                checkout scm

                version = getSrcVersion()

                dir('libindy') {
                    echo 'Publish Rpm: Build docker image'
                    def testEnv = dockerHelpers.build('indy-sdk', 'ci/amazon.dockerfile ci')

                    testEnv.inside('-u 0:0') {

                        sh 'chmod -R 777 ci'

                        withCredentials([file(credentialsId: 'EvernymRepoSSHKey', variable: 'repo_key')]) {
                            sh "./ci/libindy-rpm-build-and-upload.sh $version $repo_key $env.BRANCH_NAME $env.BUILD_NUMBER"
                        }
                    }
                }
            }
            finally {
                echo 'Publish RPM: Cleanup'
                step([$class: 'WsCleanup'])
            }
        }
    }
    return version
}

def ubuntuPublishing() {
    node('ubuntu') {
        stage('Publish Ubuntu Files') {
            try {
                echo 'Publish Ubuntu files: Checkout csm'
                checkout scm

                version = getSrcVersion()

                echo 'Publish Ubuntu files: Build docker image'
                testEnv = dockerHelpers.build('indy-sdk', 'libindy/ci/ubuntu.dockerfile libindy/ci')

                libindyDebPublishing(testEnv)
                pythonWrapperPublishing(testEnv, false)
                javaWrapperPublishing(testEnv, false)
                libindyCliDebPublishing(testEnv)
            }
            finally {
                echo 'Publish Ubuntu files: Cleanup'
                step([$class: 'WsCleanup'])
            }
        }
    }

    return version
}

def windowsPublishing() {
    node('win2016') {
        stage('Publish Libindy Windows Files') {
            try {
                echo 'Publish Windows files: Checkout csm'
                checkout scm

                version = getSrcVersion()

                dir('libindy') {
                    echo 'Publish Libindy Windows files'

                    unstash name: 'LibindyWindowsBuildResult'

                    withCredentials([file(credentialsId: 'SovrinRepoSSHKey', variable: 'repo_key')]) {
                        sh "./ci/libindy-win-zip-and-upload.sh $version '${repo_key}' $env.BRANCH_NAME $env.BUILD_NUMBER"
                    }
                }

                dir('cli') {
                    echo 'Publish Indy Cli Windows files'

                    unstash name: 'IndyCliWindowsBuildResult'

                    withCredentials([file(credentialsId: 'SovrinRepoSSHKey', variable: 'repo_key')]) {
                        sh "./ci/indy-cli-win-zip-and-upload.sh $version '${repo_key}' $env.BRANCH_NAME $env.BUILD_NUMBER"
                    }
                }
            }
            finally {
                echo 'Publish Windows files: Cleanup'
                step([$class: 'WsCleanup'])
            }
        }
    }
    return version
}

def getSuffix(isRelease, target) {
    def suffix
    if (env.BRANCH_NAME == 'master' && !isRelease) {
        suffix = "-dev-$env.BUILD_NUMBER"
    } else if (env.BRANCH_NAME == 'rc') {
        if (isRelease) {
            suffix = ""
        } else {
            suffix = "-rc-$env.BUILD_NUMBER"
        }
    } else {
        error "Publish To ${target}: invalid case: branch ${env.BRANCH_NAME}, isRelease ${isRelease}"
    }
    return suffix
}

def libindyDebPublishing(testEnv) {
    dir('libindy') {
        echo 'Publish Libindy deb files to Apt'

        testEnv.inside('-u 0:0') {
            sh 'chmod -R 755 ci/*.sh'

            def suffix = "~$env.BUILD_NUMBER"

            dir('sovrin-packaging') {
                downloadPackagingUtils()
            }

            unstash name: 'LibindyUbuntuBuildResult'

            withCredentials([file(credentialsId: 'SovrinRepoSSHKey', variable: 'sovrin_key')]) {
                try {
                    sh "./ci/libindy-deb-build-and-upload.sh $version $env.BRANCH_NAME $suffix $SOVRIN_SDK_REPO_NAME $SOVRIN_REPO_HOST $sovrin_key"

                    if (env.BRANCH_NAME == 'rc') {
                        stash includes: 'debs/*', name: 'libindyDebs'
                    }
                }
                finally {
                    sh "rm -rf debian"
                }
            }
        }
    }
}

def pythonWrapperPublishing(testEnv, isRelease) {
    dir('wrappers/python') {
        def suffix = getSuffix(isRelease, "Pypi")

        testEnv.inside {
            withCredentials([file(credentialsId: 'pypi_credentials', variable: 'credentialsFile')]) {
                sh 'cp $credentialsFile ./'
                sh "sed -i -E \"s/version='([0-9,.]+).*/version='\\1$suffix',/\" setup.py"
                sh '''
                    python3.5 setup.py sdist
                    python3.5 -m twine upload dist/* --config-file .pypirc
                '''
            }
        }
    }
}

def javaWrapperPublishing(testEnv, isRelease) {
    dir('wrappers/java') {
        echo "Publish To Maven Test: Build docker image"
        def suffix = getSuffix(isRelease, "Maven")

        testEnv.inside {
            echo "Publish To Maven Test: Test"

            sh "sed -i -E -e 'H;1h;\$!d;x' -e \"s/<version>([0-9,.]+)</<version>\\1$suffix</\" pom.xml"

            withCredentials([file(credentialsId: 'artifactory-evernym-settings', variable: 'settingsFile')]) {
                sh 'cp $settingsFile .'

                sh "mvn clean deploy -DskipTests --settings settings.xml"
            }
        }
    }
}

def libindyCliDebPublishing(testEnv) {
    dir('cli') {
        echo 'Publish Indy Cli deb files to Apt'

        testEnv.inside('-u 0:0') {
            sh 'chmod -R 755 ci/*.sh'

            def suffix = "~$env.BUILD_NUMBER"

            dir('sovrin-packaging') {
                downloadPackagingUtils()
            }

            unstash name: 'IndyCliUbuntuBuildResult'

            withCredentials([file(credentialsId: 'SovrinRepoSSHKey', variable: 'sovrin_key')]) {
                try {
                    sh "./ci/indy-cli-deb-build-and-upload.sh $version $env.BRANCH_NAME $suffix $SOVRIN_SDK_REPO_NAME $SOVRIN_REPO_HOST $sovrin_key"

                    if (env.BRANCH_NAME == 'rc') {
                        stash includes: 'debs/*', name: 'libindyCliDebs'
                    }
                }
                finally {
                    sh "rm -rf debian"
                }
            }
        }
    }
}

def publishingRCtoStable() {
    node('ubuntu') {
        stage('Moving RC artifacts to Stable') {
            try {
                echo 'Moving RC artifacts to Stable: Checkout csm'
                checkout scm

                version = getSrcVersion()

                echo 'Moving Windows RC artifacts to Stable: libindy'
                publishLibindyWindowsFilesRCtoStable(version)

                echo 'Moving RC artifacts to Stable: Build docker image for wrappers publishing'
                testEnv = dockerHelpers.build('indy-sdk', 'libindy/ci/ubuntu.dockerfile libindy/ci')

                echo 'Moving Ubuntu RC artifacts to Stable: libindy'
                publishLibindyDebRCtoStable(testEnv, version)

                echo 'Moving Ubuntu RC artifacts to Stable: python wrapper'
                pythonWrapperPublishing(testEnv, true)

                echo 'Moving Ubuntu RC artifacts to Stable: java wrapper'
                javaWrapperPublishing(testEnv, true)

                echo 'Moving Ubuntu RC artifacts to Stable: indy-cli'
                publishLibindyCliDebRCtoStable(testEnv, version)

                echo 'Moving Windows RC artifacts to Stable: indy-cli'
                publishLibindyCliWindowsFilesRCtoStable(version)
            } finally {
                echo 'Moving RC artifacts to Stable: Cleanup'
                step([$class: 'WsCleanup'])
            }
        }
    }
}

def publishLibindyWindowsFilesRCtoStable(version) {
    rcFullVersion = "${version}-${env.BUILD_NUMBER}"
    withCredentials([file(credentialsId: 'SovrinRepoSSHKey', variable: 'sovrin_repo_key')]) {
        src = "/var/repository/repos/windows/libindy/rc/$rcFullVersion/"
        target = "/var/repository/repos/windows/libindy/stable/$version"

        sh "ssh -v -oStrictHostKeyChecking=no -i '$sovrin_repo_key' repo@192.168.11.115 '! ls $target'"
        sh "ssh -v -oStrictHostKeyChecking=no -i '$sovrin_repo_key' repo@192.168.11.115 cp -r $src $target"
    }
}

def publishLibindyCliWindowsFilesRCtoStable(version) {
    rcFullVersion = "${version}-${env.BUILD_NUMBER}"
    withCredentials([file(credentialsId: 'SovrinRepoSSHKey', variable: 'sovrin_repo_key')]) {
        src = "/var/repository/repos/windows/indy-cli/rc/$rcFullVersion/"
        target = "/var/repository/repos/windows/indy-cli/stable/$version"

        sh "ssh -v -oStrictHostKeyChecking=no -i '$sovrin_repo_key' repo@192.168.11.115 '! ls $target'"
        sh "ssh -v -oStrictHostKeyChecking=no -i '$sovrin_repo_key' repo@192.168.11.115 cp -r $src $target"
    }
}

def publishLibindyDebRCtoStable(testEnv, version) {
    testEnv.inside('-u 0:0') {
        rcFullVersion = "${version}~${env.BUILD_NUMBER}"

        unstash name: 'libindyDebs'

        sh "deb-reversion -v $version debs/libindy_\"$rcFullVersion\"_amd64.deb"
        sh "deb-reversion -v $version debs/libindy-dev_\"$rcFullVersion\"_amd64.deb"

        uploadDebianFilesToStable()
    }
}

def publishLibindyCliDebRCtoStable(testEnv, version) {
    testEnv.inside('-u 0:0') {
        rcFullVersion = "${version}~${env.BUILD_NUMBER}"

        unstash name: 'libindyCliDebs'

        sh "deb-reversion -v $version debs/indy-cli_\"$rcFullVersion\"_amd64.deb"

        uploadDebianFilesToStable()
    }
}

def uploadDebianFilesToStable() {
    withCredentials([file(credentialsId: 'SovrinRepoSSHKey', variable: 'sovrin_key')]) {
        dir('sovrin-packaging') {
            downloadPackagingUtils()
        }
        path = sh(returnStdout: true, script: 'pwd').trim()

        sh "./sovrin-packaging/upload_debs.py $path $SOVRIN_SDK_REPO_NAME stable --host $SOVRIN_REPO_HOST --ssh-key $sovrin_key"
    }
}

def downloadPackagingUtils() {
    git branch: 'master', credentialsId: 'evernym-github-machine-user', url: 'https://github.com/evernym/sovrin-packaging'
}
<|MERGE_RESOLUTION|>--- conflicted
+++ resolved
@@ -308,11 +308,7 @@
 def ubuntuTesting() {
     node('ubuntu') {
         stage('Ubuntu Test') {
-<<<<<<< HEAD
-            linuxTesting("ci/ubuntu.dockerfile ci", "Ubuntu", false, "pool_network")
-=======
-            linuxTesting("ci/ubuntu.dockerfile ci", "Ubuntu", true, "pool_network", true)
->>>>>>> b9d98dc8
+            linuxTesting("ci/ubuntu.dockerfile ci", "Ubuntu", false, "pool_network", true)
         }
     }
 }
