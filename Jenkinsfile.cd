#!groovy

@Library('SovrinHelpers') _

properties([
        [$class: 'BuildDiscarderProperty', strategy: [
                $class               : 'LogRotator',
                artifactDaysToKeepStr: '28',
                artifactNumToKeepStr : '',
                daysToKeepStr        : '28',
                numToKeepStr         : ''
        ]]
]);

libindyBuildFinished = ["Ubuntu": false, "RedHat": false]
libvcxBuildFinished = ["Ubuntu": false, "RedHat": false]

try {
    testing()
    publishing()
    if (acceptanceTesting()) {
        releasing()
    }
    notifyingSuccess()
} catch (err) {
    notifyingFailure()
    throw err
}

def testing() {
    stage('Testing') {
        parallel([
                'ubuntu-test' : { ubuntuTesting() },
                'redhat-test' : { rhelTesting() },
                'android-test': { androidTesting() },
                'windows-test': { windowsTesting() },
                'ios-test'    : { iosTesting() }
        ])
    }
}

def publishing() {
    stage('Publishing') {
        echo "${env.BRANCH_NAME}: start publishing"
        publishedVersions = parallel([
                //FIXME fix and restore 'rhel-files'     : { rhelPublishing() }, IS-307
                'ubuntu-files' : { ubuntuPublishing() },
                'windows-files': { windowsPublishing() },
                'android-files': { androidPublishing() },
                'ios-files'    : { iosPublishing() },
        ])

        if (publishedVersions['windows-files'] != publishedVersions['ubuntu-files']) { // FIXME check rhel too, IS-307
            error "platforms artifacts have different versions"
        }
    }
}

def acceptanceTesting() {
    stage('Acceptance testing') {
        if (env.BRANCH_NAME == 'rc') {
            echo "${env.BRANCH_NAME}: acceptance testing"
            if (approval.check("default")) {
                return true
            }
        } else {
            echo "${env.BRANCH_NAME}: skip acceptance testing"
        }
        return false
    }
}

def releasing() {
    stage('Releasing') {
        if (env.BRANCH_NAME == 'rc') {
            publishingRCtoStable()
        }
    }
}

def notifyingSuccess() {
    currentBuild.result = "SUCCESS"
    node('ubuntu-master') {
        sendNotification.success('indy-sdk')
    }
}

def notifyingFailure() {
    currentBuild.result = "FAILED"
    node('ubuntu-master') {
        sendNotification.fail([slack: true])
    }
}

def getBuildPoolVerOptions(pool_type, plenum_ver, anoncreds_ver, node_ver) {
    if (pool_type != null && plenum_ver != null && anoncreds_ver != null && node_ver != null) {
        return "--build-arg=indy_stream=${pool_type} --build-arg indy_plenum_ver=${plenum_ver} --build-arg indy_anoncreds_ver=${anoncreds_ver} --build-arg indy_node_ver=${node_ver}"
    } else {
        return ""
    }
}

def getUserUid() {
    return sh(returnStdout: true, script: 'id -u').trim()
}

def dockerBuild(name, file = 'ci/ubuntu.dockerfile ci', customParams = '') {
    return docker.build("$name-test", "--build-arg uid=${getUserUid()} ${customParams} -f $file")
}

def dockerClean(env_name, network_name) {
    try {
        try {
            sh "docker ps --format '{{.ID}}' --filter network=${network_name} | xargs docker rm -f || true"
            //TODO: FIXME
        } catch (error) {
            echo "${env_name} Test: error while force clean-up network ${network_name} - ${error}"
        }
        try {
            echo "${env_name} Test: remove pool network ${network_name}"
            sh "docker network rm ${network_name} || true" //TODO: FIXME
        } catch (error) {
            echo "${env_name} Test: error while delete ${network_name} - ${error}"
        }
    }
    finally {
        sh "docker container prune -f"
        sh "docker network prune -f"
    }
}

def openPool(env_name, network_name, pool_type = null, pool_ver = null, plenum_ver = null, anoncreds_ver = null, node_ver = null) {
    echo "${env_name} Test: Clean docker"
    dockerClean(env_name, network_name)

    echo "${env_name} Test: Create docker network (${network_name}) for nodes pool and test image"
    sh "docker network create --subnet=10.0.0.0/8 ${network_name}"

    echo "${env_name} Test: Build docker image for nodes pool ver. ${pool_ver}"
    echo "${env_name} Test: Building nodes pool for versions: plenum ${plenum_ver}, anoncreds ${anoncreds_ver}, node ${node_ver}"
    verOptions = getBuildPoolVerOptions(pool_type, plenum_ver, anoncreds_ver, node_ver)
    def poolEnv = dockerHelpers.build("indy_pool_${pool_ver}", 'ci/indy-pool.dockerfile ci',
            "--build-arg pool_ip=10.0.0.2 ${verOptions}")
    echo "${env_name} Test: Run nodes pool"
    return poolEnv.run("--ip=\"10.0.0.2\" --network=${network_name}")
}

def closePool(env_name, network_name, poolInst) {
    echo "${env_name} Test: Cleanup"
    try {
        echo "${env_name} Test: stop pool"
        poolInst.stop()
    } catch (error) {
        echo "${env_name} Tests: error while stop pool ${error}"
    }
    finally {
        dockerClean(env_name, network_name)
    }
    step([$class: 'WsCleanup'])
}


void getSrcVersion(folder) {
    commit = sh(returnStdout: true, script: 'git rev-parse HEAD').trim()
    def version = sh(returnStdout: true, script: "wget -q https://raw.githubusercontent.com/hyperledger/indy-sdk/$commit/$folder/Cargo.toml -O - | grep -E '^version =' | head -n1 | cut -f2 -d= | cut -f2 -d '\"'").trim()
    return version
}

def linuxTesting(file, env_name, network_name, stashBuildResults) {
    parallel([
            failFast                                  : true,
            "${env_name} Test: build and test libindy": {
                node('ubuntu') {
                    linuxLibindyBuild(file, env_name, network_name, stashBuildResults)
                }
            },
            "${env_name} Test: test other components" : {
                waitUntil {
                    libindyBuildFinished[env_name]
                }
                def jobs = [
                        "${env_name}-cli-test"   : {
                            linuxModuleTesting(file, env_name, network_name, this.&linuxCLITesting, stashBuildResults)
                        },
                        "${env_name}-rust-test"  : {
                            linuxModuleTesting(file, env_name, network_name, this.&linuxRustTesting, stashBuildResults)
                        },
                        "${env_name}-nodejs-test": {
                            linuxModuleTesting(file, env_name, network_name, this.&linuxNodejsTesting, stashBuildResults)
                        },
                        "${env_name}-vcx-test"   : {
                            vcxTesting(file, env_name, network_name, stashBuildResults)
                        }
                ]
                if (env_name == "Ubuntu") {
                    jobs["${env_name}-java-test"] = {
                        linuxModuleTesting(file, env_name, network_name, this.&linuxJavaTesting, stashBuildResults)
                    }
                    jobs["${env_name}-python-test"] = {
                        linuxModuleTesting(file, env_name, network_name, this.&linuxPythonTesting, stashBuildResults)
                    }
                    jobs["${env_name}-vcx-python-test"] = {
                        linuxModuleTesting(file, env_name, network_name, this.&linuxVcxPythonTesting, stashBuildResults)
                    }
                }
                parallel(jobs)
            },
    ])
}

def vcxTesting(file, env_name, network_name, stashBuildResults) {
    parallel([
            failFast                                     : true,
            "${env_name} Test: build and test libvcx"    : {
                node('ubuntu') {
                    linuxVcxBuild(file, env_name, stashBuildResults)
                }
            },
            "${env_name} Test: test other vcx components": {
                waitUntil {
                    libvcxBuildFinished[env_name]
                }
                def jobs = [
                        "${env_name}-vcx-nodejs-test": {
                            linuxModuleTesting(file, env_name, network_name, this.&linuxVcxNodejsTesting, stashBuildResults)
                        }
                ]
                if (env_name == "Ubuntu") {
                    jobs["${env_name}-vcx-java-test"] = {
                        linuxModuleTesting(file, env_name, network_name, this.&linuxVcxJavaTesting, stashBuildResults)
                    }
                }
                parallel(jobs)
            },
    ])
}

def linuxLibindyBuild(file, env_name, network_name, stashBuildResults) {
    def poolInst
    try {
        echo "${env_name} Test: Checkout csm"
        checkout scm

        poolInst = openPool(env_name, network_name)

        def testEnv

        dir('libindy') {
            echo "${env_name} Libindy Test: Build docker image"
            testEnv = dockerHelpers.build('libindy', file)

            testEnv.inside("--ip=\"10.0.0.3\" --network=${network_name}") {
                echo "${env_name} Test: Test"

                echo "${env_name} Libindy Test: Build"
                sh "RUST_BACKTRACE=1 cargo build --release --features \"fatal_warnings sodium_static\""

                if (stashBuildResults) {
                    stash includes: 'target/release/libindy.so,target/release/libindy.a', name: 'LibindyUbuntuBuildResult'
                }
            }
        }

        sh "cp libindy/target/release/libindy.so wrappers/java/lib"
        sh "cp libindy/target/release/libindy.so wrappers/python"
        sh "cp libindy/target/release/libindy.so wrappers/rust"
        sh "cp libindy/target/release/libindy.so wrappers/nodejs"
        sh "cp libindy/target/release/libindy.so cli"
        sh "cp libindy/target/release/libindy.so libnullpay"
        sh "cp libindy/target/release/libindy.so vcx/libvcx"
<<<<<<< HEAD
        sh "cp libindy/target/release/libindy.so vcx/wrappers/python3"
=======
        sh "cp libindy/target/release/libindy.so vcx/wrappers/node"
        sh "cp libindy/target/release/libindy.so vcx/wrappers/java"
>>>>>>> a90fcf38

        dir('libnullpay') {
            testEnv.inside("--ip=\"10.0.0.3\" --network=${network_name}") {
                echo "${env_name} Libnullpay Test: Build"
                sh "LIBRARY_PATH=./ RUST_BACKTRACE=1 cargo test --release --no-run"

                if (stashBuildResults) {
                    stash includes: 'target/release/libnullpay.so', name: 'LibnullpayUbuntuBuildResult'
                }
            }
        }

        sh "cp libnullpay/target/release/libnullpay.so cli"
        sh "cp libnullpay/target/release/libnullpay.so vcx/libvcx"
<<<<<<< HEAD
        sh "cp libnullpay/target/release/libnullpay.so vcx/wrappers/python3"

        dir('vcx/libvcx') {
            echo "${env_name} Libvcx Test: Build docker image"

            testEnv.inside {
                echo "${env_name} Libvcx Test: Build"
                sh "LIBRARY_PATH=./ RUST_BACKTRACE=1 cargo build --release --features fatal_warnings"
            }
        }

        sh "cp vcx/libvcx/target/release/libvcx.so vcx/wrappers/python3"
=======
        sh "cp libnullpay/target/release/libnullpay.so vcx/wrappers/node"
        sh "cp libnullpay/target/release/libnullpay.so vcx/wrappers/java"
>>>>>>> a90fcf38

        stash includes: 'wrappers/java/lib/libindy.so', name: "LibindyJavaSO${env_name}"
        stash includes: 'wrappers/python/libindy.so', name: "LibindyPythonSO${env_name}"
        stash includes: 'wrappers/rust/libindy.so', name: "LibindyRustSO${env_name}"
        stash includes: 'wrappers/nodejs/libindy.so', name: "LibindyNodejsSO${env_name}"
        stash includes: 'cli/libindy.so', name: "LibindyCliSO${env_name}"
        stash includes: 'cli/libnullpay.so', name: "LibnullpayCliSO${env_name}"
<<<<<<< HEAD
        stash includes: 'vcx/libvcx/libindy.so', name: "LibindyVCXSO${env_name}"
        stash includes: 'vcx/libvcx/libnullpay.so', name: "LibnullpayVCXSO${env_name}"
        stash includes: 'vcx/wrappers/python3/libindy.so,' +
                'vcx/wrappers/python3/libnullpay.so,' +
                'vcx/wrappers/python3/libvcx.so', name: "LibvcxPythonDependencies${env_name}"
=======
        stash includes: 'vcx/libvcx/libindy.so,vcx/libvcx/libnullpay.so', name: "VCXLibindyAndLibnullpaySO${env_name}"
        stash includes: 'vcx/wrappers/node/libindy.so,vcx/wrappers/node/libnullpay.so', name: "VcxNodeLibindyAndLibnullpaySO${env_name}"
        stash includes: 'vcx/wrappers/java/libindy.so,vcx/wrappers/java/libnullpay.so', name: "VcxJavaLibindyAndLibnullpaySO${env_name}"
>>>>>>> a90fcf38

        libindyBuildFinished[env_name] = true

        dir('libindy') {
            testEnv.inside("--network=${network_name}") {
                echo "${env_name} Libindy Test: Test"

                def libindyFeatures = "--features sodium_static"

                echo "${env_name} Libindy Test: Build tests"
                sh "RUST_BACKTRACE=1 cargo test --release --no-run $libindyFeatures"

                echo "${env_name} Libindy Test: Run tests"
                sh "RUST_BACKTRACE=1 RUST_LOG=indy::=debug,zmq=trace RUST_TEST_THREADS=1 TEST_POOL_IP=10.0.0.2 cargo test --release $libindyFeatures"
            }
        }

        dir('libnullpay') {
            testEnv.inside("--network=${network_name}") {
                echo "${env_name} Libnullpay Test: Test"

                echo "${env_name} Libnullpay Test: Build Test"
                sh "LIBRARY_PATH=./ RUST_BACKTRACE=1 cargo test --no-run --release"

                echo "${env_name} Libnullpay Test: Run tests"
                sh 'LD_LIBRARY_PATH=./:${LD_LIBRARY_PATH} RUST_BACKTRACE=1 RUST_LOG=debug RUST_TEST_THREADS=1 TEST_POOL_IP=10.0.0.2 cargo test --release'
            }
        }

    }
    finally {
        closePool(env_name, network_name, poolInst)
    }
}

def linuxVcxBuild(file, env_name, stashBuildResults) {
    echo "${env_name} Test: Checkout csm"
    checkout scm

    def testEnv = buildTestEnv(file, env_name)

    unstash name: "VCXLibindyAndLibnullpaySO${env_name}"

    dir('vcx/libvcx') {
        testEnv.inside {
            echo "${env_name} Libvcx Test: Build"
            sh "LIBRARY_PATH=./ RUST_BACKTRACE=1 cargo build --release --features fatal_warnings"
        }
    }

    sh "cp vcx/libvcx/target/release/libvcx.so vcx/wrappers/node"
    sh "cp vcx/libvcx/target/release/libvcx.so vcx/wrappers/java"

    stash includes: 'vcx/wrappers/node/libvcx.so', name: "VcxNodeLibvcxSO${env_name}"
    stash includes: 'vcx/wrappers/java/libvcx.so', name: "VcxJavaLibvcxSO${env_name}"

    libvcxBuildFinished[env_name] = true

    dir('vcx/libvcx') {
        testEnv.inside {
            echo "${env_name} Libvcx Test: Run tests"
            sh 'LIBRARY_PATH=./ LD_LIBRARY_PATH=./:${LD_LIBRARY_PATH} RUST_BACKTRACE=1 RUST_LOG=debug RUST_TEST_THREADS=1 cargo test --release'

            if (stashBuildResults) {
                stash includes: 'target/release/libvcx.so', name: 'LibvcxUbuntuBuildResult'
            }
        }
    }
}

def linuxJavaTesting(env_name, network_name, testEnv, stashBuildResults) {
    unstash name: "LibindyJavaSO${env_name}"
    dir('wrappers/java') {
        testEnv.inside("--ip=\"10.0.0.3\" --network=${network_name}") {
            echo "${env_name} Libindy Test: Test java wrapper"

            sh "RUST_LOG=indy::=debug,zmq=trace TEST_POOL_IP=10.0.0.2 mvn clean test"
        }
    }
}

def linuxPythonTesting(env_name, network_name, testEnv, stashBuildResults) {
    unstash name: "LibindyPythonSO${env_name}"
    dir('wrappers/python') {
        testEnv.inside("--ip=\"10.0.0.3\" --network=${network_name}") {
            echo "${env_name} Libindy Test: Test python wrapper"

            sh '''
                    python3.5 -m pip install --user -e .
                    LD_LIBRARY_PATH=./:${LD_LIBRARY_PATH} RUST_LOG=indy::=debug,zmq=trace TEST_POOL_IP=10.0.0.2 python3.5 -m pytest
                '''
        }
    }
}

<<<<<<< HEAD
def linuxVCXTesting(env_name, network_name, testEnv, stashBuildResults) {
    unstash name: "LibindyVCXSO${env_name}"
    unstash name: "LibnullpayVCXSO${env_name}"

    dir('vcx/libvcx') {
        testEnv.inside {
            echo "${env_name} Libvcx Test: Build Tests"
            sh 'LIBRARY_PATH=./ RUST_BACKTRACE=1 cargo test --release --no-run'

            echo "${env_name} Libvcx Test: Run tests"
            sh 'LIBRARY_PATH=./ LD_LIBRARY_PATH=./:${LD_LIBRARY_PATH} RUST_BACKTRACE=1 RUST_LOG=debug RUST_TEST_THREADS=1 cargo test --release'

            if (stashBuildResults) {
                stash includes: 'target/release/libvcx.so', name: 'LibvcxUbuntuBuildResult'
            }
        }
    }
}

=======
>>>>>>> a90fcf38
def linuxCLITesting(env_name, network_name, testEnv, stashBuildResults) {
    unstash name: "LibindyCliSO${env_name}"
    unstash name: "LibnullpayCliSO${env_name}"

    dir('cli') {
        testEnv.inside("--ip=\"10.0.0.3\" --network=${network_name}") {
            echo "${env_name} Indy Cli Test: Build"
            sh "LIBRARY_PATH=./ RUST_BACKTRACE=1 cargo build --release --features fatal_warnings"

            echo "${env_name} Indy Cli Test: Build Tests"
            sh 'LIBRARY_PATH=./ RUST_BACKTRACE=1 cargo test --release --features "nullpay_plugin" --no-run'

            echo "${env_name} Indy Cli Test: Run tests"
            sh 'LD_LIBRARY_PATH=./:${LD_LIBRARY_PATH} RUST_BACKTRACE=1 RUST_LOG=debug RUST_TEST_THREADS=1 TEST_POOL_IP=10.0.0.2 cargo test  --release --features "nullpay_plugin"'

            if (stashBuildResults) {
                stash includes: 'target/release/indy-cli', name: 'IndyCliUbuntuBuildResult'
            }
        }
    }
}

def linuxRustTesting(env_name, network_name, testEnv, stashBuildResults) {
    unstash name: "LibindyRustSO${env_name}"

    dir('wrappers/rust') {
        testEnv.inside("--network=${network_name}") {
            echo "${env_name} Indy Rust wrapper Test: Build"
            sh 'LIBRARY_PATH=./ RUST_BACKTRACE=1 cargo test --release --no-run'

            echo "${env_name} Indy Rust wrapper Test: Run tests"
            sh 'LD_LIBRARY_PATH=./:${LD_LIBRARY_PATH} RUST_BACKTRACE=1 RUST_LOG=indy::=debug,zmq=trace RUST_TEST_THREADS=1 TEST_POOL_IP=10.0.0.2 cargo test --release'
        }
    }
}

<<<<<<< HEAD
def linuxVcxPythonTesting(env_name, network_name, testEnv, stashBuildResults) {
    unstash name: "LibvcxPythonDependencies${env_name}"

    dir('vcx/wrappers/python3') {
        testEnv.inside {
            echo "${env_name} Vcx Test: Test python wrapper"

            sh '''
                    python3.5 -m pip install --user pytest==3.4.2 pytest-asyncio
                    LD_LIBRARY_PATH=./:${LD_LIBRARY_PATH} python3.5 -m pytest
            '''
=======
def linuxNodejsTesting(env_name, network_name, testEnv, stashBuildResults) {
    unstash name: "LibindyNodejsSO${env_name}"
    testEnv.inside("--network=${network_name}") {
        echo "${env_name} Libindy Test: Test nodejs wrapper"

        sh '''
                cd wrappers/nodejs
                npm run prepare
                npm install
                LD_LIBRARY_PATH=./:${LD_LIBRARY_PATH} RUST_LOG=trace TEST_POOL_IP=10.0.0.2 npm test
            '''
    }
}

def linuxVcxNodejsTesting(env_name, network_name, testEnv, stashBuildResults) {
    unstash name: "VcxNodeLibvcxSO${env_name}"
    unstash name: "VcxNodeLibindyAndLibnullpaySO${env_name}"

    testEnv.inside("--network=${network_name}") {
        echo "${env_name} Vcx Test: Test nodejs wrapper"
        sh '''
            cd vcx/wrappers/node/
            npm i
            npm run compile
            LD_LIBRARY_PATH=./:${LD_LIBRARY_PATH} LIBVCX_PATH=./ npm test
        '''
    }
}

def linuxVcxJavaTesting(env_name, network_name, testEnv, stashBuildResults) {
    unstash name: "VcxJavaLibvcxSO${env_name}"
    unstash name: "VcxJavaLibindyAndLibnullpaySO${env_name}"

    dir('vcx/wrappers/java') {
        echo "${env_name} Vcx Test: Test java wrapper"

        testEnv.inside("--network=${network_name}") {
            sh 'LIBRARY_PATH=./ LD_LIBRARY_PATH=./:${LD_LIBRARY_PATH}  ./gradlew --no-daemon test'
>>>>>>> a90fcf38
        }
    }
}

def windowsTesting() {
    node('win2016') {
        stage('Windows Test') {
            def ws_path = "workspace/${env.JOB_NAME}".replace(' ', '_')
            ws(ws_path) {
                try {
                    echo "Windows Test: Checkout scm"
                    checkout scm


                    echo "Windows Test: Run Indy pool"
                    bat "docker -H $INDY_SDK_SERVER_IP build --build-arg pool_ip=$INDY_SDK_SERVER_IP -f ci/indy-pool.dockerfile -t indy_pool ci"
                    bat "docker -H $INDY_SDK_SERVER_IP run -d --network host --name indy_pool -p 9701-9708:9701-9708 indy_pool"

                    setupRust()

                    dir('libindy') {
                        echo "Windows Test: Download prebuilt dependencies"
                        bat 'wget -O prebuilt.zip "https://repo.sovrin.org/windows/libindy/deps/indy-sdk-deps.zip"'
                        bat 'unzip prebuilt.zip -d prebuilt'

                        echo "Windows Libindy Test: Build"
                        withEnv([
                                "INDY_PREBUILT_DEPS_DIR=$WORKSPACE\\libindy\\prebuilt",
                                "INDY_CRYPTO_PREBUILT_DEPS_DIR=$WORKSPACE\\libindy\\prebuilt",
                                "MILAGRO_DIR=$WORKSPACE\\libindy\\prebuilt",
                                "LIBZMQ_PREFIX=$WORKSPACE\\libindy\\prebuilt",
                                "SODIUM_LIB_DIR=$WORKSPACE\\libindy\\prebuilt",
                                "OPENSSL_DIR=$WORKSPACE\\libindy\\prebuilt",
                                "PATH=$WORKSPACE\\libindy\\prebuilt\\lib;$PATH",
                                "RUST_BACKTRACE=1"
                        ]) {
                            bat "cargo build --release --features fatal_warnings"
                            bat "cargo test --release --no-run"

                            echo "Windows Libindy Test: Run tests"
                            withEnv([
                                    "RUST_TEST_THREADS=1",
                                    "RUST_LOG=indy::=debug,zmq=trace",
                                    "TEST_POOL_IP=$INDY_SDK_SERVER_IP"
                            ]) {
                                bat "cargo test --release"
                            }
                        }
                        stash includes: 'target/release/*.dll', name: 'LibindyWindowsBuildResult'
                    }

                    dir('libnullpay') {
                        echo "Windows Libnullpay Test: Build"
                        withEnv([
                                "RUST_BACKTRACE=1"
                        ]) {
                            bat "cargo build --release --features fatal_warnings"
                            bat "cargo test --release --no-run"

                            echo "Windows Libnullpay Test: Run tests"
                            withEnv([
                                    "RUST_TEST_THREADS=1",
                                    "RUST_LOG=indy::=debug,zmq=trace",
                                    "TEST_POOL_IP=$INDY_SDK_SERVER_IP",
                                    "PATH=$WORKSPACE\\libindy\\target\\release;$PATH",
                            ]) {
                                bat "cargo test --release"
                            }
                        }

                        stash includes: 'target/release/*.dll', name: 'LibnullpayWindowsBuildResult'
                    }

                    bat "copy $WORKSPACE\\libnullpay\\target\\release\\nullpay.dll $WORKSPACE\\cli"

                    dir('cli') {
                        bat "sed -i -e \"s/10\\.0\\.0\\.2/${INDY_SDK_SERVER_IP}/g\" docker_pool_transactions_genesis"

                        def featuresArgs = '--features "nullpay_plugin"'

                        echo "Windows Indy Cli Test: Build"
                        withEnv([
                                "RUST_BACKTRACE=1"
                        ]) {
                            bat "cargo build --release --features fatal_warnings"

                            echo "Windows Indy Cli Test: Build tests"
                            bat "cargo test --release $featuresArgs --no-run"

                            echo "Windows Indy Cli Test: Run tests"
                            withEnv([
                                    "RUST_TEST_THREADS=1",
                                    "RUST_LOG=indy::=debug,zmq=trace",
                                    "TEST_POOL_IP=$INDY_SDK_SERVER_IP"
                            ]) {
                                bat "cargo test --release $featuresArgs"
                            }
                        }

                        stash includes: 'target/release/indy-cli.exe,target/release/*.dll', name: 'IndyCliWindowsBuildResult'
                    }

                    //TODO wrappers testing

                } finally {
                    try {
                        bat "docker -H $INDY_SDK_SERVER_IP stop indy_pool"
                    } catch (ignore) {
                    }
                    try {
                        bat "docker -H $INDY_SDK_SERVER_IP rm indy_pool"
                    } catch (ignore) {
                    }
                    cleanWs()
                }
            }
            cleanWs()
        }
    }
}

def ubuntuTesting() {
    stage('Ubuntu Test') {
        linuxTesting("ci/ubuntu.dockerfile ci", "Ubuntu", "pool_network", true)
    }
}

def linuxAndroidOnEmulatorTesting(env_name, network_name, testEnv, stashBuildResult) {
    dir('libindy') {
        sh 'chmod -R 777 ci/*.sh'
        sh 'chmod -R 777 *.sh'

        def emu_arch = "x86"

        echo "${env_name} Libindy Test: Test on ${emu_arch} emulator"
        testEnv.inside("--network=${network_name}") {
            sh "./android.test.sh ${emu_arch} --release"
        }
    }
}

def iosTesting() {
    node('macos') {
        stage('iOS Test') {
            try {
                echo "iOS Test: Checkout scm"
                checkout scm

                echo "iOS Test: Running pool"
                sh "docker rm -f indy_pool || true"
                sh "docker build -f ci/indy-pool.dockerfile -t indy_pool ci"
                sh "docker run -d --name indy_pool -p 9701-9708:9701-9708 indy_pool"

                setupRust()
                setupRustIOS()
                setupBrewPackages()

                echo "iOS Test: Building Libindy Universal iOS Pod"
                buildIOSPod("libindy", "")

                dir('wrappers/ios/libindy-pod') {
                    echo "iOS Test: Installing dependencies (pods)"

                    withEnv([
                            "GEM_PATH=$HOME/.gem.indy_sdk",
                            "GEM_HOME=$HOME/.gem.indy_sdk"
                    ]) {
                        sh "pod install --repo-update"
                    }
                }

                // FIXME replace this hack (manually rewrite installed pod)
                sh "rm -f wrappers/ios/libindy-pod/Pods/libindy/*.[ah]"
                sh "cp libindy/out_pod/*.[ah] wrappers/ios/libindy-pod/Pods/libindy"

                dir('wrappers/ios/libindy-pod') {
                    echo "iOS Test: Testing"
                    sh "xcodebuild test -workspace Indy.xcworkspace -scheme Indy-demo -destination 'platform=iOS Simulator,name=iPhone X IndySDK,OS=11.2'"
                }

                stash includes: 'libindy/out_pod/libindy.tar.gz', name: "LibindyUniversalIOSPod"

                echo "iOS Test: Building Libindy iOS Pod for aarch64-apple-ios and armv7-apple-ios"
                buildIOSPod("libindy", "aarch64-apple-ios armv7-apple-ios")
                stash includes: 'libindy/out_pod/libindy.tar.gz', name: "LibindyMiniIOSPod"

                echo "iOS Test: Building Libnullpay Universal iOS Pod"
                buildIOSPod("libnullpay", "")
                stash includes: 'libnullpay/out_pod/libnullpay.tar.gz', name: "LibnullpayUniversalIOSPod"

                echo "iOS Test: Building Libnullpay iOS Pod for aarch64-apple-ios and armv7-apple-ios"
                buildIOSPod("libnullpay", "aarch64-apple-ios armv7-apple-ios")
                stash includes: 'libnullpay/out_pod/libnullpay.tar.gz', name: "LibnullpayMiniIOSPod"

            } finally {
                try {
                    sh "docker stop indy_pool"
                } catch (ignore) {
                }
                try {
                    sh "docker rm indy_pool"
                } catch (ignore) {
                }
                step([$class: 'WsCleanup'])
            }
        }
    }
}

def buildIOSPod(packageName, targets) {
    sh 'chmod -R 777 ci'
    sh "rm -rf ${packageName}/out_pod"
    echo "iOS Test: build ${packageName} pod"
    sh "ci/ios-build.sh $packageName $targets"
}

def rhelTesting() {
    stage('RedHat Test') {
        linuxTesting("ci/amazon.dockerfile ci", "RedHat", "pool_network", false)
    }
}

def rhelPublishing() {
    def libindyVersion;

    node('ubuntu') {
        stage('Publish Libindy RPM Files') {
            try {
                echo 'Publish Rpm files: Checkout csm'
                checkout scm

                libindyVersion = getSrcVersion("libindy")

                dir('libindy') {
                    echo 'Publish Rpm: Build docker image'
                    def testEnv = dockerHelpers.build('indy-sdk', 'ci/amazon.dockerfile ci')

                    testEnv.inside('-u 0:0') {

                        sh 'chmod -R 777 ci'

                        withCredentials([file(credentialsId: 'EvernymRepoSSHKey', variable: 'repo_key')]) {
                            sh "./ci/libindy-rpm-build-and-upload.sh $version $repo_key $env.BRANCH_NAME $env.BUILD_NUMBER"
                        }
                    }
                }
            }
            finally {
                echo 'Publish RPM: Cleanup'
                step([$class: 'WsCleanup'])
            }
        }
    }
    return libindyVersion
}

def ubuntuPublishing() {
    def libindyVersion

    node('ubuntu') {
        stage('Publish Ubuntu Files') {
            try {
                echo 'Publish Ubuntu files: Checkout scm'
                checkout scm

                libindyVersion = getSrcVersion("libindy")

                echo 'Publish Ubuntu files: Build docker image'
                testEnv = dockerHelpers.build('indy-sdk', 'libindy/ci/ubuntu.dockerfile libindy/ci')

                libindyDebPublishing(testEnv, libindyVersion)
                pythonWrapperPublishing(testEnv, false, 'wrappers/python')
                javaWrapperPublishing(testEnv, false)
                rustWrapperPublishing(testEnv, false)
                libindyCliDebPublishing(testEnv, libindyVersion)
                libnullpayDebPublishing(testEnv)
                libvcxDebPublishing(testEnv)
<<<<<<< HEAD
                pythonWrapperPublishing(testEnv, false, 'vcx/wrappers/python3')
=======
                vcxJavaWrapperPublishing(testEnv, false)
>>>>>>> a90fcf38
            }
            finally {
                echo 'Publish Ubuntu files: Cleanup'
                step([$class: 'WsCleanup'])
            }
        }
    }
    return libindyVersion
}

def rustWrapperPublishing(testEnv, isRelease) {

    def ver = getSrcVersion("wrappers/rust")
    def suffix = getSuffix(isRelease, "Cargo")

    echo 'Publish Indy-Sys to Cargo'

    dir('wrappers/rust/indy-sys') {
        publishToCargo(testEnv, suffix, ver)
    }

    echo 'Publish Indy to Cargo'

    dir('wrappers/rust') {
        sh "sed -i -- 's/indy-sys = { path =\"indy-sys\", version = \"=$ver\" }/indy-sys = { path =\"indy-sys\", version = \"=$ver$suffix\" }/g' Cargo.toml"
        publishToCargo(testEnv, suffix, ver)
    }
}

def publishToCargo(testEnv, suffix, ver) {
    testEnv.inside {
        sh "sed -i -E -e 'H;1h;\$!d;x' -e \"s/version = \\\"$ver/version = \\\"$ver$suffix/\" Cargo.toml"

        withCredentials([string(credentialsId: 'cargoSecretKey', variable: 'LOGIN')]) {
            sh 'cargo login $LOGIN'
            sh 'cargo package --allow-dirty'
            sh 'cargo publish --allow-dirty'
        }
    }
}

def windowsPublishing() {
    def libindyVersion
    node('ubuntu') {
        stage('Publish Libindy Windows Files') {
            try {
                echo 'Publish Windows files: Checkout scm'
                checkout scm

                libindyVersion = getSrcVersion("libindy")

                echo 'Publish Windows files: Build docker image'
                testEnv = dockerHelpers.build('indy-sdk', 'libindy/ci/ubuntu.dockerfile libindy/ci')

                echo 'Publish Libindy Windows files'
                windowsPublishArtifact(testEnv, "libindy", "libindy", "lib", libindyVersion, "LibindyWindowsBuildResult")

                echo 'Publish Indy Cli Windows files'
                windowsPublishArtifact(testEnv, "cli", "indy-cli", "executable", libindyVersion, "IndyCliWindowsBuildResult")

                def libnullpayVersion = getSrcVersion("libnullpay")

                echo 'Publish Libnullpay Cli Windows files'
                windowsPublishArtifact(testEnv, "libnullpay", "libnullpay", "lib", libnullpayVersion, "LibnullpayWindowsBuildResult")
            }
            finally {
                echo 'Publish Windows files: Cleanup'
                step([$class: 'WsCleanup'])
            }
        }
    }
    return libindyVersion
}

def windowsPublishArtifact(testEnv, folder, packageName, packageType, packageVersion, stashName) {
    testEnv.inside {
        sh 'chmod -R 777 ci'

        unstash name: stashName

        withCredentials([file(credentialsId: 'SovrinRepoSSHKey', variable: 'repo_key')]) {

            sh "ci/win-zip-and-upload.sh $folder $packageName $packageType $packageVersion '${repo_key}' $env.BRANCH_NAME $env.BUILD_NUMBER"
        }
    }
}

def iosPublishing() {
    def libindyVersion
    node('ubuntu') {
        stage('Publish Libindy iOS Files') {
            try {
                echo 'Publish iOS files: Checkout scm'
                checkout scm

                libindyVersion = getSrcVersion("libindy")
                version = "$libindyVersion-$env.BUILD_NUMBER"

                echo 'Publish iOS files: Build docker image'
                testEnv = dockerHelpers.build('indy-sdk', 'libindy/ci/ubuntu.dockerfile libindy/ci')

                echo 'Publish Libindy iOS Pod for aarch64-apple-ios and armv7-apple-ios'
                publishIOSAtrifacts(testEnv, "libindy", "LibindyMiniIOSPod", version, "libindy-aarch64-armv7.tar.gz")

                echo 'Publish Libindy iOS Universal Pod'
                publishIOSAtrifacts(testEnv, "libindy", "LibindyUniversalIOSPod", version, null)

                echo 'Publish Libnullpay iOS Pod for aarch64-apple-ios and armv7-apple-ios'
                publishIOSAtrifacts(testEnv, "libnullpay", "LibnullpayMiniIOSPod", version, "libnullpay-aarch64-armv7.tar.gz")

                echo 'Publish Libnullpay iOS Universal Pod'
                publishIOSAtrifacts(testEnv, "libnullpay", "LibnullpayUniversalIOSPod", version, null)
            }
            finally {
                echo 'Publish iOS files: Cleanup'
                step([$class: 'WsCleanup'])
            }
        }
    }
    return libindyVersion
}

def publishIOSAtrifacts(testEnv, packageName, stashName, version, targetName) {
    testEnv.inside {
        unstash name: stashName

        withCredentials([file(credentialsId: 'SovrinRepoSSHKey', variable: 'sovrin_repo_key')]) {
            target = "/var/repository/repos/ios/$packageName/$env.BRANCH_NAME/$packageName-core"

            sh "ssh -v -oStrictHostKeyChecking=no -i '$sovrin_repo_key' repo@192.168.11.115 mkdir -p $target/$version"
            sh "scp -r -oStrictHostKeyChecking=no -i $sovrin_repo_key $packageName/out_pod/${packageName}.tar.gz repo@192.168.11.115:$target/$version/"

            if (targetName != null) {
                sh "ssh -v -oStrictHostKeyChecking=no -i $sovrin_repo_key repo@192.168.11.115 mv $target/$version/${packageName}.tar.gz $target/$version/$targetName"
            }
        }
    }
}

def getSuffix(isRelease, target) {
    def suffix
    if (env.BRANCH_NAME == 'master' && !isRelease) {
        suffix = "-dev-$env.BUILD_NUMBER"
    } else if (env.BRANCH_NAME == 'rc') {
        if (isRelease) {
            suffix = ""
        } else {
            suffix = "-rc-$env.BUILD_NUMBER"
        }
    } else {
        error "Publish To ${target}: invalid case: branch ${env.BRANCH_NAME}, isRelease ${isRelease}"
    }
    return suffix
}

def libindyDebPublishing(testEnv, version) {
    echo 'Publish Libindy deb files to Apt'

    debPublishing(testEnv, "libindy", "libindy", version, "LibindyUbuntuBuildResult", "libindyDebs")
}

def libindyCliDebPublishing(testEnv, version) {
    echo 'Publish Indy Cli deb files to Apt'

    debPublishing(testEnv, "cli", "indy-cli", version, "IndyCliUbuntuBuildResult", "libindyCliDebs")
}

def libnullpayDebPublishing(testEnv) {
    echo 'Publish Libnullpay deb files to Apt'

    def libnullpayVersion = getSrcVersion("libnullpay")

    debPublishing(testEnv, "libnullpay", "libnullpay", libnullpayVersion, "LibnullpayUbuntuBuildResult", "libnullpayDebs")
}

def libvcxDebPublishing(testEnv) {
    echo 'Publish Libvcx deb files to Apt'

    def libvcxVersion = getSrcVersion("vcx/libvcx")

    debPublishing(testEnv, "vcx/libvcx", "libvcx", libvcxVersion, "LibvcxUbuntuBuildResult", "libvcxDebs")
}

def debPublishing(testEnv, directory, packageName, version, inStashName, outStashName) {
    dir("$directory/sovrin-packaging") {
        downloadPackagingUtils()
    }

    testEnv.inside {
        sh "cp ci/deb-build-and-upload.sh $directory && chmod -R 755 $directory/*.sh"

        def suffix = "~$env.BUILD_NUMBER"

        unstash name: inStashName

        sh "mkdir --parent $directory/target/release/ && mv target/release/* $directory/target/release/"

        withCredentials([file(credentialsId: 'SovrinRepoSSHKey', variable: 'sovrin_key')]) {
            sh "cd $directory && ./deb-build-and-upload.sh $packageName $version $env.BRANCH_NAME $suffix $SOVRIN_SDK_REPO_NAME $SOVRIN_REPO_HOST $sovrin_key"

            if (env.BRANCH_NAME == 'rc') {
                stash includes: "$directory/debs/*", name: outStashName
            }
        }
    }
}


def pythonWrapperPublishing(testEnv, isRelease, directory) {
    dir(directory) {
        def suffix = getSuffix(isRelease, "Pypi")

        testEnv.inside {
            withCredentials([file(credentialsId: 'pypi_credentials', variable: 'credentialsFile')]) {
                sh 'cp $credentialsFile ./'
                sh "sed -i -E \"s/version='([0-9,.]+).*/version='\\1$suffix',/\" setup.py"
                sh '''
                    python3.5 setup.py sdist
                    python3.5 -m twine upload dist/* --config-file .pypirc
                '''
            }
        }
    }
}

def javaWrapperPublishing(testEnv, isRelease) {
    dir('wrappers/java') {
        echo "Publish To Maven Test: Build docker image"
        def suffix = getSuffix(isRelease, "Maven")

        testEnv.inside {
            echo "Publish To Maven Test: Test"

            sh "sed -i -E -e 'H;1h;\$!d;x' -e \"s/<version>([0-9,.]+)</<version>\\1$suffix</\" pom.xml"

            withCredentials([file(credentialsId: 'artifactory-evernym-settings', variable: 'settingsFile')]) {
                sh 'cp $settingsFile .'

                sh "mvn clean deploy -DskipTests --settings settings.xml"
            }
        }
    }
}

def vcxJavaWrapperPublishing(testEnv, isRelease) {
    dir('vcx/wrappers/java') {
        echo "Publish To Maven Test: Build docker image"
        def version = getSrcVersion("vcx/libvcx")
        def suffix = getSuffix(isRelease, "Maven")

        testEnv.inside {
            echo "Publish To Maven Test: Test"
            withCredentials([file(credentialsId: 'artifactory-evernym-settings', variable: 'settingsFile')]) {
                sh 'cp $settingsFile .'

                sh "ci/buildJar.sh ${version}${suffix}"

                sh "chmod +x ci/publishJar.sh"
                sh 'ci/publishJar.sh'
            }
        }
    }
}

def publishingRCtoStable() {
    node('ubuntu') {
        stage('Moving RC artifacts to Stable') {
            try {
                echo 'Moving RC artifacts to Stable: Checkout scm'
                checkout scm

                echo 'Moving RC artifacts to Stable: Download packaging utils'
                dir('sovrin-packaging') {
                    downloadPackagingUtils()
                }

                def libindyVersion = getSrcVersion("libindy")
                def libnullpayVersion = getSrcVersion("libnullpay")

                echo 'Moving Windows RC artifacts to Stable: libindy'
                publishLibindyWindowsFilesRCtoStable(libindyVersion)

                echo 'Moving RC artifacts to Stable: Build docker image for wrappers publishing'
                testEnv = dockerHelpers.build('indy-sdk', 'libindy/ci/ubuntu.dockerfile libindy/ci')

                echo 'Moving Ubuntu RC artifacts to Stable: libindy'
                publishLibindyDebRCtoStable(testEnv, libindyVersion)

                echo 'Moving Ubuntu RC artifacts to Stable: python wrapper'
                pythonWrapperPublishing(testEnv, true, 'wrappers/python')

                echo 'Moving Ubuntu RC artifacts to Stable: java wrapper'
                javaWrapperPublishing(testEnv, true)

                echo 'Moving Ubuntu RC artifacts to Stable: rust wrapper'
                rustWrapperPublishing(testEnv, true)

                echo 'Moving Ubuntu RC artifacts to Stable: indy-cli'
                publishLibindyCliDebRCtoStable(testEnv, libindyVersion)

                echo 'Moving Windows RC artifacts to Stable: indy-cli'
                publishLibindyCliWindowsFilesRCtoStable(libindyVersion)

                echo 'Moving Windows RC artifacts to Stable: libnullpay'
                publishLibnullpayWindowsFilesRCtoStable(libnullpayVersion)

                echo 'Moving Ubuntu RC artifacts to Stable: libnullpay'
                publishLibnullpayDebRCtoStable(testEnv)

                echo 'Moving Ubuntu RC artifacts to Stable: libvcx'
                publishLibvcxDebRCtoStable(testEnv)

<<<<<<< HEAD
                echo 'Moving Ubuntu RC artifacts to Stable: vcx python wrapper'
                pythonWrapperPublishing(testEnv, true, 'vcx/wrappers/python3')
=======
                echo 'Moving Ubuntu RC artifacts to Stable: libvcx java wrapper'
                vcxJavaWrapperPublishing(testEnv, true)
>>>>>>> a90fcf38

                echo 'Moving Android RC artifacts to Stable: libindy'
                publishLibindAndroidFilesRCtoStable(libindyVersion)

                echo 'Moving Android RC artifacts to Stable: libnullpay'
                publishLibnullpayAndroidFilesRCtoStable()

                echo 'Moving iOS RC artifacts to Stable: libindy'
                publishLibindyIOSFilesRCtoStable(libindyVersion)

                echo 'Moving iOS RC artifacts to Stable: libnullpay'
                publishLibnullpayIOSFilesRCtoStable(libnullpayVersion)
            } finally {
                echo 'Moving RC artifacts to Stable: Cleanup'
                step([$class: 'WsCleanup'])
            }
        }
    }
}

def publishLibindyWindowsFilesRCtoStable(version) {
    publishWindowsFilesRCtoStable("libindy", version)
}

def publishLibindyCliWindowsFilesRCtoStable(version) {
    publishWindowsFilesRCtoStable("indy-cli", version)
}

def publishLibnullpayWindowsFilesRCtoStable(libnullpayVersion) {
    publishWindowsFilesRCtoStable("libnullpay", libnullpayVersion)
}

def publishLibindAndroidFilesRCtoStable(version) {
    publishAndroidFilesRCtoStable("libindy", version)
}

def publishLibnullpayAndroidFilesRCtoStable() {
    def libnullpayVersion = getSrcVersion("libnullpay")
    publishAndroidFilesRCtoStable("libnullpay", libnullpayVersion)
}

def publishAndroidFilesRCtoStable(packageName, version) {
    copyRcFilesToStable("android", packageName, version)
}

def publishWindowsFilesRCtoStable(packageName, version) {
    copyRcFilesToStable("windows", packageName, version)
}

def copyRcFilesToStable(platform, packageName, version) {
    rcFullVersion = fullVersion(version)

    src = "/var/repository/repos/$platform/$packageName/rc/$rcFullVersion/"
    target = "/var/repository/repos/$platform/$packageName/stable/$version"

    copyFilesFromRcToStable(src, target)
}

def publishLibindyIOSFilesRCtoStable(version) {
    rcFullVersion = fullVersion(version)

    src = "/var/repository/repos/ios/libindy/rc/libindy-core/$rcFullVersion/"
    target = "/var/repository/repos/ios/libindy/stable/libindy-core/$version/"

    copyFilesFromRcToStable(src, target)
}

def publishLibnullpayIOSFilesRCtoStable(version) {
    rcFullVersion = fullVersion(version)

    src = "/var/repository/repos/ios/libnullpay/rc/libnullpay-core/$rcFullVersion/"
    target = "/var/repository/repos/ios/libnullpay/stable/libnullpay-core/$version/"

    copyFilesFromRcToStable(src, target)
}

def fullVersion(version) {
    return "${version}-${env.BUILD_NUMBER}"
}

def copyFilesFromRcToStable(src, target) {
    withCredentials([file(credentialsId: 'SovrinRepoSSHKey', variable: 'sovrin_repo_key')]) {
        sh "ssh -v -oStrictHostKeyChecking=no -i '$sovrin_repo_key' repo@192.168.11.115 '! ls $target'"
        sh "ssh -v -oStrictHostKeyChecking=no -i '$sovrin_repo_key' repo@192.168.11.115 cp -r $src $target"
    }
}

def publishLibindyDebRCtoStable(testEnv, version) {
    publishDebRCtoStable(testEnv, "libindy", "libindy", version, "libindyDebs", true)
}

def publishLibindyCliDebRCtoStable(testEnv, version) {
    publishDebRCtoStable(testEnv, "indy-cli", "cli", version, "libindyCliDebs", false)
}

def publishLibnullpayDebRCtoStable(testEnv) {
    def libnullpayVersion = getSrcVersion("libnullpay")
    publishDebRCtoStable(testEnv, "libnullpay", "libnullpay", libnullpayVersion, "libnullpayDebs", false)
}

def publishLibvcxDebRCtoStable(testEnv) {
    def libvcxVersion = getSrcVersion("vcx/libvcx")
    publishDebRCtoStable(testEnv, "libvcx", "vcx/libvcx", libvcxVersion, "libvcxDebs", false)
}

def publishDebRCtoStable(testEnv, packageName, folder, version, stashName, moveDevArtifacts) {
    testEnv.inside {
        rcFullVersion = "${version}~${env.BUILD_NUMBER}"

        unstash name: stashName

        sh "fakeroot deb-reversion -v $version $folder/debs/\"$packageName\"_\"$rcFullVersion\"_amd64.deb"

        if (moveDevArtifacts) {
            sh "fakeroot deb-reversion -v $version $folder/debs/\"$packageName\"-dev_\"$rcFullVersion\"_amd64.deb"
        }

        withCredentials([file(credentialsId: 'SovrinRepoSSHKey', variable: 'sovrin_key')]) {
            path = sh(returnStdout: true, script: 'pwd').trim()

            sh "./sovrin-packaging/upload_debs.py $path $SOVRIN_SDK_REPO_NAME stable --host $SOVRIN_REPO_HOST --ssh-key $sovrin_key"
        }
    }
}

def buildTestEnv(file, env_name){
    dir('libindy') {
        echo "${env_name} Build test environment"
        return dockerBuild('libindy', file)
    }
}

def downloadPackagingUtils() {
    git branch: 'master', credentialsId: 'evernym-github-machine-user', url: 'https://github.com/evernym/sovrin-packaging'
}

def setupRust() {
    sh "rustup default 1.27.0"
}

def androidPublishing() {
    def libindyVersion
    def libnullpayVersion

    node('ubuntu') {
        stage('Publish Android binaries') {
            try {
                echo 'Publish Android files: Checkout scm'
                checkout scm

                libindyVersion = getSrcVersion("libindy")
                libnullpayVersion = getSrcVersion("libnullpay")

                echo 'Publish Android binaries: Building docker image'
                buildEnv = dockerHelpers.build('indy-sdk', 'libindy/ci/ubuntu.dockerfile libindy/ci')
                publishAndroid(buildEnv, libindyVersion, libnullpayVersion)

            }
            finally {
                echo 'Publish Android binaries: Cleanup'
                step([$class: 'WsCleanup'])
            }
        }
    }
}

def buildAndroid(buildEnv, libIndyVersion, libnullpayVersion) {

    for (arch in ["arm", "armv7", "x86", "arm64", "x86_64"]) {
        androidBuildArtifact(buildEnv, arch, libIndyVersion, 'libindy')
        androidBuildArtifact(buildEnv, arch, libnullpayVersion, 'libnullpay')
    }
}

def publishAndroid(buildEnv, libIndyVersion, libnullpayVersion) {

    for (arch in ["arm", "armv7", "x86", "arm64", "x86_64"]) {
        androidPublishArtifact(buildEnv, arch, libIndyVersion, 'libindy')
        androidPublishArtifact(buildEnv, arch, libnullpayVersion, 'libnullpay')
    }
}

def androidBuildArtifact(buildEnv, arch, libVersion, artifact) {

    def ANDROID_SCRIPT_PATH = 'android.build.sh'
    echo "Building $artifact android files for $arch"
    def artifactName = artifact.toString().toUpperCase()

    if (artifactName == "LIBINDY") {
        dir(artifact) {
            buildEnv.inside {
                sh "${artifactName}_VERSION=${libVersion} ./${ANDROID_SCRIPT_PATH} -d $arch"
                stash includes: "libindy_android_${arch}_${libVersion}.zip", name: "libindy_${arch}_zip"
            }
        }
    } else if (artifactName == "LIBNULLPAY") {
        buildEnv.inside {
            unstash name: "libindy_${arch}_zip"
            sh "cp libindy_android_${arch}_${libVersion}.zip libnullpay && unzip -o libnullpay/libindy_android_${arch}_${libVersion}.zip "
            stash includes: "libindy_android_${arch}_${libVersion}.zip", name: "libindy_${arch}_zip"
            sh "${artifactName}_VERSION=${libVersion} INDY_DIR=../libindy_${arch}/lib ./libnullpay/${ANDROID_SCRIPT_PATH} -d $arch"
            def libnullpay_zip_name = "libnullpay_android_${arch}_${libVersion}.zip"
            sh "cp libnullpay/${libnullpay_zip_name} ./"
            stash includes: "${libnullpay_zip_name}", name: "libnullpay_${arch}_zip"
        }
    }
}

def androidPublishArtifact(buildEnv, arch, packageVersion, artifact) {
    buildEnv.inside {
        sh 'chmod -R 777 ci'

        echo "Publish ${artifact} android files for ${arch}"
        unstash name: "${artifact}_${arch}_zip"

        withCredentials([file(credentialsId: 'SovrinRepoSSHKey', variable: 'repo_key')]) {
            sh "ci/android-zip-and-upload.sh $arch $packageVersion '${repo_key}' $env.BRANCH_NAME $env.BUILD_NUMBER $artifact"
        }
    }
}

def linuxModuleTesting(file, env_name, network_name, module_tester, stashBuildResults) {
    node('ubuntu') {
        def poolInst
        try {
            echo "${env_name} Test: Checkout csm"
            checkout scm

            poolInst = openPool(env_name, network_name)

            def testEnv = buildTestEnv(file, env_name)

            module_tester(env_name, network_name, testEnv, stashBuildResults)
        } finally {
            closePool(env_name, network_name, poolInst)
        }
    }
}

def androidTesting() {
    env_name = "android_on_linux"
    network_name = "pool_network"
    parallel([
            "${env_name}-android-test"    : {
                linuxModuleTesting("ci/ubuntu.dockerfile ci", env_name, network_name, this.&linuxAndroidOnEmulatorTesting, false)
            },
            "${env_name}-android-building": { androidBuildAsTesting() }
    ])
}

def androidBuildAsTesting() {
    def libindyVersion

    node('ubuntu') {
        stage('Android test') {
            try {
                echo 'Building android binaries. This will act as a minimal test for android'
                checkout scm

                libindyVersion = getSrcVersion("libindy")
                def libnullpayVersion = getSrcVersion("libnullpay")
                echo 'Building android binaries: Building docker image'
                buildEnv = dockerHelpers.build('indy-sdk', 'libindy/ci/ubuntu.dockerfile libindy/ci')
                sh 'chmod -R 777 libindy/'
                sh 'chmod -R 777 libindy/ci/'

                buildAndroid(buildEnv, libindyVersion, libnullpayVersion)
            }
            finally {
                echo 'Building Android binaries: Cleanup'
                step([$class: 'WsCleanup'])
            }
        }
    }
}

def setupRustIOS() {
    sh "rustup target add aarch64-apple-ios armv7-apple-ios armv7s-apple-ios i386-apple-ios x86_64-apple-ios"
}

def setupBrewPackages() {
    sh "brew switch libsodium 1.0.12"
    sh "brew switch openssl 1.0.2l"
    sh "brew switch zeromq 4.2.3"
}<|MERGE_RESOLUTION|>--- conflicted
+++ resolved
@@ -199,9 +199,6 @@
                     jobs["${env_name}-python-test"] = {
                         linuxModuleTesting(file, env_name, network_name, this.&linuxPythonTesting, stashBuildResults)
                     }
-                    jobs["${env_name}-vcx-python-test"] = {
-                        linuxModuleTesting(file, env_name, network_name, this.&linuxVcxPythonTesting, stashBuildResults)
-                    }
                 }
                 parallel(jobs)
             },
@@ -229,6 +226,9 @@
                     jobs["${env_name}-vcx-java-test"] = {
                         linuxModuleTesting(file, env_name, network_name, this.&linuxVcxJavaTesting, stashBuildResults)
                     }
+                    jobs["${env_name}-vcx-python-test"] = {
+                        linuxModuleTesting(file, env_name, network_name, this.&linuxVcxPythonTesting, stashBuildResults)
+                    }
                 }
                 parallel(jobs)
             },
@@ -268,12 +268,9 @@
         sh "cp libindy/target/release/libindy.so cli"
         sh "cp libindy/target/release/libindy.so libnullpay"
         sh "cp libindy/target/release/libindy.so vcx/libvcx"
-<<<<<<< HEAD
-        sh "cp libindy/target/release/libindy.so vcx/wrappers/python3"
-=======
         sh "cp libindy/target/release/libindy.so vcx/wrappers/node"
         sh "cp libindy/target/release/libindy.so vcx/wrappers/java"
->>>>>>> a90fcf38
+        sh "cp libindy/target/release/libindy.so vcx/wrappers/python3"
 
         dir('libnullpay') {
             testEnv.inside("--ip=\"10.0.0.3\" --network=${network_name}") {
@@ -288,23 +285,9 @@
 
         sh "cp libnullpay/target/release/libnullpay.so cli"
         sh "cp libnullpay/target/release/libnullpay.so vcx/libvcx"
-<<<<<<< HEAD
-        sh "cp libnullpay/target/release/libnullpay.so vcx/wrappers/python3"
-
-        dir('vcx/libvcx') {
-            echo "${env_name} Libvcx Test: Build docker image"
-
-            testEnv.inside {
-                echo "${env_name} Libvcx Test: Build"
-                sh "LIBRARY_PATH=./ RUST_BACKTRACE=1 cargo build --release --features fatal_warnings"
-            }
-        }
-
-        sh "cp vcx/libvcx/target/release/libvcx.so vcx/wrappers/python3"
-=======
         sh "cp libnullpay/target/release/libnullpay.so vcx/wrappers/node"
         sh "cp libnullpay/target/release/libnullpay.so vcx/wrappers/java"
->>>>>>> a90fcf38
+        sh "cp libnullpay/target/release/libnullpay.so vcx/wrappers/python3"
 
         stash includes: 'wrappers/java/lib/libindy.so', name: "LibindyJavaSO${env_name}"
         stash includes: 'wrappers/python/libindy.so', name: "LibindyPythonSO${env_name}"
@@ -312,17 +295,10 @@
         stash includes: 'wrappers/nodejs/libindy.so', name: "LibindyNodejsSO${env_name}"
         stash includes: 'cli/libindy.so', name: "LibindyCliSO${env_name}"
         stash includes: 'cli/libnullpay.so', name: "LibnullpayCliSO${env_name}"
-<<<<<<< HEAD
-        stash includes: 'vcx/libvcx/libindy.so', name: "LibindyVCXSO${env_name}"
-        stash includes: 'vcx/libvcx/libnullpay.so', name: "LibnullpayVCXSO${env_name}"
-        stash includes: 'vcx/wrappers/python3/libindy.so,' +
-                'vcx/wrappers/python3/libnullpay.so,' +
-                'vcx/wrappers/python3/libvcx.so', name: "LibvcxPythonDependencies${env_name}"
-=======
         stash includes: 'vcx/libvcx/libindy.so,vcx/libvcx/libnullpay.so', name: "VCXLibindyAndLibnullpaySO${env_name}"
         stash includes: 'vcx/wrappers/node/libindy.so,vcx/wrappers/node/libnullpay.so', name: "VcxNodeLibindyAndLibnullpaySO${env_name}"
         stash includes: 'vcx/wrappers/java/libindy.so,vcx/wrappers/java/libnullpay.so', name: "VcxJavaLibindyAndLibnullpaySO${env_name}"
->>>>>>> a90fcf38
+        stash includes: 'vcx/wrappers/python3/libindy.so,vcx/wrappers/python3/libnullpay.so', name: "VcxPythonLibindyAndLibnullpaySO${env_name}"
 
         libindyBuildFinished[env_name] = true
 
@@ -375,9 +351,11 @@
 
     sh "cp vcx/libvcx/target/release/libvcx.so vcx/wrappers/node"
     sh "cp vcx/libvcx/target/release/libvcx.so vcx/wrappers/java"
+    sh "cp vcx/libvcx/target/release/libvcx.so vcx/wrappers/python3"
 
     stash includes: 'vcx/wrappers/node/libvcx.so', name: "VcxNodeLibvcxSO${env_name}"
     stash includes: 'vcx/wrappers/java/libvcx.so', name: "VcxJavaLibvcxSO${env_name}"
+    stash includes: 'vcx/wrappers/python3/libvcx.so', name: "VcxPythonLibvcxSO${env_name}"
 
     libvcxBuildFinished[env_name] = true
 
@@ -418,28 +396,6 @@
     }
 }
 
-<<<<<<< HEAD
-def linuxVCXTesting(env_name, network_name, testEnv, stashBuildResults) {
-    unstash name: "LibindyVCXSO${env_name}"
-    unstash name: "LibnullpayVCXSO${env_name}"
-
-    dir('vcx/libvcx') {
-        testEnv.inside {
-            echo "${env_name} Libvcx Test: Build Tests"
-            sh 'LIBRARY_PATH=./ RUST_BACKTRACE=1 cargo test --release --no-run'
-
-            echo "${env_name} Libvcx Test: Run tests"
-            sh 'LIBRARY_PATH=./ LD_LIBRARY_PATH=./:${LD_LIBRARY_PATH} RUST_BACKTRACE=1 RUST_LOG=debug RUST_TEST_THREADS=1 cargo test --release'
-
-            if (stashBuildResults) {
-                stash includes: 'target/release/libvcx.so', name: 'LibvcxUbuntuBuildResult'
-            }
-        }
-    }
-}
-
-=======
->>>>>>> a90fcf38
 def linuxCLITesting(env_name, network_name, testEnv, stashBuildResults) {
     unstash name: "LibindyCliSO${env_name}"
     unstash name: "LibnullpayCliSO${env_name}"
@@ -476,19 +432,6 @@
     }
 }
 
-<<<<<<< HEAD
-def linuxVcxPythonTesting(env_name, network_name, testEnv, stashBuildResults) {
-    unstash name: "LibvcxPythonDependencies${env_name}"
-
-    dir('vcx/wrappers/python3') {
-        testEnv.inside {
-            echo "${env_name} Vcx Test: Test python wrapper"
-
-            sh '''
-                    python3.5 -m pip install --user pytest==3.4.2 pytest-asyncio
-                    LD_LIBRARY_PATH=./:${LD_LIBRARY_PATH} python3.5 -m pytest
-            '''
-=======
 def linuxNodejsTesting(env_name, network_name, testEnv, stashBuildResults) {
     unstash name: "LibindyNodejsSO${env_name}"
     testEnv.inside("--network=${network_name}") {
@@ -527,7 +470,22 @@
 
         testEnv.inside("--network=${network_name}") {
             sh 'LIBRARY_PATH=./ LD_LIBRARY_PATH=./:${LD_LIBRARY_PATH}  ./gradlew --no-daemon test'
->>>>>>> a90fcf38
+        }
+    }
+}
+
+def linuxVcxPythonTesting(env_name, network_name, testEnv) {
+    unstash name: "VcxPythonLibvcxSO${env_name}"
+    unstash name: "VcxPythonLibindyAndLibnullpaySO${env_name}"
+
+    dir('vcx/wrappers/python3') {
+        testEnv.inside {
+            echo "${env_name} Vcx Test: Test python wrapper"
+
+            sh '''
+                    python3.5 -m pip install --user pytest==3.4.2 qrcode pytest-asyncio
+                    LD_LIBRARY_PATH=./:${LD_LIBRARY_PATH} python3.5 -m pytest -s
+            '''
         }
     }
 }
@@ -805,11 +763,8 @@
                 libindyCliDebPublishing(testEnv, libindyVersion)
                 libnullpayDebPublishing(testEnv)
                 libvcxDebPublishing(testEnv)
-<<<<<<< HEAD
+                vcxJavaWrapperPublishing(testEnv, false)
                 pythonWrapperPublishing(testEnv, false, 'vcx/wrappers/python3')
-=======
-                vcxJavaWrapperPublishing(testEnv, false)
->>>>>>> a90fcf38
             }
             finally {
                 echo 'Publish Ubuntu files: Cleanup'
@@ -1122,13 +1077,11 @@
                 echo 'Moving Ubuntu RC artifacts to Stable: libvcx'
                 publishLibvcxDebRCtoStable(testEnv)
 
-<<<<<<< HEAD
+                echo 'Moving Ubuntu RC artifacts to Stable: vcx java wrapper'
+                vcxJavaWrapperPublishing(testEnv, true)
+
                 echo 'Moving Ubuntu RC artifacts to Stable: vcx python wrapper'
                 pythonWrapperPublishing(testEnv, true, 'vcx/wrappers/python3')
-=======
-                echo 'Moving Ubuntu RC artifacts to Stable: libvcx java wrapper'
-                vcxJavaWrapperPublishing(testEnv, true)
->>>>>>> a90fcf38
 
                 echo 'Moving Android RC artifacts to Stable: libindy'
                 publishLibindAndroidFilesRCtoStable(libindyVersion)
