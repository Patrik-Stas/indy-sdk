#[macro_use]
extern crate lazy_static;

#[macro_use]
extern crate named_type_derive;

#[macro_use]
extern crate derivative;

#[macro_use]
extern crate serde_derive;

#[macro_use]
extern crate serde_json;

extern crate byteorder;
extern crate hex;
extern crate indyrs as indy;
extern crate indyrs as api;
extern crate indy_crypto;
extern crate uuid;
extern crate named_type;
extern crate openssl;
extern crate rmp_serde;
extern crate rust_base58;
extern crate time;
extern crate serde;
extern crate sodiumoxide;

#[macro_use]
mod utils;

use self::indy::ErrorCode;
#[cfg(feature = "local_nodes_pool")]
use utils::{pool, ledger, did, anoncreds};
use utils::types::*;
use utils::constants::*;

use openssl::hash::{MessageDigest, Hasher};
use sodiumoxide::crypto::secretbox;

use utils::domain::ledger::constants;
use utils::domain::ledger::request::DEFAULT_LIBIDY_DID;
use utils::domain::anoncreds::schema::{Schema, SchemaV1};
use utils::domain::anoncreds::credential_definition::CredentialDefinitionV1;
use utils::domain::anoncreds::revocation_registry_definition::RevocationRegistryDefinitionV1;
use utils::domain::anoncreds::revocation_registry::RevocationRegistryV1;
use utils::domain::anoncreds::revocation_registry_delta::RevocationRegistryDeltaV1;

use std::collections::HashMap;
use std::thread;

mod high_cases {
    use super::*;

    mod requests {
        use super::*;

        #[test]
        #[cfg(feature = "local_nodes_pool")]
        fn indy_send_request_works_for_invalid_pool_handle() {
            let (wallet_handle, pool_handle, wallet_config) = utils::setup_with_wallet_and_pool("indy_send_request_works_for_invalid_pool_handle");

            let res = ledger::submit_request(pool_handle + 1, REQUEST);
            assert_code!(ErrorCode::PoolLedgerInvalidPoolHandle, res);

            utils::tear_down_with_wallet_and_pool(wallet_handle, pool_handle, "indy_send_request_works_for_invalid_pool_handle", &wallet_config);
        }

        #[test]
        #[cfg(feature = "local_nodes_pool")]
        fn indy_sign_and_submit_request_works_for_invalid_pool_handle() {
            let (wallet_handle, pool_handle, trustee_did, wallet_config) = utils::setup_trustee("indy_sign_and_submit_request_works_for_invalid_pool_handle");

            let res = ledger::sign_and_submit_request(pool_handle + 1, wallet_handle, &trustee_did, REQUEST);
            assert_code!(ErrorCode::PoolLedgerInvalidPoolHandle, res);

            utils::tear_down_with_wallet_and_pool(wallet_handle, pool_handle, "indy_sign_and_submit_request_works_for_invalid_pool_handle", &wallet_config);
        }

        #[test]
        #[cfg(feature = "local_nodes_pool")]
        fn indy_sign_and_submit_request_works_for_invalid_wallet_handle() {
            let (wallet_handle, pool_handle, trustee_did, wallet_config) = utils::setup_trustee("indy_sign_and_submit_request_works_for_invalid_wallet_handle");

            let res = ledger::sign_and_submit_request(pool_handle, wallet_handle + 1, &trustee_did, REQUEST);
            assert_code!(ErrorCode::WalletInvalidHandle, res);

            utils::tear_down_with_wallet_and_pool(wallet_handle, pool_handle, "indy_sign_and_submit_request_works_for_invalid_wallet_handle", &wallet_config);
        }

        #[test]
        #[cfg(feature = "local_nodes_pool")]
        fn indy_submit_request_works() {
            let pool_handle = utils::setup_with_pool("indy_submit_request_works");

            let request = r#"{
                        "reqId":1491566332010860,
                         "identifier":"Th7MpTaRZVRYnPiabds81Y",
                         "operation":{
                            "type":"105",
                            "dest":"Th7MpTaRZVRYnPiabds81Y"
                         },
                         "protocolVersion":2,
                         "signature":"4o86XfkiJ4e2r3J6Ufoi17UU3W5Zi9sshV6FjBjkVw4sgEQFQov9dxqDEtLbAJAWffCWd5KfAk164QVo7mYwKkiV"}"#;

            let resp = ledger::submit_request(pool_handle, request);
            let reply: serde_json::Value = serde_json::from_str(resp.unwrap().as_str()).unwrap();

            assert_eq!(reply["op"].as_str().unwrap(), "REPLY");
            assert_eq!(reply["result"]["type"].as_str().unwrap(), "105");
            assert_eq!(reply["result"]["reqId"].as_u64().unwrap(), 1491566332010860);

            let data: serde_json::Value = serde_json::from_str(reply["result"]["data"].as_str().unwrap()).unwrap();
            assert_eq!(data["dest"].as_str().unwrap(), "Th7MpTaRZVRYnPiabds81Y");
            assert_eq!(data["identifier"].as_str().unwrap(), "V4SGRU86Z58d6TV7PBUe6f");
            assert_eq!(data["role"].as_str().unwrap(), "2");
            assert_eq!(data["verkey"].as_str().unwrap(), "~7TYfekw4GUagBnBVCqPjiC");

            assert_eq!(reply["result"]["identifier"].as_str().unwrap(), "Th7MpTaRZVRYnPiabds81Y");
            assert_eq!(reply["result"]["dest"].as_str().unwrap(), "Th7MpTaRZVRYnPiabds81Y");

            utils::tear_down_with_pool(pool_handle, "indy_submit_request_works");
        }

        #[test]
        #[cfg(feature = "local_nodes_pool")]
        fn indy_sign_and_submit_request_works() {
            let (wallet_handle, pool_handle, trustee_did, wallet_config) = utils::setup_trustee("indy_sign_and_submit_request_works");
            let (did, _) = did::create_and_store_my_did(wallet_handle, None).unwrap();

            let nym_request = ledger::build_nym_request(&trustee_did, &did, None, None, None).unwrap();
            let nym_response = ledger::sign_and_submit_request(pool_handle, wallet_handle, &trustee_did, &nym_request).unwrap();
            pool::check_response_type(&nym_response, ResponseType::REPLY);

            utils::tear_down_with_wallet_and_pool(wallet_handle, pool_handle, "indy_sign_and_submit_request_works", &wallet_config);
        }
    }

    mod submit_action {
        use super::*;

        #[test]
        #[cfg(feature = "local_nodes_pool")]
        fn indy_submit_action_works_for_pool_restart() {
            let (wallet_handle, pool_handle, trustee_did, wallet_config) = utils::setup_trustee("indy_submit_action_works_for_pool_restart");

            let pool_request_request = ledger::build_pool_restart_request(DID_TRUSTEE, "start", None).unwrap();
            let pool_request_request = ledger::sign_request(wallet_handle, &trustee_did, &pool_request_request).unwrap();
            ledger::submit_action(pool_handle, &pool_request_request, None, None).unwrap();

            utils::tear_down_with_wallet_and_pool(wallet_handle, pool_handle, "indy_submit_action_works_for_pool_restart", &wallet_config);
        }

        #[test]
        #[cfg(feature = "local_nodes_pool")]
        fn indy_submit_action_works_for_validator_info() {
            let (wallet_handle, pool_handle, trustee_did, wallet_config) = utils::setup_trustee("indy_submit_action_works_for_validator_info");

            let get_validator_info_request = ledger::build_get_validator_info_request(&trustee_did).unwrap();
            let get_validator_info_request = ledger::sign_request(wallet_handle, &trustee_did, &get_validator_info_request).unwrap();
            ledger::submit_action(pool_handle, &get_validator_info_request, None, None).unwrap();

            utils::tear_down_with_wallet_and_pool(wallet_handle, pool_handle, "indy_submit_action_works_for_validator_info", &wallet_config);
        }

        #[test]
        #[cfg(feature = "local_nodes_pool")]
        fn indy_submit_action_works_for_not_supported_request_type() {
            let (wallet_handle, pool_handle, trustee_did, wallet_config) = utils::setup_trustee("indy_submit_action_works_for_not_supported_request_type");

            let get_nym_request = ledger::build_get_nym_request(Some(&trustee_did), &trustee_did).unwrap();
            let res = ledger::submit_action(pool_handle, &get_nym_request, None, None);
            assert_code!(ErrorCode::CommonInvalidStructure, res);

            utils::tear_down_with_wallet_and_pool(wallet_handle, pool_handle, "indy_submit_action_works_for_not_supported_request_type", &wallet_config);
        }

        #[test]
        #[cfg(feature = "local_nodes_pool")]
        fn indy_submit_action_works_for_pool_restart_for_invalid_pool_handle() {
            let (wallet_handle, pool_handle, trustee_did, wallet_config) = utils::setup_trustee("indy_submit_action_works_for_pool_restart_for_invalid_pool_handle");

            let get_validator_info_request = ledger::build_get_validator_info_request(&trustee_did).unwrap();
            let get_validator_info_request = ledger::sign_request(wallet_handle, &trustee_did, &get_validator_info_request).unwrap();

            let res = ledger::submit_action(pool_handle + 1, &get_validator_info_request, None, None);
            assert_code!(ErrorCode::PoolLedgerInvalidPoolHandle, res);

            utils::tear_down_with_wallet_and_pool(wallet_handle, pool_handle, "indy_submit_action_works_for_pool_restart_for_invalid_pool_handle", &wallet_config);
        }

        #[test]
        #[cfg(feature = "local_nodes_pool")]
        fn indy_submit_action_works_for_list_nodes() {
            let (wallet_handle, pool_handle, trustee_did, wallet_config) = utils::setup_trustee("indy_submit_action_works_for_list_nodes");

            let get_validator_info_request = ledger::build_get_validator_info_request(&trustee_did).unwrap();
            let get_validator_info_request = ledger::sign_request(wallet_handle, &trustee_did, &get_validator_info_request).unwrap();

            let nodes = r#"["Node1", "Node2"]"#;
            let response = ledger::submit_action(pool_handle, &get_validator_info_request, Some(nodes), None).unwrap();
            let responses: HashMap<String, serde_json::Value> = serde_json::from_str(&response).unwrap();

            assert_eq!(2, responses.len());
            assert!(responses.contains_key("Node1"));
            assert!(responses.contains_key("Node2"));

            utils::tear_down_with_wallet_and_pool(wallet_handle, pool_handle, "indy_submit_action_works_for_list_nodes", &wallet_config);
        }

        #[test]
        #[cfg(feature = "local_nodes_pool")]
        fn indy_submit_action_works_for_timeout() {
            let (wallet_handle, pool_handle, trustee_did, wallet_config) = utils::setup_trustee("indy_submit_action_works_for_timeout");

            let get_validator_info_request = ledger::build_get_validator_info_request(&trustee_did).unwrap();
            let get_validator_info_request = ledger::sign_request(wallet_handle, &trustee_did, &get_validator_info_request).unwrap();
            ledger::submit_action(pool_handle, &get_validator_info_request, None, Some(100)).unwrap();

            utils::tear_down_with_wallet_and_pool(wallet_handle, pool_handle, "indy_submit_action_works_for_timeout", &wallet_config);
        }
    }

    mod sign_request {
        use super::*;

        #[test]
        fn indy_sign_request_works() {
            let (wallet_handle, pool_handle, trustee_did, wallet_config) = utils::setup_trustee("indy_sign_request_works");

            let request = ledger::sign_request(wallet_handle, &trustee_did, REQUEST).unwrap();
            let request: serde_json::Value = serde_json::from_str(&request).unwrap();
            assert_eq!(request["signature"].as_str().unwrap(), "65hzs4nsdQsTUqLCLy2qisbKLfwYKZSWoyh1C6CU59p5pfG3EHQXGAsjW4Qw4QdwkrvjSgQuyv8qyABcXRBznFKW");

            utils::tear_down_with_wallet_and_pool(wallet_handle, pool_handle, "indy_sign_request_works", &wallet_config);
        }

        #[test]
        fn indy_sign_works_for_unknown_signer() {
            let (wallet_handle, wallet_config) = utils::setup_with_wallet("indy_sign_works_for_unknown_signer");

            let res = ledger::sign_request(wallet_handle, DID, REQUEST);
            assert_code!(ErrorCode::WalletItemNotFound, res);

            utils::tear_down_with_wallet(wallet_handle, "indy_sign_works_for_unknown_signer", &wallet_config);
        }

        #[test]
        fn indy_sign_request_works_for_invalid_message_format() {
            let (wallet_handle, my_did, wallet_config) = utils::setup_did("indy_sign_request_works_for_invalid_message_format");

            let res = ledger::sign_request(wallet_handle, &my_did, "1495034346617224651");
            assert_code!(ErrorCode::CommonInvalidStructure, res);

            utils::tear_down_with_wallet(wallet_handle, "indy_sign_request_works_for_invalid_message_format", &wallet_config);
        }

        #[test]
        fn indy_sign_request_works_for_invalid_handle() {
            let (wallet_handle, my_did, wallet_config) = utils::setup_did("indy_sign_request_works_for_invalid_handle");

            let res = ledger::sign_request(wallet_handle + 1, &my_did, MESSAGE);
            assert_code!(ErrorCode::WalletInvalidHandle, res);

            utils::tear_down_with_wallet(wallet_handle, "indy_sign_request_works_for_invalid_handle", &wallet_config);
        }
    }

    mod multi_sign_request {
        use super::*;

        #[test]
        fn indy_multi_sign_request_works() {
            let (wallet_handle, wallet_config) = utils::setup_with_wallet("indy_multi_sign_request_works");

            let (did, _) = did::create_and_store_my_did(wallet_handle, Some(TRUSTEE_SEED)).unwrap();
            let (did2, _) = did::create_and_store_my_did(wallet_handle, Some(MY1_SEED)).unwrap();

            let message = ledger::multi_sign_request(wallet_handle, &did, REQUEST).unwrap();
            let message = ledger::multi_sign_request(wallet_handle, &did2, &message).unwrap();

            let msg: serde_json::Value = serde_json::from_str(&message).unwrap();
            let signatures = msg["signatures"].as_object().unwrap();

            assert_eq!(signatures[DID_TRUSTEE], r#"65hzs4nsdQsTUqLCLy2qisbKLfwYKZSWoyh1C6CU59p5pfG3EHQXGAsjW4Qw4QdwkrvjSgQuyv8qyABcXRBznFKW"#);
            assert_eq!(signatures[DID_MY1], r#"49aXkbrtTE3e522AefE76J51WzUiakw3ZbxxWzf44cv7RS21n8mMr4vJzi4TymuqDupzCz7wEtuGz6rA94Y73kKR"#);

            utils::tear_down_with_wallet(wallet_handle, "indy_multi_sign_request_works", &wallet_config);
        }

        #[test]
        fn indy_multi_sign_request_works_for_unknown_signer() {
            let (wallet_handle, wallet_config) = utils::setup_with_wallet("indy_multi_sign_request_works_for_unknown_signer");

            let res = ledger::multi_sign_request(wallet_handle, DID, REQUEST);
            assert_code!(ErrorCode::WalletItemNotFound, res);

            utils::tear_down_with_wallet(wallet_handle, "indy_multi_sign_request_works_for_unknown_signer", &wallet_config);
        }

        #[test]
        fn indy_multi_sign_request_works_for_invalid_message_format() {
            let (wallet_handle, my_did, wallet_config) = utils::setup_did("indy_multi_sign_request_works_for_invalid_message_format");

            let res = ledger::multi_sign_request(wallet_handle, &my_did, "1495034346617224651");
            assert_code!(ErrorCode::CommonInvalidStructure, res);

            utils::tear_down_with_wallet(wallet_handle, "indy_multi_sign_request_works_for_invalid_message_format", &wallet_config);
        }
    }


    mod nym_requests {
        use super::*;

        #[test]
        #[cfg(feature = "local_nodes_pool")]
        fn indy_build_nym_requests_works_for_only_required_fields() {
            let expected_result = json!({
                "type": constants::NYM,
                "dest": DEST,
            });

            let request = ledger::build_nym_request(&IDENTIFIER, &DEST, None, None, None).unwrap();
            check_request(&request, expected_result);
        }

        #[test]
        #[cfg(feature = "local_nodes_pool")]
        fn indy_build_nym_requests_works_with_option_fields() {
            let role = "STEWARD";
            let alias = "some_alias";

            let expected_result = json!({
                "alias": alias,
                "dest": DEST,
                "role": "2",
                "type": constants::NYM,
                "verkey": VERKEY_TRUSTEE
            });

            let request = ledger::build_nym_request(&IDENTIFIER, &DEST, Some(VERKEY_TRUSTEE), Some(alias), Some(role)).unwrap();
            check_request(&request, expected_result);
        }

        #[test]
        #[cfg(feature = "local_nodes_pool")]
        fn indy_build_nym_requests_works_for_empty_role() {
            let expected_result = json!({
                "dest": DEST,
                "role": serde_json::Value::Null,
                "type": constants::NYM
            });

            let request = ledger::build_nym_request(&IDENTIFIER, &DEST, None, None, Some("")).unwrap();
            check_request(&request, expected_result);
        }

        #[test]
        #[cfg(feature = "local_nodes_pool")]
        fn indy_build_get_nym_requests_works() {
            let expected_result = json!({
                "type": constants::GET_NYM,
                "dest": DEST
            });

            let request = ledger::build_get_nym_request(Some(IDENTIFIER), &DEST).unwrap();
            check_request(&request, expected_result);
        }

        #[test]
        #[cfg(feature = "local_nodes_pool")]
        fn indy_build_get_nym_requests_works_for_default_submitter_did() {
            let request = ledger::build_get_nym_request(None, &DEST).unwrap();
            check_default_identifier(&request);
        }

        #[test]
        #[cfg(feature = "local_nodes_pool")]
        fn indy_nym_request_works_without_signature() {
            let (wallet_handle, pool_handle, trustee_did, wallet_config) = utils::setup_trustee("indy_nym_request_works_without_signature");

            let (did, _) = did::create_and_store_my_did(wallet_handle, None).unwrap();
            let nym_request = ledger::build_nym_request(&trustee_did, &did, None, None, None).unwrap();
            let response = ledger::submit_request(pool_handle, &nym_request).unwrap();
            pool::check_response_type(&response, ResponseType::REQNACK);

            utils::tear_down_with_wallet_and_pool(wallet_handle, pool_handle, "indy_nym_request_works_without_signature", &wallet_config);
        }

        #[test]
        #[cfg(feature = "local_nodes_pool")]
        fn indy_send_get_nym_request_works() {
            let (wallet_handle, pool_handle, trustee_did, wallet_config) = utils::setup_trustee("indy_send_get_nym_request_works");

            let get_nym_request = ledger::build_get_nym_request(Some(&trustee_did), &trustee_did).unwrap();
            let get_nym_response = ledger::submit_request(pool_handle, &get_nym_request).unwrap();
            let get_nym_response: Reply<GetNymReplyResult> = serde_json::from_str(&get_nym_response).unwrap();
            assert!(get_nym_response.result.data.is_some());

            utils::tear_down_with_wallet_and_pool(wallet_handle, pool_handle, "indy_send_get_nym_request_works", &wallet_config);
        }

        #[test]
        #[cfg(feature = "local_nodes_pool")]
        fn indy_send_get_nym_request_works_default_submitter_did() {
            let (wallet_handle, pool_handle, wallet_config) = utils::setup_with_wallet_and_pool("indy_send_get_nym_request_works_default_submitter_did");

            let get_nym_request = ledger::build_get_nym_request(None, DID_TRUSTEE).unwrap();
            let get_nym_response = ledger::submit_request(pool_handle, &get_nym_request).unwrap();
            let get_nym_response: Reply<GetNymReplyResult> = serde_json::from_str(&get_nym_response).unwrap();
            assert!(get_nym_response.result.data.is_some());

            utils::tear_down_with_wallet_and_pool(wallet_handle, pool_handle, "indy_send_get_nym_request_works_default_submitter_did", &wallet_config);
        }

        #[test]
        #[cfg(feature = "local_nodes_pool")]
        fn indy_nym_requests_works() {
            let (wallet_handle, pool_handle, trustee_did, wallet_config) = utils::setup_trustee("indy_nym_requests_works");

            let (my_did, my_verkey) = did::create_and_store_my_did(wallet_handle, None).unwrap();

            let nym_request = ledger::build_nym_request(&trustee_did, &my_did, Some(&my_verkey), None, None).unwrap();
            let nym_resp = ledger::sign_and_submit_request(pool_handle, wallet_handle, &trustee_did, &nym_request).unwrap();
            pool::check_response_type(&nym_resp, ResponseType::REPLY);

            let get_nym_request = ledger::build_get_nym_request(Some(&my_did), &my_did).unwrap();
            let get_nym_response = ledger::submit_request_with_retries(pool_handle, &get_nym_request, &nym_resp).unwrap();

            let get_nym_response: Reply<GetNymReplyResult> = serde_json::from_str(&get_nym_response).unwrap();
            assert!(get_nym_response.result.data.is_some());

            utils::tear_down_with_wallet_and_pool(wallet_handle, pool_handle, "indy_nym_requests_works", &wallet_config);
        }
    }

    mod attrib_requests {
        use super::*;
        use self::hex::ToHex;

        #[test]
        #[cfg(feature = "local_nodes_pool")]
        fn indy_build_attrib_requests_works_for_raw_value() {
            let expected_result = json!({
                "type": constants::ATTRIB,
                "dest": DEST,
                "raw": ATTRIB_RAW_DATA
            });

            let request = ledger::build_attrib_request(&IDENTIFIER, &DEST, None, Some(ATTRIB_RAW_DATA), None).unwrap();
            check_request(&request, expected_result);
        }

        #[test]
        #[cfg(feature = "local_nodes_pool")]
        fn indy_build_attrib_requests_works_for_hash_value() {
            let expected_result = json!({
                "type": constants::ATTRIB,
                "dest": DEST,
                "hash": ATTRIB_HASH_DATA
            });

            let request = ledger::build_attrib_request(&IDENTIFIER, &DEST, Some(ATTRIB_HASH_DATA), None, None).unwrap();
            check_request(&request, expected_result);
        }

        #[test]
        #[cfg(feature = "local_nodes_pool")]
        fn indy_build_attrib_requests_works_for_enc_value() {
            let expected_result = json!({
                "type": constants::ATTRIB,
                "dest": DEST,
                "enc": ATTRIB_ENC_DATA
            });

            let request = ledger::build_attrib_request(&IDENTIFIER, &DEST, None, None, Some(ATTRIB_ENC_DATA)).unwrap();
            check_request(&request, expected_result);
        }

        #[test]
        #[cfg(feature = "local_nodes_pool")]
        fn indy_build_attrib_requests_works_for_missed_attribute() {
            let res = ledger::build_attrib_request(&IDENTIFIER, &DEST, None, None, None);
            assert_code!(ErrorCode::CommonInvalidStructure, res);
        }

        #[test]
        #[cfg(feature = "local_nodes_pool")]
        fn indy_build_get_attrib_requests_works_for_raw_value() {
            let raw = "endpoint";

            let expected_result = json!({
                "type": constants::GET_ATTR,
                "dest": DEST,
                "raw": raw
            });

            let request = ledger::build_get_attrib_request(Some(IDENTIFIER), &DEST, Some(raw), None, None).unwrap();
            check_request(&request, expected_result);
        }

        #[test]
        #[cfg(feature = "local_nodes_pool")]
        fn indy_build_get_attrib_requests_works_for_hash_value() {
            let expected_result = json!({
                "type": constants::GET_ATTR,
                "dest": DEST,
                "hash": ATTRIB_HASH_DATA
            });

            let request = ledger::build_get_attrib_request(Some(IDENTIFIER), &DEST, None, Some(ATTRIB_HASH_DATA), None).unwrap();
            check_request(&request, expected_result);
        }

        #[test]
        #[cfg(feature = "local_nodes_pool")]
        fn indy_build_get_attrib_requests_works_for_enc_value() {
            let expected_result = json!({
                "type": constants::GET_ATTR,
                "dest": DEST,
                "enc": ATTRIB_ENC_DATA
            });

            let request = ledger::build_get_attrib_request(Some(IDENTIFIER), &DEST, None, None, Some(ATTRIB_ENC_DATA)).unwrap();
            check_request(&request, expected_result);
        }

        #[test]
        #[cfg(feature = "local_nodes_pool")]
        fn indy_build_get_attrib_requests_works_for_default_submitter_did() {
            let request = ledger::build_get_attrib_request(None, &DEST, Some(ATTRIB_RAW_DATA), None, None).unwrap();
            check_default_identifier(&request);
        }

        #[test]
        #[cfg(feature = "local_nodes_pool")]
        fn indy_attrib_request_works_without_signature() {
            let (wallet_handle, pool_handle, trustee_did, wallet_config) = utils::setup_trustee("indy_attrib_request_works_without_signature");

            let attrib_request = ledger::build_attrib_request(&trustee_did, &trustee_did, None, Some(ATTRIB_RAW_DATA), None).unwrap();
            let response = ledger::submit_request(pool_handle, &attrib_request).unwrap();
            pool::check_response_type(&response, ResponseType::REQNACK);

            utils::tear_down_with_wallet_and_pool(wallet_handle, pool_handle, "indy_attrib_request_works_without_signature", &wallet_config);
        }

        #[test]
        #[cfg(feature = "local_nodes_pool")]
        fn indy_attrib_requests_works_for_raw_value() {
<<<<<<< HEAD
            let (wallet_handle, pool_handle, did, _my_vk, wallet_config) = utils::setup_new_identity("indy_attrib_requests_works_for_raw_value");
=======
            let (wallet_handle, pool_handle, did, _) = utils::setup_new_identity();
>>>>>>> 5853ebc4

            let attrib_request = ledger::build_attrib_request(&did,
                                                              &did,
                                                              None,
                                                              Some(ATTRIB_RAW_DATA),
                                                              None).unwrap();
            let attrib_req_resp = ledger::sign_and_submit_request(pool_handle, wallet_handle, &did, &attrib_request).unwrap();
            pool::check_response_type(&attrib_req_resp, ResponseType::REPLY);

            let get_attrib_request = ledger::build_get_attrib_request(Some(&did), &did, Some("endpoint"), None, None).unwrap();
            let get_attrib_response = ledger::submit_request_with_retries(pool_handle, &get_attrib_request, &attrib_req_resp).unwrap();

            let get_attrib_response: Reply<GetAttribReplyResult> = serde_json::from_str(&get_attrib_response).unwrap();
            assert_eq!(get_attrib_response.result.data.unwrap().as_str(), ATTRIB_RAW_DATA);

            utils::tear_down_with_wallet_and_pool(wallet_handle, pool_handle, "indy_attrib_requests_works_for_raw_value", &wallet_config);
        }

        #[test]
        #[cfg(feature = "local_nodes_pool")]
        fn indy_attrib_requests_works_for_hash_value() {
<<<<<<< HEAD
            let (wallet_handle, pool_handle, did, _my_vk, wallet_config) = utils::setup_new_identity("indy_attrib_requests_works_for_hash_value");
=======
            let (wallet_handle, pool_handle, did, _) = utils::setup_new_identity();
>>>>>>> 5853ebc4

            let mut ctx = Hasher::new(MessageDigest::sha256()).unwrap();
            ctx.update(&ATTRIB_RAW_DATA.as_bytes()).unwrap();
            let hashed_attr = ctx.finish().unwrap().as_ref().to_hex();

            let attrib_request = ledger::build_attrib_request(&did,
                                                              &did,
                                                              Some(&hashed_attr),
                                                              None,
                                                              None).unwrap();
            let attrib_req_resp = ledger::sign_and_submit_request(pool_handle, wallet_handle, &did, &attrib_request).unwrap();
            pool::check_response_type(&attrib_req_resp, ResponseType::REPLY);

            let get_attrib_request = ledger::build_get_attrib_request(Some(&did), &did, None, Some(&hashed_attr), None).unwrap();
            let get_attrib_response = ledger::submit_request_with_retries(pool_handle, &get_attrib_request, &attrib_req_resp).unwrap();

            let get_attrib_response: Reply<GetAttribReplyResult> = serde_json::from_str(&get_attrib_response).unwrap();
            assert_eq!(get_attrib_response.result.data.unwrap().as_str(), hashed_attr.as_str());

            utils::tear_down_with_wallet_and_pool(wallet_handle, pool_handle, "indy_attrib_requests_works_for_hash_value", &wallet_config);
        }

        #[test]
        #[cfg(feature = "local_nodes_pool")]
        fn indy_attrib_requests_works_for_encrypted_value() {
<<<<<<< HEAD
            let (wallet_handle, pool_handle, did, _my_vk, wallet_config) = utils::setup_new_identity("indy_attrib_requests_works_for_encrypted_value");
=======
            let (wallet_handle, pool_handle, did, _) = utils::setup_new_identity();
>>>>>>> 5853ebc4

            let key = secretbox::gen_key();
            let nonce = secretbox::gen_nonce();
            let encryted_attr = secretbox::seal(&ATTRIB_RAW_DATA.as_bytes(), &nonce, &key).to_hex();

            let attrib_request = ledger::build_attrib_request(&did,
                                                              &did,
                                                              None,
                                                              None,
                                                              Some(&encryted_attr)).unwrap();
            let attrib_req_resp = ledger::sign_and_submit_request(pool_handle, wallet_handle, &did, &attrib_request).unwrap();
            pool::check_response_type(&attrib_req_resp, ResponseType::REPLY);

            let get_attrib_request = ledger::build_get_attrib_request(Some(&did), &did, None, None, Some(&encryted_attr)).unwrap();
            let get_attrib_response = ledger::submit_request_with_retries(pool_handle, &get_attrib_request, &attrib_req_resp).unwrap();

            let get_attrib_response: Reply<GetAttribReplyResult> = serde_json::from_str(&get_attrib_response).unwrap();
            assert_eq!(get_attrib_response.result.data.unwrap().as_str(), encryted_attr.as_str());

            utils::tear_down_with_wallet_and_pool(wallet_handle, pool_handle, "indy_attrib_requests_works_for_encrypted_value", &wallet_config);
        }

        #[test]
        #[cfg(feature = "local_nodes_pool")]
        fn indy_get_attrib_requests_works_for_default_submitter_did() {
<<<<<<< HEAD
            let (wallet_handle, pool_handle, did,_my_vk, wallet_config) = utils::setup_new_identity("indy_get_attrib_requests_works_for_default_submitter_did");
=======
            let (wallet_handle, pool_handle, did, _) = utils::setup_new_identity();
>>>>>>> 5853ebc4

            let attrib_request = ledger::build_attrib_request(&did,
                                                              &did,
                                                              None,
                                                              Some(ATTRIB_RAW_DATA),
                                                              None).unwrap();
            let attrib_req_resp = ledger::sign_and_submit_request(pool_handle, wallet_handle, &did, &attrib_request).unwrap();
            pool::check_response_type(&attrib_req_resp, ResponseType::REPLY);

            let get_attrib_request = ledger::build_get_attrib_request(None, &did, Some("endpoint"), None, None).unwrap();
            let get_attrib_response = ledger::submit_request_with_retries(pool_handle, &get_attrib_request, &attrib_req_resp).unwrap();

            let get_attrib_response: Reply<GetAttribReplyResult> = serde_json::from_str(&get_attrib_response).unwrap();
            assert_eq!(get_attrib_response.result.data.unwrap().as_str(), ATTRIB_RAW_DATA);

            utils::tear_down_with_wallet_and_pool(wallet_handle, pool_handle, "indy_get_attrib_requests_works_for_default_submitter_did", &wallet_config);
        }
    }

    mod schema_requests {
        use super::*;

        #[test]
        #[cfg(feature = "local_nodes_pool")]
        fn indy_build_schema_requests_works_for_correct_data_json() {
            let expected_result = json!({
                "type": constants::SCHEMA,
                "data": {
                    "name": GVT_SCHEMA_NAME,
                    "version": SCHEMA_VERSION,
                    "attr_names": ["name"]
                },
            });

            let request = ledger::build_schema_request(IDENTIFIER, SCHEMA_DATA).unwrap();
            check_request(&request, expected_result);
        }

        #[test]
        #[cfg(feature = "local_nodes_pool")]
        fn indy_build_get_schema_requests_works_for_correct_data_json() {
            let expected_result = json!({
                "type": constants::GET_SCHEMA,
                "dest": ISSUER_DID,
                "data": {
                    "name": GVT_SCHEMA_NAME,
                    "version": SCHEMA_VERSION
                },
            });

            let request = ledger::build_get_schema_request(Some(IDENTIFIER), &anoncreds::gvt_schema_id()).unwrap();
            check_request(&request, expected_result);
        }

        #[test]
        #[cfg(feature = "local_nodes_pool")]
        fn indy_build_get_schema_requests_works_for_default_submitter_did() {
            let request = ledger::build_get_schema_request(None, &anoncreds::gvt_schema_id()).unwrap();
            check_default_identifier(&request);
        }

        #[test]
        #[cfg(feature = "local_nodes_pool")]
        fn indy_schema_request_works_without_signature() {
            let (wallet_handle, pool_handle, wallet_config) = utils::setup_with_wallet_and_pool("indy_schema_request_works_without_signature");

            let schema_request = ledger::build_schema_request(&DID_TRUSTEE, SCHEMA_DATA).unwrap();
            let response = ledger::submit_request(pool_handle, &schema_request).unwrap();
            pool::check_response_type(&response, ResponseType::REQNACK);

            utils::tear_down_with_wallet_and_pool(wallet_handle, pool_handle, "indy_schema_request_works_without_signature", &wallet_config);
        }

        #[test]
        #[cfg(feature = "local_nodes_pool")]
        fn indy_schema_requests_works() {
            let (wallet_handle, pool_handle, wallet_config) = utils::setup_with_wallet_and_pool("indy_schema_requests_works");

            let (schema_id, _, _) = ledger::post_entities();

            let get_schema_request = ledger::build_get_schema_request(Some(DID_MY1), &schema_id).unwrap();
            let get_schema_response = ledger::submit_request(pool_handle, &get_schema_request).unwrap();
            let (_, schema_json) = ledger::parse_get_schema_response(&get_schema_response).unwrap();

            let _schema: SchemaV1 = serde_json::from_str(&schema_json).unwrap();

            utils::tear_down_with_wallet_and_pool(wallet_handle, pool_handle, "indy_schema_requests_works", &wallet_config);
        }

        #[test]
        #[cfg(feature = "local_nodes_pool")]
        fn indy_get_schema_requests_works_for_default_submitter_did() {
            let (wallet_handle, pool_handle, wallet_config) = utils::setup_with_wallet_and_pool("indy_get_schema_requests_works_for_default_submitter_did");

            let (schema_id, _, _) = ledger::post_entities();

            let get_schema_request = ledger::build_get_schema_request(None, &schema_id).unwrap();
            let get_schema_response = ledger::submit_request(pool_handle, &get_schema_request).unwrap();
            let (_, schema_json) = ledger::parse_get_schema_response(&get_schema_response).unwrap();

            let _schema: SchemaV1 = serde_json::from_str(&schema_json).unwrap();

            utils::tear_down_with_wallet_and_pool(wallet_handle, pool_handle, "indy_get_schema_requests_works_for_default_submitter_did", &wallet_config);
        }
    }

    mod node_request {
        use super::*;

        #[test]
        fn indy_build_node_request_works_for_correct_data_json() {
            let expected_result = json!({
                "type": constants::NODE,
                "dest": DEST,
                "data": {
                    "node_ip": "10.0.0.100",
                    "node_port": 2,
                    "client_ip": "10.0.0.100",
                    "client_port": 1,
                    "alias": "Node5",
                    "services": ["VALIDATOR"],
                    "blskey": "4N8aUNHSgjQVgkpm8nhNEfDf6txHznoYREg9kirmJrkivgL4oSEimFF6nsQ6M41QvhM2Z33nves5vfSn9n1UwNFJBYtWVnHYMATn76vLuL3zU88KyeAYcHfsih3He6UHcXDxcaecHVz6jhCYz1P2UZn2bDVruL5wXpehgBfBaLKm3Ba",
                    "blskey_pop": "RahHYiCvoNCtPTrVtP7nMC5eTYrsUA8WjXbdhNc8debh1agE9bGiJxWBXYNFbnJXoXhWFMvyqhqhRoq737YQemH5ik9oL7R4NTTCz2LEZhkgLJzB3QRQqJyBNyv7acbdHrAT8nQ9UkLbaVL9NBpnWXBTw4LEMePaSHEw66RzPNdAX1",
                },
            });

            let request = ledger::build_node_request(IDENTIFIER, DEST, NODE_DATA).unwrap();
            check_request(&request, expected_result);
        }

        #[test]
        #[cfg(feature = "local_nodes_pool")]
        fn indy_send_node_request_works_without_signature() {
            let (wallet_handle, pool_handle, did, wallet_config) = utils::setup_steward("indy_send_node_request_works_without_signature");

            let node_request = ledger::build_node_request(&did, &did, NODE_DATA).unwrap();
            let response = ledger::submit_request(pool_handle, &node_request).unwrap();
            pool::check_response_type(&response, ResponseType::REQNACK);

            utils::tear_down_with_wallet_and_pool(wallet_handle, pool_handle, "indy_send_node_request_works_without_signature", &wallet_config);
        }

        #[test]
        #[cfg(feature = "local_nodes_pool")]
        #[ignore] //FIXME currently unstable pool behaviour after new non-existing node was added
        fn indy_submit_node_request_works_for_new_steward() {
            let (wallet_handle, pool_handle, wallet_config) = utils::setup_with_wallet_and_pool("indy_submit_node_request_works_for_new_steward");

            let (my_did, _) = did::create_store_and_publish_my_did_from_steward(wallet_handle, pool_handle).unwrap();

            let dest = "A5iWQVT3k8Zo9nXj4otmeqaUziPQPCiDqcydXkAJBk1Y"; // random(32) and base58

            let node_request = ledger::build_node_request(&my_did, dest, NODE_DATA).unwrap();
            let response = ledger::sign_and_submit_request(pool_handle, wallet_handle, &my_did, &node_request).unwrap();
            pool::check_response_type(&response, ResponseType::REPLY);

            utils::tear_down_with_wallet_and_pool(wallet_handle, pool_handle, "indy_submit_node_request_works_for_new_steward", &wallet_config);
        }
    }

    mod cred_def_requests {
        use super::*;

        #[test]
        fn indy_build_cred_def_request_works_for_correct_data_json() {
            pool::set_protocol_version(PROTOCOL_VERSION).unwrap();

            let cred_def_json = json!({
               "ver":"1.0",
               "id":"cred_def_id",
               "schemaId":"1",
               "type":"CL",
               "tag":"TAG_1",
               "value":{
                  "primary":{
                     "n":"1",
                     "s":"2",
                     "r":{"name":"1","master_secret":"3"},
                     "rctxt":"1",
                     "z":"1"
                  }
               }
            }).to_string();

            let expected_result = json!({
               "ref":1,
               "type":"102",
               "signature_type":"CL",
               "tag":"TAG_1",
               "data":{
                  "primary":{
                     "n":"1",
                     "s":"2",
                     "r":{"name":"1","master_secret":"3"},
                     "rctxt":"1",
                     "z":"1"
                  }
               }
            });

            let request = ledger::build_cred_def_txn(IDENTIFIER, &cred_def_json).unwrap();
            check_request(&request, expected_result);
        }

        #[test]
        fn indy_build_get_cred_def_request_works() {
            pool::set_protocol_version(PROTOCOL_VERSION).unwrap();

            let expected_result = json!({
                "type": constants::GET_CRED_DEF,
                "ref": SEQ_NO,
                "signature_type": SIGNATURE_TYPE,
                "origin": IDENTIFIER,
                "tag": TAG_1
            });

            let id = anoncreds::cred_def_id(IDENTIFIER, &SEQ_NO.to_string(), SIGNATURE_TYPE, TAG_1);
            let request = ledger::build_get_cred_def_request(Some(IDENTIFIER), &id).unwrap();
            check_request(&request, expected_result);
        }

        #[test]
        fn indy_build_get_cred_def_request_works_for_default_submitter_did() {
            pool::set_protocol_version(PROTOCOL_VERSION).unwrap();

            let id = anoncreds::cred_def_id(IDENTIFIER, &SEQ_NO.to_string(), SIGNATURE_TYPE, TAG_1);
            let request = ledger::build_get_cred_def_request(None, &id).unwrap();
            check_default_identifier(&request);
        }

        #[test]
        #[cfg(feature = "local_nodes_pool")]
        fn indy_cred_def_request_works_without_signature() {
            let (wallet_handle, pool_handle, wallet_config) = utils::setup_with_wallet_and_pool("indy_cred_def_request_works_without_signature");

            let (did, _) = did::create_store_and_publish_my_did_from_trustee(wallet_handle, pool_handle).unwrap();

            let cred_def_request = ledger::build_cred_def_txn(&did, &anoncreds::credential_def_json()).unwrap();
            let response = ledger::submit_request(pool_handle, &cred_def_request).unwrap();
            pool::check_response_type(&response, ResponseType::REQNACK);

            utils::tear_down_with_wallet_and_pool(wallet_handle, pool_handle, "indy_cred_def_request_works_without_signature", &wallet_config);
        }

        #[test]
        #[cfg(feature = "local_nodes_pool")]
        fn indy_cred_def_requests_works() {
            let (wallet_handle, pool_handle, wallet_config) = utils::setup_with_wallet_and_pool("indy_cred_def_requests_works");

            let (_, cred_def_id, _) = ledger::post_entities();

            let get_cred_def_request = ledger::build_get_cred_def_request(Some(DID_MY1), &cred_def_id).unwrap();
            let get_cred_def_response = ledger::submit_request(pool_handle, &get_cred_def_request).unwrap();
            let (_, cred_def_json) = ledger::parse_get_cred_def_response(&get_cred_def_response).unwrap();

            let _cred_def: CredentialDefinitionV1 = serde_json::from_str(&cred_def_json).unwrap();

            utils::tear_down_with_wallet_and_pool(wallet_handle, pool_handle, "indy_cred_def_requests_works", &wallet_config);
        }

        #[test]
        #[cfg(feature = "local_nodes_pool")]
        fn indy_get_cred_def_requests_works_for_default_submitter_did() {
            let (wallet_handle, pool_handle, wallet_config) = utils::setup_with_wallet_and_pool("indy_get_cred_def_requests_works_for_default_submitter_did");

            let (_, cred_def_id, _) = ledger::post_entities();

            let get_cred_def_request = ledger::build_get_cred_def_request(None, &cred_def_id).unwrap();
            let get_cred_def_response = ledger::submit_request(pool_handle, &get_cred_def_request).unwrap();
            let (_, cred_def_json) = ledger::parse_get_cred_def_response(&get_cred_def_response).unwrap();

            let _cred_def: CredentialDefinitionV1 = serde_json::from_str(&cred_def_json).unwrap();

            utils::tear_down_with_wallet_and_pool(wallet_handle, pool_handle, "indy_get_cred_def_requests_works_for_default_submitter_did", &wallet_config);
        }
    }

    mod get_validator_info {
        use super::*;

        #[test]
        fn indy_build_get_validator_info_request() {
            let expected_result = json!({
                "type": constants::GET_VALIDATOR_INFO,
            });

            let request = ledger::build_get_validator_info_request(IDENTIFIER).unwrap();
            check_request(&request, expected_result);
        }

        #[test]
        #[cfg(feature = "local_nodes_pool")]
        fn indy_get_validator_info_request_works() {
            let (wallet_handle, pool_handle, did, wallet_config) = utils::setup_trustee("indy_get_validator_info_request_works");

            let get_validator_info_request = ledger::build_get_validator_info_request(&did).unwrap();
            let get_validator_info_response = ledger::sign_and_submit_request(pool_handle, wallet_handle, &did, &get_validator_info_request).unwrap();

            let get_validator_info_response: HashMap<String, String> = serde_json::from_str(&get_validator_info_response).unwrap();
            for value in get_validator_info_response.values() {
                serde_json::from_str::<Reply<GetValidatorInfoResult>>(value).unwrap();
            }

            utils::tear_down_with_wallet_and_pool(wallet_handle, pool_handle, "indy_get_validator_info_request_works", &wallet_config);
        }
    }

    mod get_txn_requests {
        use super::*;

        #[test]
        fn indy_build_get_txn_request() {
            let expected_result = json!({
                "type": constants::GET_TXN,
                "data": SEQ_NO,
                "ledgerId": 1
            });

            let request = ledger::build_get_txn_request(Some(IDENTIFIER), SEQ_NO, None).unwrap();
            check_request(&request, expected_result);
        }

        #[test]
        fn indy_build_get_txn_request_for_default_submitter_did() {
            let request = ledger::build_get_txn_request(None, SEQ_NO, None).unwrap();
            check_default_identifier(&request);
        }

        #[test]
        fn indy_build_get_txn_request_for_ledger_type_as_number() {
            let expected_result = json!({
                "type": constants::GET_TXN,
                "data": SEQ_NO,
                "ledgerId": 10
            });

            let request = ledger::build_get_txn_request(Some(IDENTIFIER), SEQ_NO, Some("10")).unwrap();
            check_request(&request, expected_result);
        }

        #[test]
        fn indy_build_get_txn_request_for_ledger_type() {
            let expected_result = json!({
                "type": constants::GET_TXN,
                "data": SEQ_NO,
                "ledgerId": 0
            });

            let request = ledger::build_get_txn_request(Some(IDENTIFIER), SEQ_NO, Some("POOL")).unwrap();
            check_request(&request, expected_result);
        }

        #[test]
        #[cfg(feature = "local_nodes_pool")]
        fn indy_get_txn_request_works() {
            let (wallet_handle, pool_handle, did, _my_vk, wallet_config) = utils::setup_new_identity("indy_get_txn_request_works");

            let schema_request = ledger::build_schema_request(&did, &anoncreds::gvt_schema_json()).unwrap();
            let schema_response = ledger::sign_and_submit_request(pool_handle, wallet_handle, &did, &schema_request).unwrap();
            pool::check_response_type(&schema_response, ResponseType::REPLY);

            let seq_no = ledger::extract_seq_no_from_reply(&schema_response).unwrap() as i32;

            thread::sleep(std::time::Duration::from_secs(3));

            let get_txn_request = ledger::build_get_txn_request(Some(&did), seq_no, None).unwrap();
            let get_txn_response = ledger::submit_request(pool_handle, &get_txn_request).unwrap();

            let get_txn_response: Reply<GetTxnResult> = serde_json::from_str(&get_txn_response).unwrap();
            let get_txn_schema_data: SchemaData = serde_json::from_value(
                serde_json::Value::Object(get_txn_response.result.data.unwrap()["txn"]["data"]["data"].as_object().unwrap().clone())
            ).unwrap();

            let expected_schema_data: SchemaData = serde_json::from_str(r#"{"name":"gvt","version":"1.0","attr_names":["name", "age", "sex", "height"]}"#).unwrap();
            assert_eq!(expected_schema_data, get_txn_schema_data);

            utils::tear_down_with_wallet_and_pool(wallet_handle, pool_handle, "indy_get_txn_request_works", &wallet_config);
        }

        #[test]
        #[cfg(feature = "local_nodes_pool")]
        fn indy_get_txn_request_works_for_invalid_seq_no() {
            let (wallet_handle, pool_handle, did, _my_vk, wallet_config) = utils::setup_new_identity("indy_get_txn_request_works_for_invalid_seq_no");

            let schema_request = ledger::build_schema_request(&did, &anoncreds::gvt_schema_json()).unwrap();
            let schema_response = ledger::sign_and_submit_request(pool_handle, wallet_handle, &did, &schema_request).unwrap();
            pool::check_response_type(&schema_response, ResponseType::REPLY);

            let seq_no = ledger::extract_seq_no_from_reply(&schema_response).unwrap() as i32;
            let seq_no = seq_no + 1;

            thread::sleep(std::time::Duration::from_secs(3));

            let get_txn_request = ledger::build_get_txn_request(Some(&did), seq_no, None).unwrap();

            let get_txn_response = ledger::submit_request(pool_handle, &get_txn_request).unwrap();
            let get_txn_response: Reply<GetTxnResult> = serde_json::from_str(&get_txn_response).unwrap();
            assert!(get_txn_response.result.data.is_none());

            utils::tear_down_with_wallet_and_pool(wallet_handle, pool_handle, "indy_get_txn_request_works_for_invalid_seq_no", &wallet_config);
        }
    }

    mod pool_config {
        use super::*;

        #[test]
        #[cfg(feature = "local_nodes_pool")]
        fn indy_build_pool_config_request_works() {
            let expected_result = json!({
                "type": constants::POOL_CONFIG,
                "writes": true,
                "force": false
            });

            let request = ledger::build_pool_config_request(DID_TRUSTEE, true, false).unwrap();
            check_request(&request, expected_result);
        }

        #[test]
        #[cfg(feature = "local_nodes_pool")]
        fn indy_pool_config_request_works() {
            let (wallet_handle, pool_handle, trustee_did, wallet_config) = utils::setup_trustee("indy_pool_config_request_works");

            let request = ledger::build_pool_config_request(&trustee_did, true, false).unwrap();
            ledger::sign_and_submit_request(pool_handle, wallet_handle, &trustee_did, &request).unwrap();

            utils::tear_down_with_wallet_and_pool(wallet_handle, pool_handle, "indy_pool_config_request_works", &wallet_config);
        }

        #[test]
        #[cfg(feature = "local_nodes_pool")]
        fn indy_pool_config_request_works_for_disabling_writing() {
            let (wallet_handle, pool_handle, trustee_did, wallet_config) = utils::setup_trustee("indy_pool_config_request_works_for_disabling_writing");

            // set Ledger as readonly
            let request = ledger::build_pool_config_request(&trustee_did, false, false).unwrap();
            ledger::sign_and_submit_request(pool_handle, wallet_handle, &trustee_did, &request).unwrap();

            // try send schema request
            let schema_request = ledger::build_schema_request(&trustee_did, &anoncreds::gvt_schema_json()).unwrap();
            let response = ledger::sign_and_submit_request(pool_handle, wallet_handle, &trustee_did, &schema_request).unwrap();
            pool::check_response_type(&response, ResponseType::REQNACK);

            // return Ledger to the previous state
            let request = ledger::build_pool_config_request(&trustee_did, true, false).unwrap();
            ledger::sign_and_submit_request(pool_handle, wallet_handle, &trustee_did, &request).unwrap();

            utils::tear_down_with_wallet_and_pool(wallet_handle, pool_handle, "indy_pool_config_request_works_for_disabling_writing", &wallet_config);
        }
    }

    mod pool_restart {
        use super::*;

        #[test]
        #[cfg(feature = "local_nodes_pool")]
        fn indy_build_pool_restart_request_works_for_start_action() {
            let expected_result = json!({
                "type": constants::POOL_RESTART,
                "action": "start",
                "datetime": "0"
            });

            let request = ledger::build_pool_restart_request(DID_TRUSTEE, "start", Some("0")).unwrap();
            check_request(&request, expected_result);
        }

        #[test]
        #[cfg(feature = "local_nodes_pool")]
        fn indy_build_pool_restart_request_works_for_cancel_action() {
            let expected_result = json!({
                "type": constants::POOL_RESTART,
                "action": "cancel"
            });

            let request = ledger::build_pool_restart_request(DID_TRUSTEE, "cancel", None).unwrap();
            check_request(&request, expected_result);
        }

        lazy_static! {
            static ref DATETIME: String = {
                let next_year = time::now().tm_year + 1900 + 1;
                format!("{}-01-25T12:49:05.258870+00:00", next_year)
            };
        }

        #[test]
        #[cfg(feature = "local_nodes_pool")]
        fn indy_pool_restart_request_works_for_start_cancel_works() {
            let (wallet_handle, pool_handle, trustee_did, wallet_config) = utils::setup_trustee("indy_pool_restart_request_works_for_start_cancel_works");

            //start
            let request = ledger::build_pool_restart_request(&trustee_did, "start", Some(&DATETIME)).unwrap();
            ledger::sign_and_submit_request(pool_handle, wallet_handle, &trustee_did, &request).unwrap();

            //cancel
            let request = ledger::build_pool_restart_request(&trustee_did, "cancel", None).unwrap();
            ledger::sign_and_submit_request(pool_handle, wallet_handle, &trustee_did, &request).unwrap();

            utils::tear_down_with_wallet_and_pool(wallet_handle, pool_handle, "indy_pool_restart_request_works_for_start_cancel_works", &wallet_config);
        }
    }

    mod pool_upgrade {
        use super::*;

        #[test]
        #[cfg(feature = "local_nodes_pool")]
        fn indy_build_pool_upgrade_request_works_for_start_action() {
            let expected_result = json!({
                "type": constants::POOL_UPGRADE,
                "name": "upgrade-libindy",
                "version": "2.0.0",
                "action": "start",
                "sha256": "f284b",
                "schedule": {},
                "reinstall": false,
                "force": false
            });

            let request = ledger::build_pool_upgrade_request(DID_TRUSTEE,
                                                             "upgrade-libindy",
                                                             "2.0.0",
                                                             "start",
                                                             "f284b",
                                                             None,
                                                             Some("{}"),
                                                             None,
                                                             false,
                                                             false,
                                                             None).unwrap();
            check_request(&request, expected_result);
        }

        #[test]
        #[cfg(feature = "local_nodes_pool")]
        fn indy_build_pool_upgrade_request_works_for_cancel_action() {
            let expected_result = json!({
                "type": constants::POOL_UPGRADE,
                "name": "upgrade-libindy",
                "version": "2.0.0",
                "action": "cancel",
                "sha256": "f284b",
                "reinstall": false,
                "force": false
            });

            let request = ledger::build_pool_upgrade_request(DID_TRUSTEE,
                                                             "upgrade-libindy",
                                                             "2.0.0",
                                                             "cancel",
                                                             "f284b",
                                                             None,
                                                             None,
                                                             None,
                                                             false,
                                                             false,
                                                             None).unwrap();
            check_request(&request, expected_result);
        }

        #[test]
        #[cfg(feature = "local_nodes_pool")]
        fn indy_build_pool_upgrade_request_works_for_package() {
            let expected_result = json!({
                "type": constants::POOL_UPGRADE,
                "name": "upgrade-libindy",
                "version": "2.0.0",
                "action": "start",
                "sha256": "f284b",
                "schedule": {},
                "reinstall": false,
                "force": false,
                "package": "some_package"
            });

            let request = ledger::build_pool_upgrade_request(DID_TRUSTEE,
                                                             "upgrade-libindy",
                                                             "2.0.0",
                                                             "start",
                                                             "f284b",
                                                             None,
                                                             Some("{}"),
                                                             None,
                                                             false,
                                                             false,
                                                             Some("some_package")).unwrap();
            check_request(&request, expected_result);
        }

        lazy_static! {
            static ref SCHEDULE: String = {
                let next_year = time::now().tm_year + 1900 + 1;
                format!(r#"{{"Gw6pDLhcBcoQesN72qfotTgFa7cbuqZpkX3Xo6pLhPhv":"{}-01-25T12:49:05.258870+00:00",
                             "8ECVSk179mjsjKRLWiQtssMLgp6EPhWXtaYyStWPSGAb":"{}-01-25T13:49:05.258870+00:00",
                             "DKVxG2fXXTU8yT5N7hGEbXB3dfdAnYv1JczDUHpmDxya":"{}-01-25T14:49:05.258870+00:00",
                             "4PS3EDQ3dW1tci1Bp6543CfuuebjFrg36kLAUcskGfaA":"{}-01-25T15:49:05.258870+00:00"}}"#,
                             next_year, next_year, next_year, next_year)
            };
        }

        #[test]
        #[cfg(feature = "local_nodes_pool")]
        fn indy_pool_upgrade_request_works_for_start_cancel_works() {
            let (wallet_handle, pool_handle, trustee_did, wallet_config) = utils::setup_trustee("indy_pool_upgrade_request_works_for_start_cancel_works");

            //start
            let request = ledger::build_pool_upgrade_request(&trustee_did,
                                                             "upgrade-libindy",
                                                             "2.0.0",
                                                             "start",
                                                             "f284bdc3c1c9e24a494e285cb387c69510f28de51c15bb93179d9c7f28705398",
                                                             None,
                                                             Some(&SCHEDULE),
                                                             None,
                                                             false,
                                                             false,
                                                             None).unwrap();
            ledger::sign_and_submit_request(pool_handle, wallet_handle, &trustee_did, &request).unwrap();

            //cancel
            let request = ledger::build_pool_upgrade_request(&trustee_did,
                                                             "upgrade-libindy",
                                                             "2.0.0",
                                                             "cancel",
                                                             "ac3eb2cc3ac9e24a494e285cb387c69510f28de51c15bb93179d9c7f28705398",
                                                             None,
                                                             None,
                                                             Some("Upgrade is not required"),
                                                             false,
                                                             false,
                                                             None).unwrap();
            ledger::sign_and_submit_request(pool_handle, wallet_handle, &trustee_did, &request).unwrap();

            utils::tear_down_with_wallet_and_pool(wallet_handle, pool_handle, "indy_pool_upgrade_request_works_for_start_cancel_works", &wallet_config);
        }
    }

    mod revoc_reg_def_requests {
        use super::*;

        #[test]
        #[cfg(all(feature = "local_nodes_pool", target_pointer_width = "64"))] //FIXME: fix AMCL hex serializing
        fn indy_build_revoc_reg_def_request() {
            let data = json!({
                "ver": "1.0",
                "id": "RevocRegID",
                "revocDefType": REVOC_REG_TYPE,
                "tag": TAG_1,
                "credDefId": "CredDefID",
                "value": json!({
                    "issuanceType":"ISSUANCE_ON_DEMAND",
                    "maxCredNum":5,
                    "tailsHash":"s",
                    "tailsLocation":"http://tails.location.com",
                    "publicKeys": json!({
                        "accumKey": json!({
                            "z": "1 0000000000000000000000000000000000000000000000000000000000001111 1 0000000000000000000000000000000000000000000000000000000000000000 1 0000000000000000000000000000000000000000000000000000000000000000 1 0000000000000000000000000000000000000000000000000000000000000000 1 0000000000000000000000000000000000000000000000000000000000000000 1 0000000000000000000000000000000000000000000000000000000000000000 1 0000000000000000000000000000000000000000000000000000000000000000 1 0000000000000000000000000000000000000000000000000000000000000000 1 0000000000000000000000000000000000000000000000000000000000000000 1 0000000000000000000000000000000000000000000000000000000000000000 1 0000000000000000000000000000000000000000000000000000000000000000 1 0000000000000000000000000000000000000000000000000000000000000000"
                        })
                    })
                })
            }).to_string();

            let expected_result = r#""operation":{"type":"113","id":"RevocRegID","revocDefType":"CL_ACCUM","tag":"TAG_1","credDefId":"CredDefID","value":{"issuanceType":"ISSUANCE_ON_DEMAND","maxCredNum":5,"publicKeys":{"accumKey":{"z":"1 0000000000000000000000000000000000000000000000000000000000001111 1 0000000000000000000000000000000000000000000000000000000000000000 1 0000000000000000000000000000000000000000000000000000000000000000 1 0000000000000000000000000000000000000000000000000000000000000000 1 0000000000000000000000000000000000000000000000000000000000000000 1 0000000000000000000000000000000000000000000000000000000000000000 1 0000000000000000000000000000000000000000000000000000000000000000 1 0000000000000000000000000000000000000000000000000000000000000000 1 0000000000000000000000000000000000000000000000000000000000000000 1 0000000000000000000000000000000000000000000000000000000000000000 1 0000000000000000000000000000000000000000000000000000000000000000 1 0000000000000000000000000000000000000000000000000000000000000000"}},"tailsHash":"s","tailsLocation":"http://tails.location.com"}}"#;

            let request = ledger::build_revoc_reg_def_request(DID, &data).unwrap();
            assert!(request.contains(expected_result));

            utils::tear_down("indy_build_revoc_reg_def_request");
        }

        #[test]
        #[cfg(feature = "local_nodes_pool")]
        fn indy_build_get_revoc_reg_def_request() {
            let expected_result = json!({
                "type": constants::GET_REVOC_REG_DEF,
                "id": "RevocRegID"
            });

            let request = ledger::build_get_revoc_reg_def_request(Some(DID), "RevocRegID").unwrap();
            check_request(&request, expected_result);
        }

        #[test]
        #[cfg(feature = "local_nodes_pool")]
        fn indy_build_get_revoc_reg_def_request_for_default_submitter_did() {
            let request = ledger::build_get_revoc_reg_def_request(None, "RevocRegID").unwrap();
            check_default_identifier(&request);
        }

        #[test]
        #[cfg(feature = "local_nodes_pool")]
        fn indy_revoc_reg_def_requests_works() {
            let (wallet_handle, pool_handle, wallet_config) = utils::setup_with_wallet_and_pool("indy_revoc_reg_def_requests_works");

            let (_, _, rev_reg_id) = ledger::post_entities();

            let get_rev_reg_def_request = ledger::build_get_revoc_reg_def_request(Some(DID_MY1), &rev_reg_id).unwrap();
            let get_rev_reg_def_response = ledger::submit_request(pool_handle, &get_rev_reg_def_request).unwrap();

            let (_, revoc_reg_def_json) = ledger::parse_get_revoc_reg_def_response(&get_rev_reg_def_response).unwrap();
            let _revoc_reg_def: RevocationRegistryDefinitionV1 = serde_json::from_str(&revoc_reg_def_json).unwrap();

            utils::tear_down_with_wallet_and_pool(wallet_handle, pool_handle, "indy_revoc_reg_def_requests_works", &wallet_config);
        }

        #[test]
        #[cfg(feature = "local_nodes_pool")]
        fn indy_revoc_get_reg_def_requests_works_for_default_submitter_did() {
            let (wallet_handle, pool_handle, wallet_config) = utils::setup_with_wallet_and_pool("indy_revoc_get_reg_def_requests_works_for_default_submitter_did");

            let (_, _, rev_reg_id) = ledger::post_entities();

            let get_rev_reg_def_request = ledger::build_get_revoc_reg_def_request(None, &rev_reg_id).unwrap();
            let get_rev_reg_def_response = ledger::submit_request(pool_handle, &get_rev_reg_def_request).unwrap();

            let (_, revoc_reg_def_json) = ledger::parse_get_revoc_reg_def_response(&get_rev_reg_def_response).unwrap();
            let _revoc_reg_def: RevocationRegistryDefinitionV1 = serde_json::from_str(&revoc_reg_def_json).unwrap();

            utils::tear_down_with_wallet_and_pool(wallet_handle, pool_handle, "indy_revoc_get_reg_def_requests_works_for_default_submitter_did", &wallet_config);
        }
    }

    mod revoc_reg_entry_request {
        use super::*;

        #[test]
        fn indy_build_revoc_reg_entry_request() {
            let expected_result = json!({
                "type": constants::REVOC_REG_ENTRY,
                "revocRegDefId": "RevocRegID",
                "revocDefType": "CL_ACCUM",
                "value": {
                    "accum": "1 0000000000000000000000000000000000000000000000000000000000000000 1 0000000000000000000000000000000000000000000000000000000000000000 1 0000000000000000000000000000000000000000000000000000000000000000 1 0000000000000000000000000000000000000000000000000000000000000000 1 0000000000000000000000000000000000000000000000000000000000000000 1 0000000000000000000000000000000000000000000000000000000000000000"
                }
            });

            let rev_reg_entry_value = r#"{"value":{"accum":"1 0000000000000000000000000000000000000000000000000000000000000000 1 0000000000000000000000000000000000000000000000000000000000000000 1 0000000000000000000000000000000000000000000000000000000000000000 1 0000000000000000000000000000000000000000000000000000000000000000 1 0000000000000000000000000000000000000000000000000000000000000000 1 0000000000000000000000000000000000000000000000000000000000000000"}, "ver":"1.0"}"#;

            let request = ledger::build_revoc_reg_entry_request(DID, "RevocRegID", REVOC_REG_TYPE, rev_reg_entry_value).unwrap();
            check_request(&request, expected_result);
        }

        #[test]
        #[cfg(feature = "local_nodes_pool")]
        fn indy_revoc_reg_entry_requests_works() {
            let (wallet_handle, pool_handle, wallet_config) = utils::setup_with_wallet_and_pool("indy_revoc_reg_entry_requests_works");

            ledger::post_entities();

            utils::tear_down_with_wallet_and_pool(wallet_handle, pool_handle, "indy_revoc_reg_entry_requests_works", &wallet_config);
        }
    }

    mod get_revoc_reg_request {
        use super::*;

        #[test]
        #[cfg(feature = "local_nodes_pool")]
        fn indy_build_get_revoc_reg_request() {
            let expected_result = json!({
                "type": constants::GET_REVOC_REG,
                "revocRegDefId": "RevRegId",
                "timestamp": 100
            });

            let request = ledger::build_get_revoc_reg_request(Some(DID), "RevRegId", 100).unwrap();
            check_request(&request, expected_result);
        }

        #[test]
        #[cfg(feature = "local_nodes_pool")]
        fn indy_build_get_revoc_reg_request_for_default_submitter_did() {
            let request = ledger::build_get_revoc_reg_request(None, "RevRegId", 100).unwrap();
            check_default_identifier(&request);
        }

        #[test]
        #[cfg(feature = "local_nodes_pool")]
        fn indy_get_revoc_reg_request_works() {
            let (wallet_handle, pool_handle, wallet_config) = utils::setup_with_wallet_and_pool("indy_get_revoc_reg_request_works");

            let (_, _, rev_reg_id) = ledger::post_entities();

            let timestamp = time::get_time().sec as u64 + 1000;

            let get_rev_reg_req = ledger::build_get_revoc_reg_request(Some(DID_MY1), &rev_reg_id, timestamp).unwrap();
            let get_rev_reg_resp = ledger::submit_request(pool_handle, &get_rev_reg_req).unwrap();

            let (_, revoc_reg_json, _) = ledger::parse_get_revoc_reg_response(&get_rev_reg_resp).unwrap();
            let _revoc_reg: RevocationRegistryV1 = serde_json::from_str(&revoc_reg_json).unwrap();

            utils::tear_down_with_wallet_and_pool(wallet_handle, pool_handle, "indy_get_revoc_reg_request_works", &wallet_config);
        }

        #[test]
        #[cfg(feature = "local_nodes_pool")]
        fn indy_get_revoc_reg_request_works_for_default_submitter_did() {
            let (wallet_handle, pool_handle, wallet_config) = utils::setup_with_wallet_and_pool("indy_get_revoc_reg_request_works_for_default_submitter_did");

            let (_, _, rev_reg_id) = ledger::post_entities();

            let timestamp = time::get_time().sec as u64 + 1000;

            let get_rev_reg_req = ledger::build_get_revoc_reg_request(None, &rev_reg_id, timestamp).unwrap();
            let get_rev_reg_resp = ledger::submit_request(pool_handle, &get_rev_reg_req).unwrap();

            let (_, revoc_reg_json, _) = ledger::parse_get_revoc_reg_response(&get_rev_reg_resp).unwrap();
            let _revoc_reg: RevocationRegistryV1 = serde_json::from_str(&revoc_reg_json).unwrap();

            utils::tear_down_with_wallet_and_pool(wallet_handle, pool_handle, "indy_get_revoc_reg_request_works_for_default_submitter_did", &wallet_config);
        }
    }

    mod get_revoc_reg_delta_request {
        use super::*;

        #[test]
        #[cfg(feature = "local_nodes_pool")]
        fn indy_build_get_revoc_reg_delta_request() {
            let expected_result = json!({
                "type": constants::GET_REVOC_REG_DELTA,
                "revocRegDefId": "RevRegId",
                "to": 100
            });

            let request = ledger::build_get_revoc_reg_delta_request(Some(DID), "RevRegId", None, 100).unwrap();
            check_request(&request, expected_result);
        }

        #[test]
        #[cfg(feature = "local_nodes_pool")]
        fn indy_build_get_revoc_reg_delta_request_for_default_submitter_did() {
            let request = ledger::build_get_revoc_reg_delta_request(None, "RevRegId", None, 100).unwrap();
            check_default_identifier(&request);
        }

        #[test]
        #[cfg(feature = "local_nodes_pool")]
        fn indy_get_revoc_reg_delta_request_works() {
            let (wallet_handle, pool_handle, wallet_config) = utils::setup_with_wallet_and_pool("indy_get_revoc_reg_delta_request_works");

            let (_, _, rev_reg_id) = ledger::post_entities();

            let to = time::get_time().sec as u64 + 1000;
            let get_rev_reg_delta_req = ledger::build_get_revoc_reg_delta_request(Some(DID_MY1), &rev_reg_id, None, to).unwrap();
            let get_rev_reg_delta_resp = ledger::submit_request(pool_handle, &get_rev_reg_delta_req).unwrap();

            let (_, revoc_reg_delta_json, _) = ledger::parse_get_revoc_reg_delta_response(&get_rev_reg_delta_resp).unwrap();

            let _revoc_reg_delta: RevocationRegistryDeltaV1 = serde_json::from_str(&revoc_reg_delta_json).unwrap();

            utils::tear_down_with_wallet_and_pool(wallet_handle, pool_handle, "indy_get_revoc_reg_delta_request_works", &wallet_config);
        }

        #[test]
        #[cfg(feature = "local_nodes_pool")]
        fn indy_get_revoc_reg_delta_request_works_for_default_submitter_did() {
            let (wallet_handle, pool_handle, wallet_config) = utils::setup_with_wallet_and_pool("indy_get_revoc_reg_delta_request_works_for_default_submitter_did");

            let (_, _, rev_reg_id) = ledger::post_entities();

            let to = time::get_time().sec as u64 + 1000;
            let get_rev_reg_delta_req = ledger::build_get_revoc_reg_delta_request(None, &rev_reg_id, None, to).unwrap();
            let get_rev_reg_delta_resp = ledger::submit_request(pool_handle, &get_rev_reg_delta_req).unwrap();

            let (_, revoc_reg_delta_json, _) = ledger::parse_get_revoc_reg_delta_response(&get_rev_reg_delta_resp).unwrap();

            let _revoc_reg_delta: RevocationRegistryDeltaV1 = serde_json::from_str(&revoc_reg_delta_json).unwrap();

            utils::tear_down_with_wallet_and_pool(wallet_handle, pool_handle, "indy_get_revoc_reg_delta_request_works_for_default_submitter_did", &wallet_config);
        }
    }

    mod indy_register_transaction_parser_for_sp {
        extern crate libc;

        use super::*;

        use self::libc::c_char;

        #[test]
        fn indy_register_transaction_parser_for_sp_works() {
            utils::setup("indy_register_transaction_parser_for_sp_works");

            extern fn parse(msg: *const c_char, parsed: *mut *const c_char) -> i32 {
                unsafe { *parsed = msg; }
                ErrorCode::Success as i32
            }
            extern fn free(_buf: *const c_char) -> i32 { ErrorCode::Success as i32 }

            ledger::register_transaction_parser_for_sp("my_txn_type", parse, free).unwrap();

            utils::tear_down("indy_register_transaction_parser_for_sp_works");
        }
    }

    mod get_response_metadata {
        use super::*;

        #[test]
        #[cfg(feature = "local_nodes_pool")]
        fn get_response_metadata_works_for_nym_requests() {
            let (wallet_handle, pool_handle, trustee_did, wallet_config) = utils::setup_trustee("get_response_metadata_works_for_nym_requests");

            let (did, _) = did::create_and_store_my_did(wallet_handle, None).unwrap();

            let nym_request = ledger::build_nym_request(&trustee_did, &did, None, None, None).unwrap();
            let nym_resp = ledger::sign_and_submit_request(pool_handle, wallet_handle, &trustee_did, &nym_request).unwrap();
            pool::check_response_type(&nym_resp, ResponseType::REPLY);

            let response_metadata = ledger::get_response_metadata(&nym_resp).unwrap();
            _check_write_response_metadata(&response_metadata);

            let get_nym_request = ledger::build_get_nym_request(None, &did).unwrap();
            let get_nym_response = ledger::submit_request_with_retries(pool_handle, &get_nym_request, &nym_resp).unwrap();

            let response_metadata = ledger::get_response_metadata(&get_nym_response).unwrap();
            _check_read_response_metadata(&response_metadata);

            utils::tear_down_with_wallet_and_pool(wallet_handle, pool_handle, "get_response_metadata_works_for_nym_requests", &wallet_config);
        }

        #[test]
        #[cfg(feature = "local_nodes_pool")]
        fn get_response_metadata_works_for_get_txn_request() {
            let (wallet_handle, pool_handle, trustee_did, wallet_config) = utils::setup_trustee("get_response_metadata_works_for_get_txn_request");

            let (did, _) = did::create_and_store_my_did(wallet_handle, None).unwrap();

            let nym_request = ledger::build_nym_request(&trustee_did, &did, None, None, None).unwrap();
            let nym_resp = ledger::sign_and_submit_request(pool_handle, wallet_handle, &trustee_did, &nym_request).unwrap();
            pool::check_response_type(&nym_resp, ResponseType::REPLY);

            let response_metadata = ledger::get_response_metadata(&nym_resp).unwrap();
            let response_metadata: serde_json::Value = serde_json::from_str(&response_metadata).unwrap();

            let seq_no = response_metadata["seqNo"].as_u64().unwrap() as i32;

            thread::sleep(std::time::Duration::from_secs(2));

            let get_txn_request = ledger::build_get_txn_request(None, seq_no, None).unwrap();
            let get_txn_response = ledger::submit_request(pool_handle, &get_txn_request).unwrap();

            let response_metadata = ledger::get_response_metadata(&get_txn_response).unwrap();
            let response_metadata: serde_json::Value = serde_json::from_str(&response_metadata).unwrap();
            assert!(response_metadata["seqNo"].as_u64().is_some());
            assert!(response_metadata["txnTime"].as_u64().is_none());
            assert!(response_metadata["lastTxnTime"].as_u64().is_none());
            assert!(response_metadata["lastSeqNo"].as_u64().is_none());

            utils::tear_down_with_wallet_and_pool(wallet_handle, pool_handle, "get_response_metadata_works_for_get_txn_request", &wallet_config);
        }

        #[test]
        #[cfg(feature = "local_nodes_pool")]
        fn get_response_metadata_works_for_pool_config_request() {
            let (wallet_handle, pool_handle, trustee_did, wallet_config) = utils::setup_trustee("get_response_metadata_works_for_pool_config_request");

            let request = ledger::build_pool_config_request(&trustee_did, true, false).unwrap();
            let response = ledger::sign_and_submit_request(pool_handle, wallet_handle, &trustee_did, &request).unwrap();
            pool::check_response_type(&response, ResponseType::REPLY);

            let response_metadata = ledger::get_response_metadata(&response).unwrap();
            _check_write_response_metadata(&response_metadata);

            utils::tear_down_with_wallet_and_pool(wallet_handle, pool_handle, "get_response_metadata_works_for_pool_config_request", &wallet_config);
        }

        #[test]
        #[cfg(feature = "local_nodes_pool")]
        fn get_response_metadata_works_for_revocation_related_get_requests() {
            let (wallet_handle, pool_handle, wallet_config) = utils::setup_with_wallet_and_pool("get_response_metadata_works_for_revocation_related_get_requests");

            let (_, _, rev_reg_id) = ledger::post_entities();

            let timestamp = time::get_time().sec as u64 + 1000;

            let get_rev_reg_req = ledger::build_get_revoc_reg_request(Some(DID_MY1), &rev_reg_id, timestamp).unwrap();
            let get_rev_reg_resp = ledger::submit_request(pool_handle, &get_rev_reg_req).unwrap();

            let response_metadata = ledger::get_response_metadata(&get_rev_reg_resp).unwrap();
            _check_read_response_metadata(&response_metadata);

            let get_rev_reg_delta_req = ledger::build_get_revoc_reg_delta_request(Some(DID_MY1), &rev_reg_id, None, timestamp).unwrap();
            let get_rev_reg_delta_resp = ledger::submit_request(pool_handle, &get_rev_reg_delta_req).unwrap();

            let response_metadata = ledger::get_response_metadata(&get_rev_reg_delta_resp).unwrap();
            _check_read_response_metadata(&response_metadata);

            utils::tear_down_with_wallet_and_pool(wallet_handle, pool_handle, "get_response_metadata_works_for_revocation_related_get_requests", &wallet_config);
        }

        #[test]
        #[cfg(feature = "local_nodes_pool")]
        fn get_response_metadata_works_for_invalid_response() {
            utils::setup("get_response_metadata_works_for_invalid_response");

            let res = ledger::get_response_metadata("{}");
            assert_code!(ErrorCode::LedgerInvalidTransaction, res);

            utils::tear_down("get_response_metadata_works_for_invalid_response");
        }

        #[test]
        #[cfg(feature = "local_nodes_pool")]
        fn get_response_metadata_works_for_not_found_response() {
            let (wallet_handle, pool_handle, wallet_config) = utils::setup_with_wallet_and_pool("get_response_metadata_works_for_not_found_response");

            let (did, _) = did::create_and_store_my_did(wallet_handle, None).unwrap();

            let get_nym_request = ledger::build_get_nym_request(Some(&did), &did).unwrap();
            let get_nym_response = ledger::submit_request(pool_handle, &get_nym_request).unwrap();

            let response_metadata = ledger::get_response_metadata(&get_nym_response).unwrap();
            let response_metadata: serde_json::Value = serde_json::from_str(&response_metadata).unwrap();

            assert!(response_metadata["lastTxnTime"].as_u64().is_some());
            assert!(response_metadata["seqNo"].as_u64().is_none());
            assert!(response_metadata["txnTime"].as_u64().is_none());
            assert!(response_metadata["lastSeqNo"].as_u64().is_none());

            utils::tear_down_with_wallet_and_pool(wallet_handle, pool_handle, "get_response_metadata_works_for_not_found_response", &wallet_config);
        }

        fn _check_write_response_metadata(response_metadata: &str) {
            let response_metadata: serde_json::Value = serde_json::from_str(response_metadata).unwrap();

            assert!(response_metadata["seqNo"].as_u64().is_some());
            assert!(response_metadata["txnTime"].as_u64().is_some());
            assert!(response_metadata["lastTxnTime"].as_u64().is_none());
            assert!(response_metadata["lastSeqNo"].as_u64().is_none());
        }

        fn _check_read_response_metadata(response_metadata: &str) {
            let response_metadata: serde_json::Value = serde_json::from_str(response_metadata).unwrap();

            assert!(response_metadata["seqNo"].as_u64().is_some());
            assert!(response_metadata["txnTime"].as_u64().is_some());
            assert!(response_metadata["lastTxnTime"].as_u64().is_some());
            assert!(response_metadata["lastSeqNo"].as_u64().is_none());
        }
    }

    mod auth_rule {
        use super::*;

        const ADD_AUTH_ACTION: &str = "ADD";
        const EDIT_AUTH_ACTION: &str = "EDIT";
        const FIELD: &str = "role";
        const OLD_VALUE: &str = "0";
        const NEW_VALUE: &str = "101";
        const ROLE_CONSTRAINT: &str = r#"{
            "sig_count": 1,
            "metadata": {},
            "role": "0",
            "constraint_id": "ROLE",
            "need_to_be_owner": false
        }"#;

        #[test]
        fn indy_build_auth_rule_request_works_for_add_action() {
            let expected_result = json!({
                "type": constants::AUTH_RULE,
                "auth_type": constants::NYM,
                "field": FIELD,
                "new_value": NEW_VALUE,
                "auth_action": ADD_AUTH_ACTION,
                "constraint": json!({
                    "sig_count": 1,
                    "metadata": {},
                    "role": "0",
                    "constraint_id": "ROLE",
                    "need_to_be_owner": false
                }),
            });

            let request = ledger::build_auth_rule_request(DID_TRUSTEE,
                                                          constants::NYM,
                                                          &ADD_AUTH_ACTION,
                                                          FIELD,
                                                          None,
                                                          NEW_VALUE,
                                                          ROLE_CONSTRAINT).unwrap();
            check_request(&request, expected_result);
        }

        #[test]
        fn indy_build_auth_rule_request_works_for_edit_action() {
            let expected_result = json!({
                "type": constants::AUTH_RULE,
                "auth_type": constants::NYM,
                "field": FIELD,
                "old_value": OLD_VALUE,
                "new_value": NEW_VALUE,
                "auth_action": EDIT_AUTH_ACTION,
                "constraint": json!({
                    "sig_count": 1,
                    "metadata": {},
                    "role": "0",
                    "constraint_id": "ROLE",
                    "need_to_be_owner": false
                }),
            });

            let request = ledger::build_auth_rule_request(DID_TRUSTEE,
                                                          constants::NYM,
                                                          &EDIT_AUTH_ACTION,
                                                          FIELD,
                                                          Some(OLD_VALUE),
                                                          NEW_VALUE,
                                                          ROLE_CONSTRAINT).unwrap();
            check_request(&request, expected_result);
        }


        #[test]
        fn indy_build_auth_rule_request_works_for_complex_constraint() {
            let constraint = r#"{
                "constraint_id": "AND",
                "auth_constraints": [
                    {
                        "constraint_id": "ROLE",
                        "role": "0",
                        "sig_count": 1,
                        "need_to_be_owner": false,
                        "metadata": {}
                    },
                    {
                        "constraint_id": "OR",
                        "auth_constraints": [
                            {
                                "constraint_id": "ROLE",
                                "role": "0",
                                "sig_count": 1,
                                "need_to_be_owner": false,
                                "metadata": {}
                            },
                            {
                                "constraint_id": "ROLE",
                                "role": "0",
                                "sig_count": 1
                            }
                        ]
                    }
                ]
            }"#;

            let expected_result = json!({
                "type": constants::AUTH_RULE,
                "auth_type": constants::NYM,
                "field": FIELD,
                "new_value": NEW_VALUE,
                "auth_action": ADD_AUTH_ACTION,
                "constraint": serde_json::from_str::<serde_json::Value>(constraint).unwrap(),
            });

            let request = ledger::build_auth_rule_request(DID_TRUSTEE,
                                                          constants::NYM,
                                                          &ADD_AUTH_ACTION,
                                                          FIELD,
                                                          None,
                                                          NEW_VALUE,
                                                          constraint).unwrap();
            check_request(&request, expected_result);
        }

        #[test]
        fn indy_build_auth_rule_request_works_for_invalid_constraint() {
            let res = ledger::build_auth_rule_request(DID_TRUSTEE,
                                                          constants::NYM,
                                                          &ADD_AUTH_ACTION,
                                                          FIELD,
                                                          None,
                                                          NEW_VALUE,
                                                          r#"{"field":"value"}"#);
            assert_code!(ErrorCode::CommonInvalidStructure, res);
        }

        #[test]
        #[cfg(feature = "local_nodes_pool")]
        fn indy_auth_rule_request_works() {
            let (wallet_handle, pool_handle, trustee_did) = utils::setup_trustee();

            let auth_rule_request = ledger::build_auth_rule_request(&trustee_did,
                                                                    constants::NYM,
                                                                    &ADD_AUTH_ACTION,
                                                                    FIELD,
                                                                    None,
                                                                    NEW_VALUE,
                                                                    ROLE_CONSTRAINT).unwrap();
            let response = ledger::sign_and_submit_request(pool_handle, wallet_handle, &trustee_did, &auth_rule_request).unwrap();
            pool::check_response_type(&response, ResponseType::REPLY);

            utils::tear_down_with_wallet_and_pool(wallet_handle, pool_handle);
        }
    }
}

mod medium_cases {
    use super::*;

    mod requests {
        use super::*;

        #[test]
        #[cfg(feature = "local_nodes_pool")]
        fn indy_sign_and_submit_request_works_for_not_found_signer() {
            let (wallet_handle, pool_handle, wallet_config) = utils::setup_with_wallet_and_pool("indy_sign_and_submit_request_works_for_not_found_signer");

            let res = ledger::sign_and_submit_request(pool_handle, wallet_handle, &DID, REQUEST);
            assert_code!(ErrorCode::WalletItemNotFound, res);

            utils::tear_down_with_wallet_and_pool(wallet_handle, pool_handle, "indy_sign_and_submit_request_works_for_not_found_signer", &wallet_config);
        }

        #[test]
        #[cfg(feature = "local_nodes_pool")]
        fn indy_submit_request_works_for_invalid_message() {
            let pool_handle = utils::setup_with_pool("indy_submit_request_works_for_invalid_message");

            let res = ledger::submit_request(pool_handle, "request");
            assert_code!(ErrorCode::CommonInvalidStructure, res);

            utils::tear_down_with_pool(pool_handle, "indy_submit_request_works_for_invalid_message");
        }

        #[test]
        #[cfg(feature = "local_nodes_pool")]
        fn indy_sign_and_submit_request_works_for_invalid_json() {
            let (wallet_handle, pool_handle, did, wallet_config) = utils::setup_trustee("indy_sign_and_submit_request_works_for_invalid_json");

            let res = ledger::sign_and_submit_request(pool_handle, wallet_handle, &did, "request");
            assert_code!(ErrorCode::CommonInvalidStructure, res);

            utils::tear_down_with_wallet_and_pool(wallet_handle, pool_handle, "indy_sign_and_submit_request_works_for_invalid_json", &wallet_config);
        }
    }

    mod submit_action {
        use super::*;

        #[test]
        #[cfg(feature = "local_nodes_pool")]
        fn indy_submit_action_works_for_pool_restart_for_unknown_node_name() {
            let (wallet_handle, pool_handle, did, wallet_config) = utils::setup_trustee("indy_submit_action_works_for_pool_restart_for_unknown_node_name");

            let get_validator_info_request = ledger::build_get_validator_info_request(&did).unwrap();
            let get_validator_info_request = ledger::sign_request(wallet_handle, &did, &get_validator_info_request).unwrap();

            let nodes = r#"["Other Node"]"#;
            let res = ledger::submit_action(pool_handle, &get_validator_info_request, Some(nodes), None);
            assert_code!(ErrorCode::CommonInvalidStructure, res);

            utils::tear_down_with_wallet_and_pool(wallet_handle, pool_handle, "indy_submit_action_works_for_pool_restart_for_unknown_node_name", &wallet_config);
        }

        #[test]
        #[cfg(feature = "local_nodes_pool")]
        fn indy_submit_action_works_for_pool_restart_for_invalid_nodes_format() {
            let (wallet_handle, pool_handle, did, wallet_config) = utils::setup_trustee("indy_submit_action_works_for_pool_restart_for_invalid_nodes_format");

            let get_validator_info_request = ledger::build_get_validator_info_request(&did).unwrap();
            let get_validator_info_request = ledger::sign_request(wallet_handle, &did, &get_validator_info_request).unwrap();

            let nodes = r#""Node1""#;
            let res = ledger::submit_action(pool_handle, &get_validator_info_request, Some(nodes), None);
            assert_code!(ErrorCode::CommonInvalidStructure, res);

            utils::tear_down_with_wallet_and_pool(wallet_handle, pool_handle, "indy_submit_action_works_for_pool_restart_for_invalid_nodes_format", &wallet_config);
        }
    }

    mod nym_requests {
        use super::*;

        #[test]
        #[cfg(feature = "local_nodes_pool")]
        fn indy_send_nym_request_works_for_only_required_fields() {
            let (wallet_handle, pool_handle, trustee_did, wallet_config) = utils::setup_trustee("indy_send_nym_request_works_for_only_required_fields");
            let (my_did, _) = did::create_and_store_my_did(wallet_handle, None).unwrap();

            let nym_request = ledger::build_nym_request(&trustee_did, &my_did, None, None, None).unwrap();
            let response = ledger::sign_and_submit_request(pool_handle, wallet_handle, &trustee_did, &nym_request).unwrap();
            pool::check_response_type(&response, ResponseType::REPLY);

            utils::tear_down_with_wallet_and_pool(wallet_handle, pool_handle, "indy_send_nym_request_works_for_only_required_fields", &wallet_config);
        }

        #[test]
        #[cfg(feature = "local_nodes_pool")]
        fn indy_send_nym_request_works_with_option_fields() {
            let (wallet_handle, pool_handle, trustee_did, wallet_config) = utils::setup_trustee("indy_send_nym_request_works_with_option_fields");
            let (my_did, my_verkey) = did::create_and_store_my_did(wallet_handle, None).unwrap();

            let nym_request = ledger::build_nym_request(&trustee_did, &my_did, Some(&my_verkey), Some("some_alias"), Some("STEWARD")).unwrap();
            let response = ledger::sign_and_submit_request(pool_handle, wallet_handle, &trustee_did, &nym_request).unwrap();
            pool::check_response_type(&response, ResponseType::REPLY);

            utils::tear_down_with_wallet_and_pool(wallet_handle, pool_handle, "indy_send_nym_request_works_with_option_fields", &wallet_config);
        }

        #[test]
        #[cfg(feature = "local_nodes_pool")]
        fn indy_send_nym_request_works_for_different_roles() {
            let (wallet_handle, pool_handle, trustee_did, wallet_config) = utils::setup_trustee("indy_send_nym_request_works_for_different_roles");

            for role in ["STEWARD", "TRUSTEE", "TRUST_ANCHOR", "NETWORK_MONITOR"].iter() {
                let (my_did, _) = did::create_and_store_my_did(wallet_handle, None).unwrap();
                let nym_request = ledger::build_nym_request(&trustee_did, &my_did, None, None, Some(role)).unwrap();
                let response = ledger::sign_and_submit_request(pool_handle, wallet_handle, &trustee_did, &nym_request).unwrap();
                pool::check_response_type(&response, ResponseType::REPLY);
            }

            utils::tear_down_with_wallet_and_pool(wallet_handle, pool_handle, "indy_send_nym_request_works_for_different_roles", &wallet_config);
        }

        #[test]
        #[cfg(feature = "local_nodes_pool")]
        fn indy_build_nym_requests_works_for_wrong_role() {
            let res = ledger::build_nym_request(&IDENTIFIER, &DEST, None, None, Some("WRONG_ROLE"));
            assert_code!(ErrorCode::CommonInvalidStructure, res);
        }

        #[test]
        #[cfg(feature = "local_nodes_pool")]
        fn indy_nym_request_works_for_wrong_signer_role() {
            let (wallet_handle, pool_handle, trustee_did, wallet_config) = utils::setup_trustee("indy_nym_request_works_for_wrong_signer_role");
            let (my_did, _) = did::create_and_store_my_did(wallet_handle, None).unwrap();

            let nym_request = ledger::build_nym_request(&trustee_did, &my_did, None, None, None).unwrap();
            let response = ledger::sign_and_submit_request(pool_handle, wallet_handle, &trustee_did, &nym_request).unwrap();
            pool::check_response_type(&response, ResponseType::REPLY);

            let (my_did2, _) = did::create_and_store_my_did(wallet_handle, None).unwrap();
            let nym_request = ledger::build_nym_request(&my_did, &my_did2, None, None, None).unwrap();
            let response = ledger::sign_and_submit_request(pool_handle, wallet_handle, &my_did, &nym_request).unwrap();
            pool::check_response_type(&response, ResponseType::REQNACK);

            utils::tear_down_with_wallet_and_pool(wallet_handle, pool_handle, "indy_nym_request_works_for_wrong_signer_role", &wallet_config);
        }

        #[test]
        #[cfg(feature = "local_nodes_pool")]
        fn indy_nym_request_works_for_unknown_signer_did() {
            let (wallet_handle, pool_handle, wallet_config) = utils::setup_with_wallet_and_pool("indy_nym_request_works_for_unknown_signer_did");

            let (did, _) = did::create_and_store_my_did(wallet_handle, None).unwrap();

            let nym_request = ledger::build_nym_request(&did, DID, None, None, None).unwrap();
            let response = ledger::sign_and_submit_request(pool_handle, wallet_handle, &did, &nym_request).unwrap();
            pool::check_response_type(&response, ResponseType::REQNACK);

            utils::tear_down_with_wallet_and_pool(wallet_handle, pool_handle, "indy_nym_request_works_for_unknown_signer_did", &wallet_config);
        }

        #[test]
        #[cfg(feature = "local_nodes_pool")]
        fn indy_get_nym_request_works_for_unknown_did() {
            let (wallet_handle, pool_handle, wallet_config) = utils::setup_with_wallet_and_pool("indy_get_nym_request_works_for_unknown_did");

            let (did, _) = did::create_and_store_my_did(wallet_handle, None).unwrap();

            let get_nym_request = ledger::build_get_nym_request(Some(&did), &did).unwrap();
            let get_nym_response = ledger::submit_request(pool_handle, &get_nym_request).unwrap();
            let get_nym_response: Reply<GetNymReplyResult> = serde_json::from_str(&get_nym_response).unwrap();
            assert!(get_nym_response.result.data.is_none());

            utils::tear_down_with_wallet_and_pool(wallet_handle, pool_handle, "indy_get_nym_request_works_for_unknown_did", &wallet_config);
        }

        #[test]
        #[cfg(feature = "local_nodes_pool")]
        fn indy_build_nym_request_works_for_invalid_submitter_identifier() {
            let res = ledger::build_nym_request(INVALID_IDENTIFIER, IDENTIFIER, None, None, None);
            assert_code!(ErrorCode::CommonInvalidStructure, res);
        }

        #[test]
        #[cfg(feature = "local_nodes_pool")]
        fn indy_build_nym_request_works_for_invalid_target_identifier() {
            let res = ledger::build_nym_request(IDENTIFIER, INVALID_IDENTIFIER, None, None, None);
            assert_code!(ErrorCode::CommonInvalidStructure, res);
        }

        #[test]
        #[cfg(feature = "local_nodes_pool")]
        fn indy_build_get_nym_request_works_for_invalid_submitter_identifier() {
            let res = ledger::build_get_nym_request(Some(INVALID_IDENTIFIER), IDENTIFIER);
            assert_code!(ErrorCode::CommonInvalidStructure, res);
        }

        #[test]
        #[cfg(feature = "local_nodes_pool")]
        fn indy_build_get_nym_request_works_for_invalid_target_identifier() {
            let res = ledger::build_get_nym_request(Some(IDENTIFIER), INVALID_IDENTIFIER);
            assert_code!(ErrorCode::CommonInvalidStructure, res);
        }

        #[test]
        #[cfg(feature = "local_nodes_pool")]
        fn indy_nym_requests_works_for_reset_role() {
            let (wallet_handle, pool_handle, trustee_did, wallet_config) = utils::setup_trustee("indy_nym_requests_works_for_reset_role");
            let (my_did, my_verkey) = did::create_and_store_my_did(wallet_handle, None).unwrap();

            let mut nym_request = ledger::build_nym_request(&trustee_did, &my_did,
                                                            Some(&my_verkey), None, Some("TRUSTEE")).unwrap();
            let nym_req_resp = ledger::sign_and_submit_request(pool_handle, wallet_handle, &trustee_did, &nym_request).unwrap();
            pool::check_response_type(&nym_req_resp, ResponseType::REPLY);

            let mut get_nym_request = ledger::build_get_nym_request(Some(&my_did), &my_did).unwrap();
            let get_nym_response_with_role = ledger::submit_request_with_retries(pool_handle, &get_nym_request, &nym_req_resp).unwrap();

            let get_nym_response_with_role: Reply<GetNymReplyResult> = serde_json::from_str(&get_nym_response_with_role).unwrap();
            let get_nym_response_data_with_role: GetNymResultData = serde_json::from_str(&get_nym_response_with_role.result.data.unwrap()).unwrap();

            nym_request = ledger::build_nym_request(&my_did, &my_did,
                                                    Some(&my_verkey), None, Some("")).unwrap();
            let nym_req_resp = ledger::sign_and_submit_request(pool_handle, wallet_handle, &my_did, &nym_request).unwrap();
            pool::check_response_type(&nym_req_resp, ResponseType::REPLY);

            get_nym_request = ledger::build_get_nym_request(Some(&my_did), &my_did).unwrap();
            let get_nym_response_without_role = ledger::submit_request_with_retries(pool_handle, &get_nym_request, &nym_req_resp).unwrap();

            let get_nym_response_without_role: Reply<GetNymReplyResult> = serde_json::from_str(&get_nym_response_without_role).unwrap();
            let get_nym_response_data_without_role: GetNymResultData = serde_json::from_str(&get_nym_response_without_role.result.data.unwrap()).unwrap();

            assert!(get_nym_response_data_without_role.role.is_none());
            assert_ne!(get_nym_response_data_without_role.role, get_nym_response_data_with_role.role);

            utils::tear_down_with_wallet_and_pool(wallet_handle, pool_handle, "indy_nym_requests_works_for_reset_role", &wallet_config);
        }
    }

    mod attrib_requests {
        use super::*;

        #[test]
        #[cfg(feature = "local_nodes_pool")]
        fn indy_attrib_request_works_for_unknown_did() {
            let (wallet_handle, pool_handle, wallet_config) = utils::setup_with_wallet_and_pool("indy_attrib_request_works_for_unknown_did");

            let (did, _) = did::create_and_store_my_did(wallet_handle, None).unwrap();

            let attrib_request = ledger::build_attrib_request(&did, &did, None, Some(ATTRIB_RAW_DATA), None).unwrap();

            let response = ledger::submit_request(pool_handle, &attrib_request).unwrap();
            pool::check_response_type(&response, ResponseType::REQNACK);

            utils::tear_down_with_wallet_and_pool(wallet_handle, pool_handle, "indy_attrib_request_works_for_unknown_did", &wallet_config);
        }

        #[test]
        #[cfg(feature = "local_nodes_pool")]
        fn indy_get_attrib_request_works_for_unknown_did() {
            let (wallet_handle, pool_handle, wallet_config) = utils::setup_with_wallet_and_pool("indy_get_attrib_request_works_for_unknown_did");
            let (did, _) = did::create_and_store_my_did(wallet_handle, None).unwrap();

            let get_attrib_request = ledger::build_get_attrib_request(Some(&did), &did, Some("endpoint"), None, None).unwrap();
            let get_attrib_response = ledger::submit_request(pool_handle, &get_attrib_request).unwrap();
            let get_attrib_response: Reply<GetAttribReplyResult> = serde_json::from_str(&get_attrib_response).unwrap();
            assert!(get_attrib_response.result.data.is_none());

            utils::tear_down_with_wallet_and_pool(wallet_handle, pool_handle, "indy_get_attrib_request_works_for_unknown_did", &wallet_config);
        }

        #[test]
        #[cfg(feature = "local_nodes_pool")]
        fn indy_get_attrib_request_works_for_unknown_attribute() {
            let (wallet_handle, pool_handle, did, _my_vk, wallet_config) = utils::setup_new_identity("indy_get_attrib_request_works_for_unknown_attribute");

            let get_attrib_request = ledger::build_get_attrib_request(Some(&did), &did, Some("some_attribute"), None, None).unwrap();
            let get_attrib_response = ledger::submit_request(pool_handle, &get_attrib_request).unwrap();
            let get_attrib_response: Reply<GetAttribReplyResult> = serde_json::from_str(&get_attrib_response).unwrap();
            assert!(get_attrib_response.result.data.is_none());

            utils::tear_down_with_wallet_and_pool(wallet_handle, pool_handle, "indy_get_attrib_request_works_for_unknown_attribute", &wallet_config);
        }


        #[test]
        #[cfg(feature = "local_nodes_pool")]
        fn indy_build_attrib_request_works_for_invalid_submitter_did() {
            let res = ledger::build_attrib_request(INVALID_IDENTIFIER, IDENTIFIER, None, Some(ATTRIB_RAW_DATA), None);
            assert_code!(ErrorCode::CommonInvalidStructure, res);
        }

        #[test]
        #[cfg(feature = "local_nodes_pool")]
        fn indy_build_attrib_request_works_for_invalid_target_did() {
            let res = ledger::build_attrib_request(IDENTIFIER, INVALID_IDENTIFIER, None, Some(ATTRIB_RAW_DATA), None);
            assert_code!(ErrorCode::CommonInvalidStructure, res);
        }

        #[test]
        #[cfg(feature = "local_nodes_pool")]
        fn indy_build_get_attrib_request_works_for_invalid_submitter_identifier() {
            let res = ledger::build_get_attrib_request(Some(INVALID_IDENTIFIER), IDENTIFIER, Some("endpoint"), None, None);
            assert_code!(ErrorCode::CommonInvalidStructure, res);
        }

        #[test]
        #[cfg(feature = "local_nodes_pool")]
        fn indy_build_get_attrib_request_works_for_invalid_target_identifier() {
            let res = ledger::build_get_attrib_request(Some(IDENTIFIER), INVALID_IDENTIFIER, Some("endpoint"), None, None);
            assert_code!(ErrorCode::CommonInvalidStructure, res);
        }
    }

    mod schemas_requests {
        use super::*;

        #[test]
        #[cfg(feature = "local_nodes_pool")]
        fn indy_build_schema_requests_works_for_missed_field_in_data_json() {
            let res = ledger::build_schema_request(IDENTIFIER, r#"{"name":"name"}"#);
            assert_code!(ErrorCode::CommonInvalidStructure, res);
        }

        #[test]
        #[cfg(feature = "local_nodes_pool")]
        fn indy_build_schema_requests_works_for_invalid_data_json_format() {
            let res = ledger::build_schema_request(IDENTIFIER, r#"{"name":"name", "keys":"name"}"#);
            assert_code!(ErrorCode::CommonInvalidStructure, res);
        }

        #[test]
        #[cfg(feature = "local_nodes_pool")]
        fn indy_build_schema_requests_works_for_invalid_submitter_identifier() {
            let res = ledger::build_schema_request(INVALID_IDENTIFIER, SCHEMA_DATA);
            assert_code!(ErrorCode::CommonInvalidStructure, res);
        }

        #[test]
        #[cfg(feature = "local_nodes_pool")]
        fn indy_build_get_schema_requests_works_for_invalid_id() {
            let res = ledger::build_get_schema_request(Some(IDENTIFIER), "invalid_schema_id");
            assert_code!(ErrorCode::CommonInvalidStructure, res);
        }

        #[test]
        #[cfg(feature = "local_nodes_pool")]
        fn indy_build_get_schema_requests_works_for_invalid_submitter_identifier() {
            let res = ledger::build_get_schema_request(Some(INVALID_IDENTIFIER), &anoncreds::gvt_schema_id());
            assert_code!(ErrorCode::CommonInvalidStructure, res);
        }

        #[test]
        #[cfg(feature = "local_nodes_pool")]
        fn indy_schema_request_works_for_unknown_did() {
            let (wallet_handle, pool_handle, wallet_config) = utils::setup_with_wallet_and_pool("indy_schema_request_works_for_unknown_did");
            let (did, _) = did::create_and_store_my_did(wallet_handle, None).unwrap();

            let schema_request = ledger::build_schema_request(&did, SCHEMA_DATA).unwrap();
            let response = ledger::sign_and_submit_request(pool_handle, wallet_handle, &did, &schema_request).unwrap();
            pool::check_response_type(&response, ResponseType::REQNACK);

            utils::tear_down_with_wallet_and_pool(wallet_handle, pool_handle, "indy_schema_request_works_for_unknown_did", &wallet_config);
        }

        #[test]
        #[cfg(feature = "local_nodes_pool")]
        fn indy_get_schema_request_works_for_unknown_schema() {
            let (wallet_handle, pool_handle, wallet_config) = utils::setup_with_wallet_and_pool("indy_get_schema_request_works_for_unknown_schema");

            let get_schema_request = ledger::build_get_schema_request(Some(DID_TRUSTEE), &Schema::schema_id(DID, "other_schema", "1.0")).unwrap();
            let get_schema_response = ledger::submit_request(pool_handle, &get_schema_request).unwrap();

            let res = ledger::parse_get_schema_response(&get_schema_response);
            assert_code!(ErrorCode::LedgerNotFound, res);

            utils::tear_down_with_wallet_and_pool(wallet_handle, pool_handle, "indy_get_schema_request_works_for_unknown_schema", &wallet_config);
        }

        #[test]
        #[cfg(feature = "local_nodes_pool")]
        fn indy_get_parse_returns_error_for_wrong_type() {
            let (wallet_handle, pool_handle, wallet_config) = utils::setup_with_wallet_and_pool("indy_get_parse_returns_error_for_wrong_type");

            let (schema_id, _, _) = ledger::post_entities();

            let get_schema_request = ledger::build_get_schema_request(Some(DID_MY1), &schema_id).unwrap();
            let get_schema_response = ledger::submit_request(pool_handle, &get_schema_request).unwrap();

            let res = ledger::parse_get_cred_def_response(&get_schema_response);
            assert_code!(ErrorCode::LedgerInvalidTransaction, res);

            utils::tear_down_with_wallet_and_pool(wallet_handle, pool_handle, "indy_get_parse_returns_error_for_wrong_type", &wallet_config);
        }

        #[test]
        #[cfg(feature = "local_nodes_pool")]
        fn indy_get_parse_returns_error_for_wrong_type_and_unknown_schema() {
            let (wallet_handle, pool_handle, wallet_config) = utils::setup_with_wallet_and_pool("indy_get_parse_returns_error_for_wrong_type_and_unknown_schema");

            let get_schema_request = ledger::build_get_schema_request(Some(DID_TRUSTEE), &Schema::schema_id(DID, "other_schema", "1.0")).unwrap();
            let get_schema_response = ledger::submit_request(pool_handle, &get_schema_request).unwrap();

            let res = ledger::parse_get_cred_def_response(&get_schema_response);
            assert_code!(ErrorCode::LedgerInvalidTransaction, res);

            utils::tear_down_with_wallet_and_pool(wallet_handle, pool_handle, "indy_get_parse_returns_error_for_wrong_type_and_unknown_schema", &wallet_config);
        }
    }

    mod node_requests {
        use super::*;

        #[test]
        fn indy_build_node_request_works_for_missed_fields_in_data_json() {
            let res = ledger::build_node_request(IDENTIFIER, DEST, r#"{ }"#);
            assert_code!(ErrorCode::CommonInvalidStructure, res);
        }

        #[test]
        fn indy_build_node_request_works_for_wrong_service() {
            let data = r#"{"node_ip":"10.0.0.100", "node_port": 1, "client_ip": "10.0.0.100", "client_port": 1, "alias":"some", "services": ["SERVICE"], "blskey": "CnEDk9HrMnmiHXEV1WFgbVCRteYnPqsJwrTdcZaNhFVW", "blskey_pop": "CnEDk9HrMnmiHXEV1WFgbVCRteYnPqsJwrTdcZaNhFVW"}"#;
            let res = ledger::build_node_request(IDENTIFIER, DEST, data);
            assert_code!(ErrorCode::CommonInvalidStructure, res);
        }

        #[test]
        #[cfg(feature = "local_nodes_pool")]
        fn indy_send_node_request_works_for_wrong_role() {
            let (wallet_handle, pool_handle, did, wallet_config) = utils::setup_trustee("indy_send_node_request_works_for_wrong_role");

            let node_request = ledger::build_node_request(&did, &did, NODE_DATA).unwrap();
            let response = ledger::sign_and_submit_request(pool_handle, wallet_handle, &did, &node_request).unwrap();
            pool::check_response_type(&response, ResponseType::REJECT);

            utils::tear_down_with_wallet_and_pool(wallet_handle, pool_handle, "indy_send_node_request_works_for_wrong_role", &wallet_config);
        }

        #[test]
        #[cfg(feature = "local_nodes_pool")]
        fn indy_submit_node_request_works_for_steward_already_has_node() {
            let (wallet_handle, pool_handle, did, wallet_config) = utils::setup_steward("indy_submit_node_request_works_for_steward_already_has_node");

            let node_request = ledger::build_node_request(&did, &did, NODE_DATA).unwrap();
            let response = ledger::sign_and_submit_request(pool_handle, wallet_handle, &did, &node_request).unwrap();
            pool::check_response_type(&response, ResponseType::REJECT);

            utils::tear_down_with_wallet_and_pool(wallet_handle, pool_handle, "indy_submit_node_request_works_for_steward_already_has_node", &wallet_config);
        }

        #[test]
        #[cfg(feature = "local_nodes_pool")]
        fn indy_submit_node_request_works_for_new_node_without_bls_pop() {
            let (wallet_handle, pool_handle, wallet_config) = utils::setup_with_wallet_and_pool("indy_submit_node_request_works_for_new_node_without_bls_pop");

            let (my_did, _) = did::create_store_and_publish_my_did_from_steward(wallet_handle, pool_handle).unwrap();

            let node_data = r#"{"node_ip":"10.0.0.100", "node_port": 1, "client_ip": "10.0.0.100", "client_port": 2, "alias":"some", "services": ["VALIDATOR"], "blskey": "4N8aUNHSgjQVgkpm8nhNEfDf6txHznoYREg9kirmJrkivgL4oSEimFF6nsQ6M41QvhM2Z33nves5vfSn9n1UwNFJBYtWVnHYMATn76vLuL3zU88KyeAYcHfsih3He6UHcXDxcaecHVz6jhCYz1P2UZn2bDVruL5wXpehgBfBaLKm3Ba"}"#;
            let node_request = ledger::build_node_request(&my_did, DEST, node_data).unwrap();
            let response = ledger::sign_and_submit_request(pool_handle, wallet_handle, &my_did, &node_request).unwrap();
            pool::check_response_type(&response, ResponseType::REQNACK);

            utils::tear_down_with_wallet_and_pool(wallet_handle, pool_handle, "indy_submit_node_request_works_for_new_node_without_bls_pop", &wallet_config);
        }

        #[test]
        #[cfg(feature = "local_nodes_pool")]
        fn indy_submit_node_request_works_for_pop_not_correspond_blskey() {
            let (wallet_handle, pool_handle, wallet_config) = utils::setup_with_wallet_and_pool("indy_submit_node_request_works_for_pop_not_correspond_blskey");

            let (my_did, _) = did::create_store_and_publish_my_did_from_steward(wallet_handle, pool_handle).unwrap();

            let node_data = r#"{"node_ip":"10.0.0.100", "node_port": 1, "client_ip": "10.0.0.100", "client_port": 2, "alias":"some", "services": ["VALIDATOR"], "blskey": "4N8aUNHSgjQVgkpm8nhNEfDf6txHznoYREg9kirmJrkivgL4oSEimFF6nsQ6M41QvhM2Z33nves5vfSn9n1UwNFJBYtWVnHYMATn76vLuL3zU88KyeAYcHfsih3He6UHcXDxcaecHVz6jhCYz1P2UZn2bDVruL5wXpehgBfBaLKm3Ba", "blskey_pop": "RPLagxaR5xdimFzwmzYnz4ZhWtYQEj8iR5ZU53T2gitPCyCHQneUn2Huc4oeLd2B2HzkGnjAff4hWTJT6C7qHYB1Mv2wU5iHHGFWkhnTX9WsEAbunJCV2qcaXScKj4tTfvdDKfLiVuU2av6hbsMztirRze7LvYBkRHV3tGwyCptsrP"}"#;
            let node_request = ledger::build_node_request(&my_did, DEST, node_data).unwrap();
            let response = ledger::sign_and_submit_request(pool_handle, wallet_handle, &my_did, &node_request).unwrap();
            pool::check_response_type(&response, ResponseType::REQNACK);

            utils::tear_down_with_wallet_and_pool(wallet_handle, pool_handle, "indy_submit_node_request_works_for_pop_not_correspond_blskey", &wallet_config);
        }
    }

    mod cred_def_requests {
        use super::*;

        #[test]
        fn indy_build_cred_def_request_works_for_invalid_data_json() {
            let data = r#"{"primary":{"n":"1","s":"2","rms":"3","r":{"name":"1"}}}"#;
            let res = ledger::build_cred_def_txn(IDENTIFIER, data);
            assert_code!(ErrorCode::CommonInvalidStructure, res);
        }

        #[test]
        fn indy_build_cred_def_request_works_for_invalid_submitter_did() {
            let res = ledger::build_cred_def_txn(INVALID_IDENTIFIER, &anoncreds::credential_def_json());
            assert_code!(ErrorCode::CommonInvalidStructure, res);
        }

        #[test]
        fn indy_build_get_cred_def_request_works_for_invalid_submitter_did() {
            let res = ledger::build_get_cred_def_request(Some(INVALID_IDENTIFIER), &anoncreds::issuer_1_gvt_cred_def_id());
            assert_code!(ErrorCode::CommonInvalidStructure, res);
        }

        #[test]
        #[cfg(feature = "local_nodes_pool")]
        fn indy_cred_def_requests_works_for_hash_field() {
            let (wallet_handle, pool_handle) = utils::setup_with_wallet_and_pool();

            let (issuer_did, _) = did::create_store_and_publish_my_did_from_trustee(wallet_handle, pool_handle).unwrap();

            let (schema_id, schema_json) = anoncreds::issuer_create_schema(&issuer_did,
                                                                           GVT_SCHEMA_NAME,
                                                                           SCHEMA_VERSION,
                                                                           r#"["enc", "raw", "hash"]"#).unwrap();

            let schema_request = ledger::build_schema_request(&issuer_did, &schema_json).unwrap();
            let schema_response = ledger::sign_and_submit_request(pool_handle, wallet_handle, &issuer_did, &schema_request).unwrap();
            pool::check_response_type(&schema_response, ::utils::types::ResponseType::REPLY);

            let get_schema_request = ledger::build_get_schema_request(Some(&issuer_did), &schema_id).unwrap();
            let get_schema_response = ledger::submit_request_with_retries(pool_handle, &get_schema_request, &schema_response).unwrap();
            let (_, schema_json) = ledger::parse_get_schema_response(&get_schema_response).unwrap();

            let (cred_def_id, cred_def_json) = anoncreds::issuer_create_credential_definition(wallet_handle,
                                                                                              &issuer_did,
                                                                                              &schema_json,
                                                                                              TAG_1,
                                                                                              None,
                                                                                              Some(&anoncreds::default_cred_def_config())).unwrap();
            let cred_def_request = ledger::build_cred_def_txn(&issuer_did, &cred_def_json).unwrap();
            let cred_def_response = ledger::sign_and_submit_request(pool_handle, wallet_handle, &issuer_did, &cred_def_request).unwrap();
            pool::check_response_type(&cred_def_response, ::utils::types::ResponseType::REPLY);

            let get_cred_def_request = ledger::build_get_cred_def_request(Some(DID_MY1), &cred_def_id).unwrap();
            let get_cred_def_response = ledger::submit_request_with_retries(pool_handle, &get_cred_def_request, &cred_def_response).unwrap();
            let (_, cred_def_json) = ledger::parse_get_cred_def_response(&get_cred_def_response).unwrap();

            let _cred_def: CredentialDefinitionV1 = serde_json::from_str(&cred_def_json).unwrap();

            utils::tear_down_with_wallet_and_pool(wallet_handle, pool_handle);
        }
    }
}

fn check_request(request: &str, expected_result: serde_json::Value) {
    let request: serde_json::Value = serde_json::from_str(request).unwrap();
    assert_eq!(request["operation"], expected_result);
}

fn check_default_identifier(request: &str) {
    let request: serde_json::Value = serde_json::from_str(&request).unwrap();
    assert_eq!(request["identifier"], DEFAULT_LIBIDY_DID);
}<|MERGE_RESOLUTION|>--- conflicted
+++ resolved
@@ -549,11 +549,7 @@
         #[test]
         #[cfg(feature = "local_nodes_pool")]
         fn indy_attrib_requests_works_for_raw_value() {
-<<<<<<< HEAD
-            let (wallet_handle, pool_handle, did, _my_vk, wallet_config) = utils::setup_new_identity("indy_attrib_requests_works_for_raw_value");
-=======
             let (wallet_handle, pool_handle, did, _) = utils::setup_new_identity();
->>>>>>> 5853ebc4
 
             let attrib_request = ledger::build_attrib_request(&did,
                                                               &did,
@@ -575,11 +571,7 @@
         #[test]
         #[cfg(feature = "local_nodes_pool")]
         fn indy_attrib_requests_works_for_hash_value() {
-<<<<<<< HEAD
             let (wallet_handle, pool_handle, did, _my_vk, wallet_config) = utils::setup_new_identity("indy_attrib_requests_works_for_hash_value");
-=======
-            let (wallet_handle, pool_handle, did, _) = utils::setup_new_identity();
->>>>>>> 5853ebc4
 
             let mut ctx = Hasher::new(MessageDigest::sha256()).unwrap();
             ctx.update(&ATTRIB_RAW_DATA.as_bytes()).unwrap();
@@ -605,11 +597,7 @@
         #[test]
         #[cfg(feature = "local_nodes_pool")]
         fn indy_attrib_requests_works_for_encrypted_value() {
-<<<<<<< HEAD
             let (wallet_handle, pool_handle, did, _my_vk, wallet_config) = utils::setup_new_identity("indy_attrib_requests_works_for_encrypted_value");
-=======
-            let (wallet_handle, pool_handle, did, _) = utils::setup_new_identity();
->>>>>>> 5853ebc4
 
             let key = secretbox::gen_key();
             let nonce = secretbox::gen_nonce();
@@ -635,11 +623,7 @@
         #[test]
         #[cfg(feature = "local_nodes_pool")]
         fn indy_get_attrib_requests_works_for_default_submitter_did() {
-<<<<<<< HEAD
-            let (wallet_handle, pool_handle, did,_my_vk, wallet_config) = utils::setup_new_identity("indy_get_attrib_requests_works_for_default_submitter_did");
-=======
-            let (wallet_handle, pool_handle, did, _) = utils::setup_new_identity();
->>>>>>> 5853ebc4
+            let (wallet_handle, pool_handle, did, _my_vk, wallet_config) = utils::setup_new_identity("indy_get_attrib_requests_works_for_default_submitter_did");
 
             let attrib_request = ledger::build_attrib_request(&did,
                                                               &did,
