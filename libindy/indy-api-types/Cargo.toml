[package]
name = "indy-api-types"
version = "0.1.0"
authors = ["Hyperledger Indy Contributors <hyperledger-indy@lists.hyperledger.org>"]
edition = "2018"

# See more keys and their definitions at https://doc.rust-lang.org/cargo/reference/manifest.html

[features]
default = ["casting_errors"]
casting_errors = ["openssl", "rust-base58", "rusqlite", "zmq", "ed25519-dalek", "ursa", "rusqlite"]

[dependencies]
failure = "0.1.5"
<<<<<<< HEAD
libc = "0.2.60"
=======
lazy_static = "1.3"
libc = "0.2.66"
>>>>>>> 42885782
log = "0.4.8"
openssl = {version = "0.10", optional = true}
rust-base58 = {version = "0.0.4", optional = true}
rusqlite = {version = "0.20", optional = true}  # Make sure rusqlite for android is also bumped with this. Rusqlite for android is at the bottom of this document.
serde = "1.0.99"
serde_json = "1.0.40"
serde_derive = "1.0.99"
zmq = {version = "0.9.1", optional = true}
ed25519-dalek = {version = "=1.0.0-pre.2", optional = true} # TODO: it shouldn't be fixed here

[dependencies.ursa]
version =  "0.3.0"
optional = true
default-features = false
features = ["bn_openssl", "pair_amcl", "serialization", "native_secp256k1", "cl", "bls", "std", "encryption"]

[target.'cfg(any(target_os = "android", target_os = "ios"))'.dependencies]
rusqlite = { version = "0.20", features=["bundled"], optional = true }<|MERGE_RESOLUTION|>--- conflicted
+++ resolved
@@ -12,12 +12,7 @@
 
 [dependencies]
 failure = "0.1.5"
-<<<<<<< HEAD
-libc = "0.2.60"
-=======
-lazy_static = "1.3"
 libc = "0.2.66"
->>>>>>> 42885782
 log = "0.4.8"
 openssl = {version = "0.10", optional = true}
 rust-base58 = {version = "0.0.4", optional = true}
