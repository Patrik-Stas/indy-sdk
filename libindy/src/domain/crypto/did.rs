--- conflicted
+++ resolved
@@ -1,14 +1,10 @@
 use named_type::NamedType;
 
-<<<<<<< HEAD
-const DELIMITER: &str = ":";
-=======
 use regex::Regex;
 use rust_base58::FromBase58;
 
 use utils::validation::Validatable;
 use utils::qualifier;
->>>>>>> 00e1dfc3
 
 #[derive(Serialize, Deserialize, Clone, Debug)]
 pub struct MyDidInfo {
