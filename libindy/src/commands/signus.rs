--- conflicted
+++ resolved
@@ -346,43 +346,37 @@
         }
     }
 
-<<<<<<< HEAD
+
+    fn _get_their_did_from_nym(&self, get_nym_response: &str, wallet_handle: i32) -> Result<TheirDid, IndyError> {
+
+        let get_nym_response: Reply<GetNymReplyResult> = Reply::from_json(&get_nym_response)
+            .map_err(map_err_trace!())
+            .map_err(|_| CommonError::InvalidState(format!("Invalid their did json")))?;
+
+        let gen_nym_result_data = GetNymResultData::from_json(&get_nym_response.result.data)
+            .map_err(map_err_trace!())
+            .map_err(|_| CommonError::InvalidState(format!("Invalid their did json")))?;
+
+        let their_did_info = TheirDidInfo::new(gen_nym_result_data.dest, None, gen_nym_result_data.verkey, None);
+
+        let their_did = self.signus_service.create_their_did(&their_did_info)?;
+
+        let their_did_json = their_did.to_json()
+            .map_err(map_err_trace!())
+            .map_err(|err|
+                CommonError::InvalidState(
+                    format!("Can't serialize TheirDid: {}", err.description())))?;
+
+        self.wallet_service.set(wallet_handle, &format!("their_did::{}", their_did.did), &their_did_json)?;
+
+        return Ok(their_did);
+    }
+
     fn _verify_signature_get_nym_ack(&self,
                                      wallet_handle: i32,
                                      get_nym_response: &str,
                                      msg: &[u8],
                                      signature: &[u8]) -> Result<bool, IndyError> {
-=======
-    fn _get_their_did_from_nym(&self, get_nym_response: &str, wallet_handle: i32) -> Result<TheirDid, IndyError> {
->>>>>>> a9aef5cc
-        let get_nym_response: Reply<GetNymReplyResult> = Reply::from_json(&get_nym_response)
-            .map_err(map_err_trace!())
-            .map_err(|_| CommonError::InvalidState(format!("Invalid their did json")))?;
-
-        let gen_nym_result_data = GetNymResultData::from_json(&get_nym_response.result.data)
-            .map_err(map_err_trace!())
-            .map_err(|_| CommonError::InvalidState(format!("Invalid their did json")))?;
-
-        let their_did_info = TheirDidInfo::new(gen_nym_result_data.dest, None, gen_nym_result_data.verkey, None);
-
-        let their_did = self.signus_service.create_their_did(&their_did_info)?;
-
-        let their_did_json = their_did.to_json()
-            .map_err(map_err_trace!())
-            .map_err(|err|
-                CommonError::InvalidState(
-                    format!("Can't serialize TheirDid: {}", err.description())))?;
-
-        self.wallet_service.set(wallet_handle, &format!("their_did::{}", their_did.did), &their_did_json)?;
-
-        return Ok(their_did);
-    }
-
-    fn _verify_signature_get_nym_ack(&self,
-                                     wallet_handle: i32,
-                                     get_nym_response: &str,
-                                     msg: &str,
-                                     signature: &str) -> Result<bool, IndyError> {
         let their_did = self._get_their_did_from_nym(get_nym_response, wallet_handle)?;
         self.signus_service.verify(&their_did, msg, signature)
             .map_err(map_err_trace!())
