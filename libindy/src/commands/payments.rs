--- conflicted
+++ resolved
@@ -168,14 +168,10 @@
     wallet_service: Rc<WalletService>,
     crypto_service: Rc<CryptoService>,
     ledger_service: Rc<LedgerService>,
-<<<<<<< HEAD
-    pending_callbacks: RefCell<HashMap<i32, Box<Fn(IndyResult<String>) + Send>>>,
-    pending_array_callbacks: RefCell<HashMap<i32, Box<Fn(IndyResult<Vec<u8>>) + Send>>>,
-    pending_bool_callbacks: RefCell<HashMap<i32, Box<Fn(IndyResult<bool>) + Send>>>
-=======
     pending_callbacks_str: RefCell<HashMap<i32, Box<Fn(IndyResult<String>) + Send>>>,
     pending_callbacks_str_i64: RefCell<HashMap<i32, Box<Fn(IndyResult<(String, i64)>) + Send>>>,
->>>>>>> caf1b3c1
+    pending_array_callbacks: RefCell<HashMap<i32, Box<Fn(IndyResult<Vec<u8>>) + Send>>>,
+    pending_bool_callbacks: RefCell<HashMap<i32, Box<Fn(IndyResult<bool>) + Send>>>,
 }
 
 impl PaymentsCommandExecutor {
@@ -185,14 +181,10 @@
             wallet_service,
             crypto_service,
             ledger_service,
-<<<<<<< HEAD
-            pending_callbacks: RefCell::new(HashMap::new()),
+            pending_callbacks_str: RefCell::new(HashMap::new()),
+            pending_callbacks_str_i64: RefCell::new(HashMap::new()),
             pending_array_callbacks: RefCell::new(HashMap::new()),
             pending_bool_callbacks: RefCell::new(HashMap::new())
-=======
-            pending_callbacks_str: RefCell::new(HashMap::new()),
-            pending_callbacks_str_i64: RefCell::new(HashMap::new()),
->>>>>>> caf1b3c1
         }
     }
 
