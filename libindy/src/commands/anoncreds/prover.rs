extern crate serde_json;
extern crate indy_crypto;
extern crate uuid;

use errors::common::CommonError;
use errors::indy::IndyError;
use errors::anoncreds::AnoncredsError;
use services::anoncreds::AnoncredsService;
use services::anoncreds::helpers::parse_cred_rev_id;
use services::wallet::WalletService;
use services::crypto::CryptoService;
use std::rc::Rc;
use services::blob_storage::BlobStorageService;
use std::collections::{HashMap, HashSet};
use self::indy_crypto::cl::{MasterSecret, Witness, RevocationRegistry, new_nonce};
use self::indy_crypto::utils::json::{JsonDecodable, JsonEncodable};
use super::tails::SDKTailsAccessor;

use domain::schema::{Schema, schemas_map_to_schemas_v1_map};
use domain::credential::{Credential, CredentialInfo};
use domain::credential_definition::{CredentialDefinition, CredentialDefinitionV1, cred_defs_map_to_cred_defs_v1_map};
use domain::credential_offer::CredentialOffer;
use domain::credential_request::{CredentialRequest, CredentialRequestMetadata};
use domain::filter::Filter;
use domain::revocation_registry_definition::{RevocationRegistryDefinition, RevocationRegistryDefinitionV1};
use domain::revocation_registry_delta::{RevocationRegistryDelta, RevocationRegistryDeltaV1};
use domain::proof::Proof;
use domain::proof_request::ProofRequest;
use domain::requested_credential::RequestedCredentials;
use domain::revocation_state::RevocationState;

pub enum ProverCommand {
    CreateMasterSecret(
        i32, // wallet handle
        Option<String>, // master secret id
        Box<Fn(Result<String, IndyError>) + Send>),
    CreateCredentialRequest(
        i32, // wallet handle
        String, // prover did
        String, // credential offer json
        String, // credential def json
        String, // master secret name
        Box<Fn(Result<(String, String), IndyError>) + Send>),
    StoreCredential(
        i32, // wallet handle
        Option<String>, // credential id
        String, // credential request metadata json
        String, // credentials json
        String, // credential definition json
        Option<String>, // revocation registry definition json
        Box<Fn(Result<String, IndyError>) + Send>),
    GetCredentials(
        i32, // wallet handle
        Option<String>, // filter json
        Box<Fn(Result<String, IndyError>) + Send>),
    GetCredentialsForProofReq(
        i32, // wallet handle
        String, // proof request json
        Box<Fn(Result<String, IndyError>) + Send>),
    CreateProof(
        i32, // wallet handle
        String, // proof request json
        String, // requested credentials json
        String, // master secret name
        String, // schemas json
        String, // credential defs json
        String, // revocation states json
        Box<Fn(Result<String, IndyError>) + Send>),
    CreateRevocationState(
        i32, // blob storage reader handle
        String, // revocation registry definition json
        String, // revocation registry delta json
        u64, //timestamp
        String, //credential revocation id
        Box<Fn(Result<String, IndyError>) + Send>),
    UpdateRevocationState(
        i32, // tails reader _handle
        String, // revocation state json
        String, // revocation registry definition json
        String, // revocation registry delta json
        u64, //timestamp
        String, //credential revocation id
        Box<Fn(Result<String, IndyError>) + Send>)
}

pub struct ProverCommandExecutor {
    anoncreds_service: Rc<AnoncredsService>,
    wallet_service: Rc<WalletService>,
    crypto_service: Rc<CryptoService>,
    blob_storage_service: Rc<BlobStorageService>,
}

impl ProverCommandExecutor {
    pub fn new(anoncreds_service: Rc<AnoncredsService>,
               wallet_service: Rc<WalletService>,
               crypto_service: Rc<CryptoService>,
               blob_storage_service: Rc<BlobStorageService>) -> ProverCommandExecutor {
        ProverCommandExecutor {
            anoncreds_service,
            wallet_service,
            crypto_service,
            blob_storage_service
        }
    }

    pub fn execute(&self, command: ProverCommand) {
        match command {
            ProverCommand::CreateMasterSecret(wallet_handle, master_secret_id, cb) => {
                trace!(target: "prover_command_executor", "CreateMasterSecret command received");
                cb(self.create_master_secret(wallet_handle, master_secret_id.as_ref().map(String::as_str)));
            }
            ProverCommand::CreateCredentialRequest(wallet_handle, prover_did, credential_offer_json,
                                                   credential_def_json, master_secret_name, cb) => {
                trace!(target: "prover_command_executor", "CreateCredentialRequest command received");
                cb(self.create_credential_request(wallet_handle, &prover_did, &credential_offer_json,
                                                  &credential_def_json, &master_secret_name));
            }
            ProverCommand::StoreCredential(wallet_handle, cred_id, cred_req_metadata_json, cred_json, cred_def_json, rev_reg_def_json, cb) => {
                trace!(target: "prover_command_executor", "StoreCredential command received");
                cb(self.store_credential(wallet_handle, cred_id.as_ref().map(String::as_str),
                                         &cred_req_metadata_json, &cred_json, &cred_def_json,
                                         rev_reg_def_json.as_ref().map(String::as_str)));
            }
            ProverCommand::GetCredentials(wallet_handle, filter_json, cb) => {
                trace!(target: "prover_command_executor", "GetCredentials command received");
                cb(self.get_credentials(wallet_handle, filter_json.as_ref().map(String::as_str)));
            }
            ProverCommand::GetCredentialsForProofReq(wallet_handle, proof_req_json, cb) => {
                trace!(target: "prover_command_executor", "GetCredentialsForProofReq command received");
                cb(self.get_credentials_for_proof_req(wallet_handle, &proof_req_json));
            }
            ProverCommand::CreateProof(wallet_handle, proof_req_json, requested_credentials_json, master_secret_name,
                                       schemas_json, credential_defs_json, rev_states_json, cb) => {
                trace!(target: "prover_command_executor", "CreateProof command received");
                cb(self.create_proof(wallet_handle, &proof_req_json, &requested_credentials_json, &master_secret_name,
                                     &schemas_json, &credential_defs_json, &rev_states_json));
            }
            ProverCommand::CreateRevocationState(blob_storage_reader_handle, rev_reg_def_json, rev_reg_delta_json, timestamp, cred_rev_id, cb) => {
                trace!(target: "prover_command_executor", "CreateRevocationState command received");
                cb(self.create_revocation_state(blob_storage_reader_handle, &rev_reg_def_json, &rev_reg_delta_json, timestamp, &cred_rev_id));
            }
            ProverCommand::UpdateRevocationState(blob_storage_reader_handle, rev_state_json, rev_reg_def_json, rev_reg_delta_json, timestamp, cred_rev_id, cb) => {
                trace!(target: "prover_command_executor", "UpdateRevocationState command received");
                cb(self.update_revocation_state(blob_storage_reader_handle, &rev_state_json, &rev_reg_def_json, &rev_reg_delta_json, timestamp, &cred_rev_id));
            }
        };
    }

    fn create_master_secret(&self,
                            wallet_handle: i32,
                            master_secret_id: Option<&str>) -> Result<String, IndyError> {
        trace!("create_master_secret >>> wallet_handle: {:?}, master_secret_id: {:?}", wallet_handle, master_secret_id);

        let master_secret_id = master_secret_id.map(String::from).unwrap_or(uuid::Uuid::new_v4().to_string());

        if let Ok(_) = self.wallet_service.get(wallet_handle, &format!("master_secret::{}", master_secret_id)) {
            return Err(IndyError::AnoncredsError(
                AnoncredsError::MasterSecretDuplicateNameError(format!("MasterSecret already exists {}", master_secret_id))));
        };

        let master_secret = self.anoncreds_service.prover.new_master_secret()?;
        self.wallet_service.set_object(wallet_handle, &format!("master_secret::{}", master_secret_id), &master_secret, "MasterSecret")?;

        trace!("create_master_secret <<< master_secret_id: {:?}", master_secret_id);

        Ok(master_secret_id)
    }

    fn create_credential_request(&self,
                                 wallet_handle: i32,
                                 prover_did: &str,
                                 cred_offer_json: &str,
                                 cred_def_json: &str,
                                 master_secret_id: &str) -> Result<(String, String), IndyError> {
        trace!("create_credential_request >>> wallet_handle: {:?}, prover_did: {:?}, cred_offer_json: {:?}, cred_def_json: {:?}, master_secret_id: {:?}",
               wallet_handle, prover_did, cred_offer_json, cred_def_json, master_secret_id);

        self.crypto_service.validate_did(&prover_did)?;

        let master_secret: MasterSecret =
            self.wallet_service.get_object(wallet_handle, &format!("master_secret::{}", &master_secret_id), "MasterSecret", &mut String::new())?;

        let cred_def: CredentialDefinition = CredentialDefinition::from_json(cred_def_json)
            .map_err(|err| CommonError::InvalidStructure(format!("Cannot deserialize CredentialDefinition: {:?}", err)))?;

        let cred_offer: CredentialOffer = CredentialOffer::from_json(&cred_offer_json)
            .map_err(|err| CommonError::InvalidStructure(format!("Cannot deserialize CredentialOffer: {:?}", err)))?;

        let (blinded_ms, ms_blinding_data, blinded_ms_correctness_proof) =
            self.anoncreds_service.prover.new_credential_request(&CredentialDefinitionV1::from(cred_def),
                                                                 &master_secret,
                                                                 &cred_offer)?;

        let nonce = new_nonce()
            .map_err(|err| IndyError::AnoncredsError(AnoncredsError::from(err)))?;

        let credential_request = CredentialRequest {
            prover_did: prover_did.to_string(),
            cred_def_id: cred_offer.cred_def_id.clone(),
            blinded_ms,
            blinded_ms_correctness_proof,
            nonce
        };

        let nonce = credential_request.nonce.clone()
            .map_err(|err| IndyError::AnoncredsError(AnoncredsError::from(err)))?;

        let credential_request_metadata = CredentialRequestMetadata {
            master_secret_blinding_data: ms_blinding_data,
            nonce,
            master_secret_name: master_secret_id.to_string()
        };

        let cred_req_json = credential_request.to_json()
            .map_err(|err| CommonError::InvalidState(format!("Cannot serialize CredentialRequest: {:?}", err)))?;

        let cred_req_metadata_json = credential_request_metadata.to_json()
            .map_err(|err| CommonError::InvalidState(format!("Cannot serialize CredentialRequestMetadata: {:?}", err)))?;

        trace!("create_credential_request <<< cred_req_json: {:?}, cred_req_metadata_json: {:?}", cred_req_json, cred_req_metadata_json);

        Ok((cred_req_json, cred_req_metadata_json))
    }

    fn store_credential(&self,
                        wallet_handle: i32,
                        cred_id: Option<&str>,
                        cred_req_metadata_json: &str,
                        cred_json: &str,
                        cred_def_json: &str,
                        rev_reg_def_json: Option<&str>) -> Result<String, IndyError> {
<<<<<<< HEAD
        trace!("store_credential >>> wallet_handle: {:?}, cred_id: {:?}, cred_req_metadata_json: {:?}, cred_json: {:?}, cred_def_json: {:?}, \
        rev_reg_def_json: {:?}", wallet_handle, cred_id, cred_req_metadata_json, cred_json, cred_def_json, rev_reg_def_json);
=======
        trace!("store_credential >>> wallet_handle: {:?}, cred_id: {:?}, cred_req_json: {:?}, cred_req_metadata_json: {:?}, cred_json: {:?}, cred_def_json: {:?}, \
        rev_reg_def_json: {:?}", wallet_handle, cred_id, cred_req_json, cred_req_metadata_json, cred_json, cred_def_json, rev_reg_def_json);
>>>>>>> f51c297e

        let cred_request_metadata: CredentialRequestMetadata = CredentialRequestMetadata::from_json(&cred_req_metadata_json)
            .map_err(|err| CommonError::InvalidStructure(format!("Cannot deserialize CredentialRequestMetadata: {:?}", err)))?;

        let mut credential: Credential = Credential::from_json(&cred_json)
            .map_err(|err| CommonError::InvalidStructure(format!("Cannot deserialize Credential: {:?}", err)))?;

        let cred_def: CredentialDefinition = CredentialDefinition::from_json(cred_def_json)
            .map_err(|err| CommonError::InvalidStructure(format!("Cannot deserialize CredentialDefinition: {:?}", err)))?;

        let rev_reg_def = match rev_reg_def_json {
            Some(r_reg_def_json) =>
                Some(RevocationRegistryDefinitionV1::from(
                    RevocationRegistryDefinition::from_json(&r_reg_def_json)
                        .map_err(|err| CommonError::InvalidState(format!("Cannot deserialize RevocationRegistryDefinition: {:?}", err)))?)),
            None => None
        };

        let master_secret: MasterSecret =
            self.wallet_service.get_object(wallet_handle, &format!("master_secret::{}", &cred_request_metadata.master_secret_name), "MasterSecret", &mut String::new())?;

        self.anoncreds_service.prover.process_credential(&mut credential,
                                                         &cred_request_metadata,
                                                         &master_secret,
                                                         &CredentialDefinitionV1::from(cred_def),
                                                         rev_reg_def.as_ref())?;

        credential.rev_reg = None;
        credential.witness = None;

        let out_cred_id = cred_id.map(String::from).unwrap_or(uuid::Uuid::new_v4().to_string());

        self.wallet_service.set_object(wallet_handle, &format!("credential::{}", &out_cred_id), &credential, "Credential")?;

        trace!("store_credential <<< out_cred_id: {:?}", out_cred_id);

        Ok(out_cred_id)
    }

    fn get_credentials(&self,
                       wallet_handle: i32,
                       filter_json: Option<&str>) -> Result<String, IndyError> {
        trace!("get_credentials >>> wallet_handle: {:?}, filter_json: {:?}", wallet_handle, filter_json);

        let mut credentials_info: Vec<CredentialInfo> = self.get_credentials_info(wallet_handle)?;

        let filter: Filter = Filter::from_json(filter_json.unwrap_or("{}"))
            .map_err(|err| CommonError::InvalidStructure(format!("Cannot deserialize Filter: {:?}", err)))?;

        credentials_info.retain(move |credential_info|
            self.anoncreds_service.prover.satisfy_restriction(credential_info, &filter));

        let credentials_info_json = serde_json::to_string(&credentials_info)
            .map_err(|err| CommonError::InvalidState(format!("Cannot serialize list of CredentialInfo: {:?}", err)))?;

        trace!("get_credentials <<< credentials_info_json: {:?}", credentials_info_json);

        Ok(credentials_info_json)
    }

    fn get_credentials_info(&self,
                            wallet_handle: i32) -> Result<Vec<CredentialInfo>, IndyError> {
        trace!("get_credentials_info >>> wallet_handle: {:?}", wallet_handle);

        let credentials: Vec<(String, String)> = self.wallet_service.list(wallet_handle, &format!("credential::"))?;

        let mut credentials_info: Vec<CredentialInfo> = Vec::new();

        for &(ref referent, ref credential) in credentials.iter() {
            let credential: Credential = Credential::from_json(credential)
                .map_err(|err| CommonError::InvalidState(format!("Cannot deserialize Credential: {:?}", err)))?;

            let mut credential_values: HashMap<String, String> = HashMap::new();
            for (attr, values) in credential.values {
                credential_values.insert(attr.clone(), values.raw.clone());
            }

            credentials_info.push(
                CredentialInfo {
                    referent: referent.replace("credential::", ""),
                    attrs: credential_values,
                    schema_id: credential.schema_id.clone(),
                    cred_def_id: credential.cred_def_id.clone(),
                    rev_reg_id: credential.rev_reg_id.as_ref().map(|s| s.to_string()),
                    cred_rev_id: credential.signature.extract_index().map(|idx| idx.to_string())
                });
        }

        trace!("get_credentials_info <<< credentials_info: {:?}", credentials_info);

        Ok(credentials_info)
    }

    fn get_credentials_for_proof_req(&self,
                                     wallet_handle: i32,
                                     proof_req_json: &str, ) -> Result<String, IndyError> {
        trace!("get_credentials_for_proof_req >>> wallet_handle: {:?}, proof_req_json: {:?}", wallet_handle, proof_req_json);

        let proof_request: ProofRequest = ProofRequest::from_json(proof_req_json)
            .map_err(|err| CommonError::InvalidStructure(format!("Cannot deserialize ProofRequest: {:?}", err)))?;

        let mut credentials: Vec<CredentialInfo> = self.get_credentials_info(wallet_handle)?;

        let credentials_for_proof_request = self.anoncreds_service.prover.get_credentials_for_proof_req(&proof_request, &mut credentials)?;
        let credentials_for_proof_request_json = credentials_for_proof_request.to_json()
            .map_err(|err| CommonError::InvalidState(format!("Cannot serialize CredentialsForProofRequest: {:?}", err)))?;

        trace!("get_credentials_for_proof_req <<< credentials_for_proof_request_json: {:?}", credentials_for_proof_request_json);

        Ok(credentials_for_proof_request_json)
    }

    fn create_proof(&self,
                    wallet_handle: i32,
                    proof_req_json: &str,
                    requested_credentials_json: &str,
                    master_secret_id: &str,
                    schemas_json: &str,
                    cred_defs_json: &str,
                    rev_states_json: &str) -> Result<String, IndyError> {
        trace!("create_proof >>> wallet_handle: {:?}, proof_req_json: {:?}, requested_credentials_json: {:?}, master_secret_id: {:?}, schemas_json: {:?}, \
        cred_defs_json: {:?}, rev_states_json: {:?}",
               wallet_handle, proof_req_json, requested_credentials_json, master_secret_id, schemas_json, cred_defs_json, rev_states_json);

        let proof_req: ProofRequest = ProofRequest::from_json(proof_req_json)
            .map_err(|err| CommonError::InvalidStructure(format!("Cannot deserialize ProofRequest: {:?}", err)))?;

        let schemas: HashMap<String, Schema> = serde_json::from_str(schemas_json)
            .map_err(|err| CommonError::InvalidStructure(format!("Cannot deserialize list of Schema: {:?}", err)))?;

        let cred_defs: HashMap<String, CredentialDefinition> = serde_json::from_str::<HashMap<String, CredentialDefinition>>(cred_defs_json)
            .map_err(|err| CommonError::InvalidStructure(format!("Cannot deserialize list of CredentialDefinition: {:?}", err)))?;

        let rev_states: HashMap<String, HashMap<u64, RevocationState>> = serde_json::from_str(rev_states_json)
            .map_err(|err| CommonError::InvalidStructure(format!("Cannot deserialize list of RevocationState: {:?}", err)))?;

        let requested_credentials: RequestedCredentials = RequestedCredentials::from_json(requested_credentials_json)
            .map_err(|err| CommonError::InvalidStructure(format!("Cannot deserialize RequestedCredentials: {:?}", err)))?;

        let master_secret: MasterSecret =
            self.wallet_service.get_object(wallet_handle, &format!("master_secret::{}", master_secret_id), "MasterSecret", &mut String::new())?;

        let cred_refs_for_attrs =
            requested_credentials.requested_attributes
                .values()
                .map(|requested_attr| requested_attr.cred_id.clone())
                .collect::<HashSet<String>>();

        let cred_refs_for_predicates =
            requested_credentials.requested_predicates
                .values()
                .map(|requested_predicate| requested_predicate.cred_id.clone())
                .collect::<HashSet<String>>();

        let cred_referents = cred_refs_for_attrs.union(&cred_refs_for_predicates).cloned().collect::<Vec<String>>();

        let mut credentials: HashMap<String, Credential> = HashMap::new();

        for cred_referent in cred_referents {
            let credential: Credential = self.wallet_service.get_object(wallet_handle, &format!("credential::{}", &cred_referent), "Credential", &mut String::new())?;
            credentials.insert(cred_referent.clone(), credential);
        }

        let proof = self.anoncreds_service.prover.create_proof(&credentials,
                                                               &proof_req,
                                                               &requested_credentials,
                                                               &master_secret,
                                                               &schemas_map_to_schemas_v1_map(schemas),
                                                               &cred_defs_map_to_cred_defs_v1_map(cred_defs),
                                                               &rev_states)?;

        let proof_json = Proof::to_json(&proof)
            .map_err(|err| CommonError::InvalidState(format!("Cannot serialize FullProof: {:?}", err)))?;

        trace!("create_proof <<< proof_json: {:?}", proof_json);

        Ok(proof_json)
    }

    fn create_revocation_state(&self,
                               blob_storage_reader_handle: i32,
                               rev_reg_def: &str,
                               rev_reg_delta_json: &str,
                               timestamp: u64,
                               cred_rev_id: &str) -> Result<String, IndyError> {
        trace!("create_revocation_state >>> , blob_storage_reader_handle: {:?}, rev_reg_def: {:?}, rev_reg_delta_json: {:?}, timestamp: {:?}, cred_rev_id: {:?}",
               blob_storage_reader_handle, rev_reg_def, rev_reg_delta_json, timestamp, cred_rev_id);

        let revoc_reg_def: RevocationRegistryDefinitionV1 =
            RevocationRegistryDefinitionV1::from(RevocationRegistryDefinition::from_json(rev_reg_def)
                .map_err(|err| CommonError::InvalidStructure(format!("Cannot deserialize RevocationRegistryDefinition: {:?}", err)))?);

        let rev_reg_delta: RevocationRegistryDelta = RevocationRegistryDelta::from_json(rev_reg_delta_json)
            .map_err(|err| CommonError::InvalidStructure(format!("Cannot deserialize RevocationRegistryDelta: {:?}", err)))?;

        let rev_idx = parse_cred_rev_id(cred_rev_id)?;
        ;

        let sdk_tails_accessor = SDKTailsAccessor::new(self.blob_storage_service.clone(),
                                                       blob_storage_reader_handle,
                                                       &revoc_reg_def)?;

        let rev_reg_delta = RevocationRegistryDeltaV1::from(rev_reg_delta);

        let witness = Witness::new(rev_idx, revoc_reg_def.value.max_cred_num, revoc_reg_def.value.issuance_type.to_bool(), &rev_reg_delta.value, &sdk_tails_accessor)
            .map_err(|err| IndyError::CommonError(CommonError::from(err)))?;

        let revocation_state = RevocationState {
            witness,
            rev_reg: RevocationRegistry::from(rev_reg_delta.value),
            timestamp,
        };

        let revocation_state_json = revocation_state.to_json()
            .map_err(|err| CommonError::InvalidState(format!("Cannot serialize RevocationState: {:?}", err)))?;

        trace!("create_revocation_state <<< revocation_state_json: {:?}", revocation_state_json);

        Ok(revocation_state_json)
    }

    fn update_revocation_state(&self,
                               blob_storage_reader_handle: i32,
                               rev_state_json: &str,
                               rev_reg_def_json: &str,
                               rev_reg_delta_json: &str,
                               timestamp: u64,
                               cred_rev_id: &str) -> Result<String, IndyError> {
        trace!("update_revocation_state >>> blob_storage_reader_handle: {:?}, rev_state_json: {:?}, rev_reg_def_json: {:?}, rev_reg_delta_json: {:?}, timestamp: {:?}, cred_rev_id: {:?}",
               blob_storage_reader_handle, rev_state_json, rev_reg_def_json, rev_reg_delta_json, timestamp, cred_rev_id);

        let mut rev_state: RevocationState = RevocationState::from_json(rev_state_json)
            .map_err(|err| CommonError::InvalidStructure(format!("Cannot deserialize RevocationState: {:?}", err)))?;

        let revocation_registry_definition: RevocationRegistryDefinitionV1 =
            RevocationRegistryDefinitionV1::from(RevocationRegistryDefinition::from_json(rev_reg_def_json)
                .map_err(|err| CommonError::InvalidStructure(format!("Cannot deserialize RevocationRegistryDefinition: {:?}", err)))?);

        let rev_reg_delta: RevocationRegistryDelta = RevocationRegistryDelta::from_json(rev_reg_delta_json)
            .map_err(|err| CommonError::InvalidStructure(format!("Cannot deserialize RevocationRegistryDelta: {:?}", err)))?;

        let rev_idx = parse_cred_rev_id(cred_rev_id)?;

        let sdk_tails_accessor = SDKTailsAccessor::new(self.blob_storage_service.clone(),
                                                       blob_storage_reader_handle,
                                                       &revocation_registry_definition)?;

        let rev_reg_delta = RevocationRegistryDeltaV1::from(rev_reg_delta);

        rev_state.witness.update(rev_idx, revocation_registry_definition.value.max_cred_num, &rev_reg_delta.value, &sdk_tails_accessor)
            .map_err(|err| IndyError::CommonError(CommonError::from(err)))?;

        rev_state.rev_reg = RevocationRegistry::from(rev_reg_delta.value);
        rev_state.timestamp = timestamp;

        let rev_state_json = rev_state.to_json()
            .map_err(|err| CommonError::InvalidState(format!("Cannot serialize RevocationState: {:?}", err)))?;

        trace!("update_revocation_state <<< rev_state_json: {:?}", rev_state_json);

        Ok(rev_state_json)
    }
}
<|MERGE_RESOLUTION|>--- conflicted
+++ resolved
@@ -229,13 +229,8 @@
                         cred_json: &str,
                         cred_def_json: &str,
                         rev_reg_def_json: Option<&str>) -> Result<String, IndyError> {
-<<<<<<< HEAD
         trace!("store_credential >>> wallet_handle: {:?}, cred_id: {:?}, cred_req_metadata_json: {:?}, cred_json: {:?}, cred_def_json: {:?}, \
         rev_reg_def_json: {:?}", wallet_handle, cred_id, cred_req_metadata_json, cred_json, cred_def_json, rev_reg_def_json);
-=======
-        trace!("store_credential >>> wallet_handle: {:?}, cred_id: {:?}, cred_req_json: {:?}, cred_req_metadata_json: {:?}, cred_json: {:?}, cred_def_json: {:?}, \
-        rev_reg_def_json: {:?}", wallet_handle, cred_id, cred_req_json, cred_req_metadata_json, cred_json, cred_def_json, rev_reg_def_json);
->>>>>>> f51c297e
 
         let cred_request_metadata: CredentialRequestMetadata = CredentialRequestMetadata::from_json(&cred_req_metadata_json)
             .map_err(|err| CommonError::InvalidStructure(format!("Cannot deserialize CredentialRequestMetadata: {:?}", err)))?;
