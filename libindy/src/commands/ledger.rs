use std::cell::RefCell;
use std::collections::HashMap;
use std::rc::Rc;

use serde_json;
use serde_json::Value;

use api::ledger::{CustomFree, CustomTransactionParser};
use domain::anoncreds::credential_definition::{CredentialDefinition, CredentialDefinitionV1};
use domain::anoncreds::revocation_registry_definition::{RevocationRegistryDefinition, RevocationRegistryDefinitionV1};
use domain::anoncreds::revocation_registry_delta::{RevocationRegistryDelta, RevocationRegistryDeltaV1};
use domain::anoncreds::schema::{Schema, SchemaV1};
use domain::crypto::did::Did;
use domain::crypto::key::Key;
use domain::ledger::node::NodeOperationData;
use domain::ledger::author_agreement::{GetTxnAuthorAgreementData, AcceptanceMechanisms};
use domain::ledger::request::{Request, TxnAuthrAgrmtMeta};
use errors::prelude::*;
use services::crypto::CryptoService;
use services::ledger::LedgerService;
use services::pool::{
    PoolService,
    parse_response_metadata
};
use services::wallet::{RecordOptions, WalletService};
use utils::crypto::base58;
use utils::crypto::signature_serializer::serialize_signature;
use utils::crypto::hash::hash as openssl_hash;
use api::WalletHandle;
use hex::{ToHex, FromHex};

pub enum LedgerCommand {
    SignAndSubmitRequest(
        i32, // pool handle
        WalletHandle,
        String, // submitter did
        String, // request json
        Box<Fn(IndyResult<String>) + Send>),
    SubmitRequest(
        i32, // pool handle
        String, // request json
        Box<Fn(IndyResult<String>) + Send>),
    SubmitAck(
        i32, // cmd_id
        IndyResult<String>, // result json or error
    ),
    SubmitAction(
        i32, // pool handle
        String, // request json
        Option<String>, // nodes
        Option<i32>, // timeout
        Box<Fn(IndyResult<String>) + Send>),
    SignRequest(
        WalletHandle,
        String, // submitter did
        String, // request json
        Box<Fn(IndyResult<String>) + Send>),
    MultiSignRequest(
        WalletHandle,
        String, // submitter did
        String, // request json
        Box<Fn(IndyResult<String>) + Send>),
    BuildGetDdoRequest(
        Option<String>, // submitter did
        String, // target did
        Box<Fn(IndyResult<String>) + Send>),
    BuildNymRequest(
        String, // submitter did
        String, // target did
        Option<String>, // verkey
        Option<String>, // alias
        Option<String>, // role
        Box<Fn(IndyResult<String>) + Send>),
    BuildAttribRequest(
        String, // submitter did
        String, // target did
        Option<String>, // hash
        Option<String>, // raw
        Option<String>, // enc
        Box<Fn(IndyResult<String>) + Send>),
    BuildGetAttribRequest(
        Option<String>, // submitter did
        String, // target did
        Option<String>, // raw
        Option<String>, // hash
        Option<String>, // enc
        Box<Fn(IndyResult<String>) + Send>),
    BuildGetNymRequest(
        Option<String>, // submitter did
        String, // target did
        Box<Fn(IndyResult<String>) + Send>),
    BuildSchemaRequest(
        String, // submitter did
        Schema, // data
        Box<Fn(IndyResult<String>) + Send>),
    BuildGetSchemaRequest(
        Option<String>, // submitter did
        String, // id
        Box<Fn(IndyResult<String>) + Send>),
    ParseGetSchemaResponse(
        String, // get schema response json
        Box<Fn(IndyResult<(String, String)>) + Send>),
    BuildCredDefRequest(
        String, // submitter did
        CredentialDefinition, // data
        Box<Fn(IndyResult<String>) + Send>),
    BuildGetCredDefRequest(
        Option<String>, // submitter did
        String, // id
        Box<Fn(IndyResult<String>) + Send>),
    ParseGetCredDefResponse(
        String, // get cred definition response
        Box<Fn(IndyResult<(String, String)>) + Send>),
    BuildNodeRequest(
        String, // submitter did
        String, // target_did
        NodeOperationData, // data
        Box<Fn(IndyResult<String>) + Send>),
    BuildGetValidatorInfoRequest(
        String, // submitter did
        Box<Fn(IndyResult<String>) + Send>),
    BuildGetTxnRequest(
        Option<String>, // submitter did
        Option<String>, // ledger type
        i32, // data
        Box<Fn(IndyResult<String>) + Send>),
    BuildPoolConfigRequest(
        String, // submitter did
        bool, // writes
        bool, // force
        Box<Fn(IndyResult<String>) + Send>),
    BuildPoolRestartRequest(
        String, //submitter did
        String, //action
        Option<String>, //datetime
        Box<Fn(IndyResult<String>) + Send>),
    BuildPoolUpgradeRequest(
        String, // submitter did
        String, // name
        String, // version
        String, // action
        String, // sha256
        Option<u32>, // timeout
        Option<String>, // schedule
        Option<String>, // justification
        bool, // reinstall
        bool, // force
        Option<String>, // package
        Box<Fn(IndyResult<String>) + Send>),
    BuildRevocRegDefRequest(
        String, // submitter did
        RevocationRegistryDefinition, // data
        Box<Fn(IndyResult<String>) + Send>),
    BuildGetRevocRegDefRequest(
        Option<String>, // submitter did
        String, // revocation registry definition id
        Box<Fn(IndyResult<String>) + Send>),
    ParseGetRevocRegDefResponse(
        String, // get revocation registry definition response
        Box<Fn(IndyResult<(String, String)>) + Send>),
    BuildRevocRegEntryRequest(
        String, // submitter did
        String, // revocation registry definition id
        String, // revocation registry definition type
        RevocationRegistryDelta, // value
        Box<Fn(IndyResult<String>) + Send>),
    BuildGetRevocRegRequest(
        Option<String>, // submitter did
        String, // revocation registry definition id
        i64, // timestamp
        Box<Fn(IndyResult<String>) + Send>),
    ParseGetRevocRegResponse(
        String, // get revocation registry response
        Box<Fn(IndyResult<(String, String, u64)>) + Send>),
    BuildGetRevocRegDeltaRequest(
        Option<String>, // submitter did
        String, // revocation registry definition id
        Option<i64>, // from
        i64, // to
        Box<Fn(IndyResult<String>) + Send>),
    ParseGetRevocRegDeltaResponse(
        String, // get revocation registry delta response
        Box<Fn(IndyResult<(String, String, u64)>) + Send>),
    RegisterSPParser(
        String, // txn type
        CustomTransactionParser,
        CustomFree,
        Box<Fn(IndyResult<()>) + Send>),
    GetResponseMetadata(
        String, // response
        Box<Fn(IndyResult<String>) + Send>),
    BuildAuthRuleRequest(
        String, // submitter did
        String, // auth type
        String, // auth action
        String, // field
        Option<String>, // old value
        Option<String>, // new value
        String, // constraint
        Box<Fn(IndyResult<String>) + Send>),
    BuildGetAuthRuleRequest(
        Option<String>, // submitter did
        Option<String>, // auth type
        Option<String>, // auth action
        Option<String>, // field
        Option<String>, // old value
        Option<String>, // new value
        Box<Fn(IndyResult<String>) + Send>),
    BuildTxnAuthorAgreementRequest(
        String, // submitter did
        String, // text
        String, // version
        Box<Fn(IndyResult<String>) + Send>),
    BuildGetTxnAuthorAgreementRequest(
        Option<String>, // submitter did
        Option<GetTxnAuthorAgreementData>, // data
        Box<Fn(IndyResult<String>) + Send>),
    BuildAcceptanceMechanismRequest(
        String, // submitter did
        AcceptanceMechanisms, // aml
        Option<String>, // aml context
        Box<Fn(IndyResult<String>) + Send>),
    BuildGetAcceptanceMechanismRequest(
        Option<String>, // submitter did
        Option<u64>, // timestamp
        Box<Fn(IndyResult<String>) + Send>),
    AppendTxnAuthorAgreementMetaToRequest(
        String, // request json
        Option<String>, // text
        Option<String>, // version
        Option<String>, // hash
        String, // acceptance mechanism type
        u64, // time of acceptance
        Box<Fn(IndyResult<String>) + Send>),
}

pub struct LedgerCommandExecutor {
    pool_service: Rc<PoolService>,
    crypto_service: Rc<CryptoService>,
    wallet_service: Rc<WalletService>,
    ledger_service: Rc<LedgerService>,

    send_callbacks: RefCell<HashMap<i32, Box<Fn(IndyResult<String>)>>>,
}

impl LedgerCommandExecutor {
    pub fn new(pool_service: Rc<PoolService>,
               crypto_service: Rc<CryptoService>,
               wallet_service: Rc<WalletService>,
               ledger_service: Rc<LedgerService>) -> LedgerCommandExecutor {
        LedgerCommandExecutor {
            pool_service,
            crypto_service,
            wallet_service,
            ledger_service,
            send_callbacks: RefCell::new(HashMap::new()),
        }
    }

    pub fn execute(&self, command: LedgerCommand) {
        match command {
            LedgerCommand::SignAndSubmitRequest(pool_handle, wallet_handle, submitter_did, request_json, cb) => {
                info!(target: "ledger_command_executor", "SignAndSubmitRequest command received");
                self.sign_and_submit_request(pool_handle, wallet_handle, &submitter_did, &request_json, cb);
            }
            LedgerCommand::SubmitRequest(handle, request_json, cb) => {
                info!(target: "ledger_command_executor", "SubmitRequest command received");
                self.submit_request(handle, &request_json, cb);
            }
            LedgerCommand::SubmitAck(handle, result) => {
                info!(target: "ledger_command_executor", "SubmitAck command received");
                match self.send_callbacks.borrow_mut().remove(&handle) {
                    Some(cb) => cb(result.map_err(IndyError::from)),
                    None => {
                        error!("Can't process LedgerCommand::SubmitAck for handle {} with result {:?} - appropriate callback not found!",
                               handle, result);
                    }
                }
            }
            LedgerCommand::SubmitAction(handle, request_json, nodes, timeout, cb) => {
                info!(target: "ledger_command_executor", "SubmitRequest command received");
                self.submit_action(handle, &request_json, nodes.as_ref().map(String::as_str), timeout, cb);
            }
            LedgerCommand::RegisterSPParser(txn_type, parser, free, cb) => {
                info!(target: "ledger_command_executor", "RegisterSPParser command received");
                cb(self.register_sp_parser(&txn_type, parser, free));
            }
            LedgerCommand::SignRequest(wallet_handle, submitter_did, request_json, cb) => {
                info!(target: "ledger_command_executor", "SignRequest command received");
                cb(self.sign_request(wallet_handle, &submitter_did, &request_json));
            }
            LedgerCommand::MultiSignRequest(wallet_handle, submitter_did, request_json, cb) => {
                info!(target: "ledger_command_executor", "MultiSignRequest command received");
                cb(self.multi_sign_request(wallet_handle, &submitter_did, &request_json));
            }
            LedgerCommand::BuildGetDdoRequest(submitter_did, target_did, cb) => {
                info!(target: "ledger_command_executor", "BuildGetDdoRequest command received");
                cb(self.build_get_ddo_request(submitter_did.as_ref().map(String::as_str), &target_did));
            }
            LedgerCommand::BuildNymRequest(submitter_did, target_did, verkey, alias, role, cb) => {
                info!(target: "ledger_command_executor", "BuildNymRequest command received");
                cb(self.build_nym_request(&submitter_did, &target_did,
                                          verkey.as_ref().map(String::as_str),
                                          alias.as_ref().map(String::as_str),
                                          role.as_ref().map(String::as_str)));
            }
            LedgerCommand::BuildAttribRequest(submitter_did, target_did, hash, raw, enc, cb) => {
                info!(target: "ledger_command_executor", "BuildAttribRequest command received");
                cb(self.build_attrib_request(&submitter_did, &target_did,
                                             hash.as_ref().map(String::as_str),
                                             raw.as_ref().map(String::as_str),
                                             enc.as_ref().map(String::as_str)));
            }
            LedgerCommand::BuildGetAttribRequest(submitter_did, target_did, raw, hash, enc, cb) => {
                info!(target: "ledger_command_executor", "BuildGetAttribRequest command received");
                cb(self.build_get_attrib_request(submitter_did.as_ref().map(String::as_str), &target_did,
                                                 raw.as_ref().map(String::as_str),
                                                 hash.as_ref().map(String::as_str),
                                                 enc.as_ref().map(String::as_str)));
            }
            LedgerCommand::BuildGetNymRequest(submitter_did, target_did, cb) => {
                info!(target: "ledger_command_executor", "BuildGetNymRequest command received");
                cb(self.build_get_nym_request(submitter_did.as_ref().map(String::as_str), &target_did));
            }
            LedgerCommand::BuildSchemaRequest(submitter_did, data, cb) => {
                info!(target: "ledger_command_executor", "BuildSchemaRequest command received");
                cb(self.build_schema_request(&submitter_did, SchemaV1::from(data)));
            }
            LedgerCommand::BuildGetSchemaRequest(submitter_did, id, cb) => {
                info!(target: "ledger_command_executor", "BuildGetSchemaRequest command received");
                cb(self.build_get_schema_request(submitter_did.as_ref().map(String::as_str), &id));
            }
            LedgerCommand::ParseGetSchemaResponse(get_schema_response, cb) => {
                info!(target: "ledger_command_executor", "ParseGetSchemaResponse command received");
                cb(self.parse_get_schema_response(&get_schema_response));
            }
            LedgerCommand::BuildCredDefRequest(submitter_did, data, cb) => {
                info!(target: "ledger_command_executor", "BuildCredDefRequest command received");
                cb(self.build_cred_def_request(&submitter_did, CredentialDefinitionV1::from(data)));
            }
            LedgerCommand::BuildGetCredDefRequest(submitter_did, id, cb) => {
                info!(target: "ledger_command_executor", "BuildGetCredDefRequest command received");
                cb(self.build_get_cred_def_request(submitter_did.as_ref().map(String::as_str), &id));
            }
            LedgerCommand::ParseGetCredDefResponse(get_cred_def_response, cb) => {
                info!(target: "ledger_command_executor", "ParseGetCredDefResponse command received");
                cb(self.parse_get_cred_def_response(&get_cred_def_response));
            }
            LedgerCommand::BuildNodeRequest(submitter_did, target_did, data, cb) => {
                info!(target: "ledger_command_executor", "BuildNodeRequest command received");
                cb(self.build_node_request(&submitter_did, &target_did, data));
            }
            LedgerCommand::BuildGetValidatorInfoRequest(submitter_did, cb) => {
                info!(target: "ledger_command_executor", "BuildGetValidatorInfoRequest command received");
                cb(self.build_get_validator_info_request(&submitter_did));
            }
            LedgerCommand::BuildGetTxnRequest(submitter_did, ledger_type, seq_no, cb) => {
                info!(target: "ledger_command_executor", "BuildGetTxnRequest command received");
                cb(self.build_get_txn_request(submitter_did.as_ref().map(String::as_str), ledger_type.as_ref().map(String::as_str), seq_no));
            }
            LedgerCommand::BuildPoolConfigRequest(submitter_did, writes, force, cb) => {
                info!(target: "ledger_command_executor", "BuildPoolConfigRequest command received");
                cb(self.build_pool_config_request(&submitter_did, writes, force));
            }
            LedgerCommand::BuildPoolRestartRequest(submitter_did, action, datetime, cb) => {
                info!(target: "ledger_command_executor", "BuildPoolRestartRequest command received");
                cb(self.build_pool_restart_request(&submitter_did, &action, datetime.as_ref().map(String::as_str)));
            }
            LedgerCommand::BuildPoolUpgradeRequest(submitter_did, name, version, action, sha256, timeout, schedule, justification, reinstall, force, package, cb) => {
                info!(target: "ledger_command_executor", "BuildPoolUpgradeRequest command received");
                cb(self.build_pool_upgrade_request(&submitter_did, &name, &version, &action, &sha256, timeout,
                                                   schedule.as_ref().map(String::as_str),
                                                   justification.as_ref().map(String::as_str),
                                                   reinstall, force, package.as_ref().map(String::as_str)));
            }
            LedgerCommand::BuildRevocRegDefRequest(submitter_did, data, cb) => {
                info!(target: "ledger_command_executor", "BuildRevocRegDefRequest command received");
                cb(self.build_revoc_reg_def_request(&submitter_did, RevocationRegistryDefinitionV1::from(data)));
            }
            LedgerCommand::BuildGetRevocRegDefRequest(submitter_did, id, cb) => {
                info!(target: "ledger_command_executor", "BuildGetRevocRegDefRequest command received");
                cb(self.build_get_revoc_reg_def_request(submitter_did.as_ref().map(String::as_str), &id));
            }
            LedgerCommand::ParseGetRevocRegDefResponse(get_revoc_ref_def_response, cb) => {
                info!(target: "ledger_command_executor", "ParseGetRevocRegDefDefResponse command received");
                cb(self.parse_revoc_reg_def_response(&get_revoc_ref_def_response));
            }
            LedgerCommand::BuildRevocRegEntryRequest(submitter_did, revoc_reg_def_id, rev_def_type, value, cb) => {
                info!(target: "ledger_command_executor", "BuildRevocRegEntryRequest command received");
                cb(self.build_revoc_reg_entry_request(&submitter_did, &revoc_reg_def_id, &rev_def_type, RevocationRegistryDeltaV1::from(value)));
            }
            LedgerCommand::BuildGetRevocRegRequest(submitter_did, revoc_reg_def_id, timestamp, cb) => {
                info!(target: "ledger_command_executor", "BuildGetRevocRegRequest command received");
                cb(self.build_get_revoc_reg_request(submitter_did.as_ref().map(String::as_str), &revoc_reg_def_id, timestamp));
            }
            LedgerCommand::ParseGetRevocRegResponse(get_revoc_reg_response, cb) => {
                info!(target: "ledger_command_executor", "ParseGetRevocRegResponse command received");
                cb(self.parse_revoc_reg_response(&get_revoc_reg_response));
            }
            LedgerCommand::BuildGetRevocRegDeltaRequest(submitter_did, revoc_reg_def_id, from, to, cb) => {
                info!(target: "ledger_command_executor", "BuildGetRevocRegDeltaRequest command received");
                cb(self.build_get_revoc_reg_delta_request(submitter_did.as_ref().map(String::as_str), &revoc_reg_def_id, from, to));
            }
            LedgerCommand::ParseGetRevocRegDeltaResponse(get_revoc_reg_delta_response, cb) => {
                info!(target: "ledger_command_executor", "ParseGetRevocRegDeltaResponse command received");
                cb(self.parse_revoc_reg_delta_response(&get_revoc_reg_delta_response));
            }
            LedgerCommand::GetResponseMetadata(response, cb) => {
                info!(target: "ledger_command_executor", "GetResponseMetadata command received");
                cb(self.get_response_metadata(&response));
            }
            LedgerCommand::BuildAuthRuleRequest(submitter_did, txn_type, action, field, old_value, new_value, constraint, cb) => {
                info!(target: "ledger_command_executor", "BuildAuthRuleRequest command received");
                cb(self.build_auth_rule_request(&submitter_did, &txn_type, &action, &field, old_value.as_ref().map(String::as_str), new_value.as_ref().map(String::as_str), &constraint));
            }
            LedgerCommand::BuildGetAuthRuleRequest(submitter_did, txn_type, action, field, old_value, new_value, cb) => {
                info!(target: "ledger_command_executor", "BuildGetAuthRuleRequest command received");
                cb(self.build_get_auth_rule_request(submitter_did.as_ref().map(String::as_str),
                                                    txn_type.as_ref().map(String::as_str),
                                                    action.as_ref().map(String::as_str),
                                                    field.as_ref().map(String::as_str),
                                                    old_value.as_ref().map(String::as_str),
                                                    new_value.as_ref().map(String::as_str)));
            }
            LedgerCommand::BuildTxnAuthorAgreementRequest(submitter_did, text, version, cb) => {
                info!(target: "ledger_command_executor", "BuildTxnAuthorAgreementRequest command received");
                cb(self.build_txn_author_agreement_request(&submitter_did, &text, &version));
            }
            LedgerCommand::BuildGetTxnAuthorAgreementRequest(submitter_did, data, cb) => {
                info!(target: "ledger_command_executor", "BuildGetTxnAuthorAgreementRequest command received");
                cb(self.build_get_txn_author_agreement_request(submitter_did.as_ref().map(String::as_str), data.as_ref()));
            }
            LedgerCommand::BuildAcceptanceMechanismRequest(submitter_did, aml, aml_context, cb) => {
                info!(target: "ledger_command_executor", "BuildAcceptanceMechanismRequest command received");
                cb(self.build_acceptance_mechanism_request(&submitter_did, aml, aml_context.as_ref().map(String::as_str)));
            }
            LedgerCommand::BuildGetAcceptanceMechanismRequest(submitter_did, timestamp, cb) => {
                info!(target: "ledger_command_executor", "BuildGetAcceptanceMechanismRequest command received");
                cb(self.build_get_acceptance_mechanism_request(submitter_did.as_ref().map(String::as_str), timestamp));
            }
            LedgerCommand::AppendTxnAuthorAgreementMetaToRequest(request_json, text, version, hash, acc_mech_type, time_of_acceptance, cb) => {
                info!(target: "ledger_command_executor", "AppendTxnAuthorAgreementMetaToRequest command received");
                cb(self.append_txn_author_agreement_meta_to_request(&request_json,
                                                                    text.as_ref().map(String::as_str),
                                                                    version.as_ref().map(String::as_str),
                                                                    hash.as_ref().map(String::as_str),
                                                                    &acc_mech_type,
                                                                    time_of_acceptance));
            }
        };
    }

    fn register_sp_parser(&self, txn_type: &str,
                          parser: CustomTransactionParser, free: CustomFree) -> IndyResult<()> {
        debug!("register_sp_parser >>> txn_type: {:?}, parser: {:?}, free: {:?}",
               txn_type, parser, free);

        PoolService::register_sp_parser(txn_type, parser, free)
            .map_err(IndyError::from)
    }

    fn sign_and_submit_request(&self,
                               pool_handle: i32,
                               wallet_handle: WalletHandle,
                               submitter_did: &str,
                               request_json: &str,
                               cb: Box<Fn(IndyResult<String>) + Send>) {
        debug!("sign_and_submit_request >>> pool_handle: {:?}, wallet_handle: {:?}, submitter_did: {:?}, request_json: {:?}",
               pool_handle, wallet_handle, submitter_did, request_json);

        match self._sign_request(wallet_handle, submitter_did, request_json, SignatureType::Single) {
            Ok(signed_request) => self.submit_request(pool_handle, signed_request.as_str(), cb),
            Err(err) => cb(Err(err))
        }
    }

    fn _sign_request(&self,
                     wallet_handle: WalletHandle,
                     submitter_did: &str,
                     request_json: &str,
                     signature_type: SignatureType) -> IndyResult<String> {
        debug!("_sign_request >>> wallet_handle: {:?}, submitter_did: {:?}, request_json: {:?}", wallet_handle, submitter_did, request_json);

        let my_did: Did = self.wallet_service.get_indy_object(wallet_handle, &submitter_did, &RecordOptions::id_value())?;

        let my_key: Key = self.wallet_service.get_indy_object(wallet_handle, &my_did.verkey, &RecordOptions::id_value())?;

        let mut request: Value = serde_json::from_str(request_json)
            .to_indy(IndyErrorKind::InvalidStructure, "Message is invalid json")?;

        if !request.is_object() {
            return Err(err_msg(IndyErrorKind::InvalidStructure, "Message isn't json object"));
        }

        let serialized_request = serialize_signature(request.clone())?;
        let signature = self.crypto_service.sign(&my_key, &serialized_request.as_bytes().to_vec())?;

        match signature_type {
            SignatureType::Single => { request["signature"] = Value::String(base58::encode(&signature)); }
            SignatureType::Multi => {
                request.as_object_mut()
                    .map(|request| {
                        if !request.contains_key("signatures") {
                            request.insert("signatures".to_string(), Value::Object(serde_json::Map::new()));
                        }
                        request["signatures"].as_object_mut().unwrap().insert(submitter_did.to_string(), Value::String(base58::encode(&signature)));
                    });
            }
        }

        let res: String = serde_json::to_string(&request)
            .to_indy(IndyErrorKind::InvalidState, "Can't serialize message after signing")?;

        debug!("_sign_request <<< res: {:?}", res);

        Ok(res)
    }

    fn submit_request(&self,
                      handle: i32,
                      request_json: &str,
                      cb: Box<Fn(IndyResult<String>) + Send>) {
        debug!("submit_request >>> handle: {:?}, request_json: {:?}", handle, request_json);

        let x: IndyResult<i32> = self.pool_service.send_tx(handle, request_json);
        match x {
            Ok(cmd_id) => { self.send_callbacks.borrow_mut().insert(cmd_id, cb); }
            Err(err) => { cb(Err(err)); }
        };
    }

    fn submit_action(&self,
                     handle: i32,
                     request_json: &str,
                     nodes: Option<&str>,
                     timeout: Option<i32>,
                     cb: Box<Fn(IndyResult<String>) + Send>) {
        debug!("submit_action >>> handle: {:?}, request_json: {:?}, nodes: {:?}, timeout: {:?}", handle, request_json, nodes, timeout);

        if let Err(err) = self.ledger_service.validate_action(request_json) {
            return cb(Err(err));
        }

        let x: IndyResult<i32> = self.pool_service.send_action(handle, request_json, nodes, timeout);
        match x {
            Ok(cmd_id) => { self.send_callbacks.borrow_mut().insert(cmd_id, cb); }
            Err(err) => { cb(Err(err)); }
        };
    }

    fn sign_request(&self,
                    wallet_handle: WalletHandle,
                    submitter_did: &str,
                    request_json: &str) -> IndyResult<String> {
        debug!("sign_request >>> wallet_handle: {:?}, submitter_did: {:?}, request_json: {:?}", wallet_handle, submitter_did, request_json);

        let res = self._sign_request(wallet_handle, submitter_did, request_json, SignatureType::Single)?;

        debug!("sign_request <<< res: {:?}", res);

        Ok(res)
    }

    fn multi_sign_request(&self,
                          wallet_handle: WalletHandle,
                          submitter_did: &str,
                          request_json: &str) -> IndyResult<String> {
        debug!("multi_sign_request >>> wallet_handle: {:?}, submitter_did: {:?}, request_json: {:?}", wallet_handle, submitter_did, request_json);

        let res = self._sign_request(wallet_handle, submitter_did, request_json, SignatureType::Multi)?;

        debug!("multi_sign_request <<< res: {:?}", res);

        Ok(res)
    }
    fn build_get_ddo_request(&self,
                             submitter_did: Option<&str>,
                             target_did: &str) -> IndyResult<String> {
        debug!("build_get_ddo_request >>> submitter_did: {:?}, target_did: {:?}", submitter_did, target_did);

        let res = self.ledger_service.build_get_ddo_request(submitter_did, target_did)?;

        debug!("build_get_ddo_request <<< res: {:?}", res);

        Ok(res)
    }

    fn build_nym_request(&self,
                         submitter_did: &str,
                         target_did: &str,
                         verkey: Option<&str>,
                         alias: Option<&str>,
                         role: Option<&str>) -> IndyResult<String> {
        debug!("build_nym_request >>> submitter_did: {:?}, target_did: {:?}, verkey: {:?}, alias: {:?}, role: {:?}",
               submitter_did, target_did, verkey, alias, role);

        self.crypto_service.validate_did(submitter_did)?;
        self.crypto_service.validate_did(target_did)?;
        if let Some(vk) = verkey {
            self.crypto_service.validate_key(vk)?;
        }

        let res = self.ledger_service.build_nym_request(submitter_did,
                                                        target_did,
                                                        verkey,
                                                        alias,
                                                        role)?;

        debug!("build_nym_request <<< res: {:?}", res);

        Ok(res)
    }

    fn build_attrib_request(&self,
                            submitter_did: &str,
                            target_did: &str,
                            hash: Option<&str>,
                            raw: Option<&str>,
                            enc: Option<&str>) -> IndyResult<String> {
        debug!("build_attrib_request >>> submitter_did: {:?}, target_did: {:?}, hash: {:?}, raw: {:?}, enc: {:?}",
               submitter_did, target_did, hash, raw, enc);

        self.crypto_service.validate_did(submitter_did)?;
        self.crypto_service.validate_did(target_did)?;

        let res = self.ledger_service.build_attrib_request(submitter_did,
                                                           target_did,
                                                           hash,
                                                           raw,
                                                           enc)?;

        debug!("build_attrib_request <<< res: {:?}", res);

        Ok(res)
    }

    fn build_get_attrib_request(&self,
                                submitter_did: Option<&str>,
                                target_did: &str,
                                raw: Option<&str>,
                                hash: Option<&str>,
                                enc: Option<&str>) -> IndyResult<String> {
        debug!("build_get_attrib_request >>> submitter_did: {:?}, target_did: {:?}, raw: {:?}, hash: {:?}, enc: {:?}",
               submitter_did, target_did, raw, hash, enc);

        self.validate_opt_did(submitter_did)?;
        self.crypto_service.validate_did(target_did)?;

        let res = self.ledger_service.build_get_attrib_request(submitter_did,
                                                               target_did,
                                                               raw,
                                                               hash,
                                                               enc)?;

        debug!("build_get_attrib_request <<< res: {:?}", res);

        Ok(res)
    }

    fn build_get_nym_request(&self,
                             submitter_did: Option<&str>,
                             target_did: &str) -> IndyResult<String> {
        debug!("build_get_nym_request >>> submitter_did: {:?}, target_did: {:?}", submitter_did, target_did);

        self.validate_opt_did(submitter_did)?;
        self.crypto_service.validate_did(target_did)?;

        let res = self.ledger_service.build_get_nym_request(submitter_did,
                                                            target_did)?;

        debug!("build_get_attrib_request <<< res: {:?}", res);

        Ok(res)
    }

    fn build_schema_request(&self,
                            submitter_did: &str,
                            schema: SchemaV1) -> IndyResult<String> {
        debug!("build_schema_request >>> submitter_did: {:?}, schema: {:?}", submitter_did, schema);

        self.crypto_service.validate_did(submitter_did)?;

        let res = self.ledger_service.build_schema_request(submitter_did, schema)?;

        debug!("build_schema_request <<< res: {:?}", res);

        Ok(res)
    }

    fn build_get_schema_request(&self,
                                submitter_did: Option<&str>,
                                id: &str) -> IndyResult<String> {
        debug!("build_get_schema_request >>> submitter_did: {:?}, id: {:?}", submitter_did, id);

        self.validate_opt_did(submitter_did)?;

        let res = self.ledger_service.build_get_schema_request(submitter_did, id)?;

        debug!("build_get_schema_request <<< res: {:?}", res);

        Ok(res)
    }

    fn parse_get_schema_response(&self,
                                 get_schema_response: &str) -> IndyResult<(String, String)> {
        debug!("parse_get_schema_response >>> get_schema_response: {:?}", get_schema_response);

        let res = self.ledger_service.parse_get_schema_response(get_schema_response)?;

        debug!("parse_get_schema_response <<< res: {:?}", res);

        Ok(res)
    }

    fn build_cred_def_request(&self,
                              submitter_did: &str,
                              cred_def: CredentialDefinitionV1) -> IndyResult<String> {
        debug!("build_cred_def_request >>> submitter_did: {:?}, cred_def: {:?}",
               submitter_did, cred_def);

        self.crypto_service.validate_did(submitter_did)?;

        let res = self.ledger_service.build_cred_def_request(submitter_did, cred_def)?;

        debug!("build_cred_def_request <<< res: {:?}", res);

        Ok(res)
    }

    fn build_get_cred_def_request(&self,
                                  submitter_did: Option<&str>,
                                  id: &str) -> IndyResult<String> {
        debug!("build_get_cred_def_request >>> submitter_did: {:?}, id: {:?}", submitter_did, id);

        self.validate_opt_did(submitter_did)?;

        let res = self.ledger_service.build_get_cred_def_request(submitter_did, id)?;

        debug!("build_get_cred_def_request <<< res: {:?}", res);

        Ok(res)
    }

    fn parse_get_cred_def_response(&self,
                                   get_cred_def_response: &str) -> IndyResult<(String, String)> {
        debug!("parse_get_cred_def_response >>> get_cred_def_response: {:?}", get_cred_def_response);

        let res = self.ledger_service.parse_get_cred_def_response(get_cred_def_response)?;

        debug!("parse_get_cred_def_response <<< res: {:?}", res);

        Ok(res)
    }

    fn build_node_request(&self,
                          submitter_did: &str,
                          target_did: &str,
                          data: NodeOperationData) -> IndyResult<String> {
        debug!("build_node_request >>> submitter_did: {:?}, target_did: {:?}, data: {:?}",
               submitter_did, target_did, data);

        self.crypto_service.validate_did(submitter_did)?;

        let res = self.ledger_service.build_node_request(submitter_did, target_did, data)?;

        debug!("build_node_request <<< res: {:?}", res);

        Ok(res)
    }

    fn build_get_validator_info_request(&self,
                                        submitter_did: &str) -> IndyResult<String> {
        info!("build_get_validator_info_request >>> submitter_did: {:?}", submitter_did);

        self.crypto_service.validate_did(submitter_did)?;

        let res = self.ledger_service.build_get_validator_info_request(submitter_did)?;

        info!("build_get_validator_info_request <<< res: {:?}", res);

        Ok(res)
    }

    fn build_get_txn_request(&self,
                             submitter_did: Option<&str>,
                             ledger_type: Option<&str>,
                             seq_no: i32) -> IndyResult<String> {
        debug!("build_get_txn_request >>> submitter_did: {:?}, ledger_type: {:?}, seq_no: {:?}",
               submitter_did, ledger_type, seq_no);

        self.validate_opt_did(submitter_did)?;

        let res = self.ledger_service.build_get_txn_request(submitter_did, ledger_type, seq_no)?;

        debug!("build_get_txn_request <<< res: {:?}", res);

        Ok(res)
    }

    fn build_pool_config_request(&self,
                                 submitter_did: &str,
                                 writes: bool,
                                 force: bool) -> IndyResult<String> {
        debug!("build_pool_config_request >>> submitter_did: {:?}, writes: {:?}, force: {:?}",
               submitter_did, writes, force);

        self.crypto_service.validate_did(submitter_did)?;

        let res = self.ledger_service.build_pool_config(submitter_did, writes, force)?;

        debug!("build_pool_config_request  <<< res: {:?}", res);

        Ok(res)
    }

    fn build_pool_restart_request(&self, submitter_did: &str, action: &str,
                                  datetime: Option<&str>) -> IndyResult<String> {
        debug!("build_pool_restart_request >>> submitter_did: {:?}, action: {:?}, datetime: {:?}", submitter_did, action, datetime);

        self.crypto_service.validate_did(submitter_did)?;

        let res = self.ledger_service.build_pool_restart(submitter_did, action, datetime)?;

        debug!("build_pool_config_request  <<< res: {:?}", res);

        Ok(res)
    }

    fn build_pool_upgrade_request(&self,
                                  submitter_did: &str,
                                  name: &str,
                                  version: &str,
                                  action: &str,
                                  sha256: &str,
                                  timeout: Option<u32>,
                                  schedule: Option<&str>,
                                  justification: Option<&str>,
                                  reinstall: bool,
                                  force: bool,
                                  package: Option<&str>) -> IndyResult<String> {
        debug!("build_pool_upgrade_request >>> submitter_did: {:?}, name: {:?}, version: {:?}, action: {:?}, sha256: {:?},\
         timeout: {:?}, schedule: {:?}, justification: {:?}, reinstall: {:?}, force: {:?}, package: {:?}",
               submitter_did, name, version, action, sha256, timeout, schedule, justification, reinstall, force, package);

        self.crypto_service.validate_did(submitter_did)?;

        let res = self.ledger_service.build_pool_upgrade(submitter_did, name, version, action, sha256,
                                                         timeout, schedule, justification, reinstall, force, package)?;

        debug!("build_pool_upgrade_request  <<< res: {:?}", res);

        Ok(res)
    }

    fn build_revoc_reg_def_request(&self,
                                   submitter_did: &str,
                                   data: RevocationRegistryDefinitionV1) -> IndyResult<String> {
        debug!("build_revoc_reg_def_request >>> submitter_did: {:?}, data: {:?}", submitter_did, data);

        self.crypto_service.validate_did(submitter_did)?;

        let res = self.ledger_service.build_revoc_reg_def_request(submitter_did, data)?;

        debug!("build_revoc_reg_def_request  <<< res: {:?}", res);

        Ok(res)
    }

    fn build_get_revoc_reg_def_request(&self,
                                       submitter_did: Option<&str>,
                                       id: &str) -> IndyResult<String> {
        debug!("build_get_revoc_reg_def_request >>> submitter_did: {:?}, id: {:?}", submitter_did, id);

        self.validate_opt_did(submitter_did)?;

        let res = self.ledger_service.build_get_revoc_reg_def_request(submitter_did, id)?;

        debug!("build_get_revoc_reg_def_request  <<< res: {:?}", res);

        Ok(res)
    }

    fn parse_revoc_reg_def_response(&self,
                                    get_revoc_reg_def_response: &str) -> IndyResult<(String, String)> {
        debug!("parse_revoc_reg_def_response >>> get_revoc_reg_def_response: {:?}", get_revoc_reg_def_response);

        let res = self.ledger_service.parse_get_revoc_reg_def_response(get_revoc_reg_def_response)?;

        debug!("parse_revoc_reg_def_response <<< res: {:?}", res);

        Ok(res)
    }

    fn build_revoc_reg_entry_request(&self,
                                     submitter_did: &str,
                                     revoc_reg_def_id: &str,
                                     revoc_def_type: &str,
                                     value: RevocationRegistryDeltaV1) -> IndyResult<String> {
        debug!("build_revoc_reg_entry_request >>> submitter_did: {:?}, revoc_reg_def_id: {:?}, revoc_def_type: {:?}, value: {:?}",
               submitter_did, revoc_reg_def_id, revoc_def_type, value);

        self.crypto_service.validate_did(submitter_did)?;

        let res = self.ledger_service.build_revoc_reg_entry_request(submitter_did, revoc_reg_def_id, revoc_def_type, value)?;

        debug!("build_revoc_reg_request  <<< res: {:?}", res);

        Ok(res)
    }

    fn build_get_revoc_reg_request(&self,
                                   submitter_did: Option<&str>,
                                   revoc_reg_def_id: &str,
                                   timestamp: i64) -> IndyResult<String> {
        debug!("build_get_revoc_reg_request >>> submitter_did: {:?}, revoc_reg_def_id: {:?}, timestamp: {:?}", submitter_did, revoc_reg_def_id, timestamp);

        self.validate_opt_did(submitter_did)?;

        let res = self.ledger_service.build_get_revoc_reg_request(submitter_did, revoc_reg_def_id, timestamp)?;

        debug!("build_get_revoc_reg_request  <<< res: {:?}", res);

        Ok(res)
    }

    fn parse_revoc_reg_response(&self,
                                get_revoc_reg_response: &str) -> IndyResult<(String, String, u64)> {
        debug!("parse_revoc_reg_response >>> get_revoc_reg_response: {:?}", get_revoc_reg_response);

        let res = self.ledger_service.parse_get_revoc_reg_response(get_revoc_reg_response)?;

        debug!("parse_revoc_reg_response <<< res: {:?}", res);

        Ok(res)
    }

    fn build_get_revoc_reg_delta_request(&self,
                                         submitter_did: Option<&str>,
                                         revoc_reg_def_id: &str,
                                         from: Option<i64>,
                                         to: i64) -> IndyResult<String> {
        debug!("build_get_revoc_reg_delta_request >>> submitter_did: {:?}, revoc_reg_def_id: {:?}, from: {:?}, to: {:?}", submitter_did, revoc_reg_def_id, from, to);

        self.validate_opt_did(submitter_did)?;

        let res = self.ledger_service.build_get_revoc_reg_delta_request(submitter_did, revoc_reg_def_id, from, to)?;

        debug!("build_get_revoc_reg_delta_request  <<< res: {:?}", res);

        Ok(res)
    }

    fn parse_revoc_reg_delta_response(&self,
                                      get_revoc_reg_delta_response: &str) -> IndyResult<(String, String, u64)> {
        debug!("parse_revoc_reg_delta_response >>> get_revoc_reg_delta_response: {:?}", get_revoc_reg_delta_response);

        let res = self.ledger_service.parse_get_revoc_reg_delta_response(get_revoc_reg_delta_response)?;

        debug!("parse_revoc_reg_delta_response <<< res: {:?}", res);

        Ok(res)
    }

    fn get_response_metadata(&self,
                             response: &str) -> IndyResult<String> {
        debug!("get_response_metadata >>> response: {:?}", response);

        let metadata = parse_response_metadata(response)?;

        let res = serde_json::to_string(&metadata)
            .to_indy(IndyErrorKind::InvalidState, "Cannot serialize ResponseMetadata")?;

        debug!("get_response_metadata <<< res: {:?}", res);

        Ok(res)
    }

    fn build_auth_rule_request(&self,
                               submitter_did: &str,
                               txn_type: &str,
                               action: &str,
                               field: &str,
                               old_value: Option<&str>,
                               new_value: Option<&str>,
                               constraint: &str) -> IndyResult<String> {
        debug!("build_auth_rule_request >>> submitter_did: {:?}, txn_type: {:?}, action: {:?}, field: {:?}, \
            old_value: {:?}, new_value: {:?}, constraint: {:?}", submitter_did, txn_type, action, field, old_value, new_value, constraint);

        self.validate_opt_did(Some(submitter_did))?;

        let res = self.ledger_service.build_auth_rule_request(submitter_did, txn_type, action, field, old_value, new_value, constraint)?;

        debug!("build_auth_rule_request <<< res: {:?}", res);

        Ok(res)
    }

    fn build_get_auth_rule_request(&self,
                                   submitter_did: Option<&str>,
                                   txn_type: Option<&str>,
                                   action: Option<&str>,
                                   field: Option<&str>,
                                   old_value: Option<&str>,
                                   new_value: Option<&str>) -> IndyResult<String> {
        debug!("build_get_auth_rule_request >>> submitter_did: {:?}, auth_type: {:?}, auth_action: {:?}, field: {:?}, \
            old_value: {:?}, new_value: {:?}", submitter_did, txn_type, action, field, old_value, new_value);

        self.validate_opt_did(submitter_did)?;

        let res = self.ledger_service.build_get_auth_rule_request(submitter_did, txn_type, action, field, old_value, new_value)?;

        debug!("build_get_auth_rule_request <<< res: {:?}", res);

        Ok(res)
    }

    fn build_txn_author_agreement_request(&self,
                                          submitter_did: &str,
                                          text: &str,
                                          version: &str) -> IndyResult<String> {
        debug!("build_txn_author_agreement_request >>> submitter_did: {:?}, text: {:?}, version: {:?}", submitter_did, text, version);

        self.crypto_service.validate_did(submitter_did)?;

        let res = self.ledger_service.build_txn_author_agreement_request(submitter_did, text, version)?;

        debug!("build_txn_author_agreement_request <<< res: {:?}", res);

        Ok(res)
    }

    fn build_get_txn_author_agreement_request(&self,
                                              submitter_did: Option<&str>,
                                              data: Option<&GetTxnAuthorAgreementData>) -> IndyResult<String> {
        debug!("build_get_txn_author_agreement_request >>> submitter_did: {:?}, data: {:?}", submitter_did, data);

        self.validate_opt_did(submitter_did)?;

        let res = self.ledger_service.build_get_txn_author_agreement_request(submitter_did, data)?;

        debug!("build_get_txn_author_agreement_request <<< res: {:?}", res);

        Ok(res)
    }

    fn build_acceptance_mechanism_request(&self,
                                          submitter_did: &str,
                                          aml: AcceptanceMechanisms,
                                          aml_context: Option<&str>) -> IndyResult<String> {
        debug!("build_acceptance_mechanism_request >>> submitter_did: {:?}, aml: {:?}, aml_context: {:?}", submitter_did, aml, aml_context);

        self.crypto_service.validate_did(submitter_did)?;

        let res = self.ledger_service.build_acceptance_mechanism_request(submitter_did, aml, aml_context)?;

        debug!("build_acceptance_mechanism_request <<< res: {:?}", res);

        Ok(res)
    }

    fn build_get_acceptance_mechanism_request(&self,
                                              submitter_did: Option<&str>,
                                              timestamp: Option<u64>) -> IndyResult<String> {
        debug!("build_get_acceptance_mechanism_request >>> submitter_did: {:?},timestamp: {:?}", submitter_did, timestamp);

        self.validate_opt_did(submitter_did)?;

        let res = self.ledger_service.build_get_acceptance_mechanism_request(submitter_did, timestamp)?;

        debug!("build_get_acceptance_mechanism_request <<< res: {:?}", res);

        Ok(res)
    }

    fn append_txn_author_agreement_meta_to_request(&self,
                                                   request_json: &str,
                                                   text: Option<&str>,
                                                   version: Option<&str>,
                                                   hash: Option<&str>,
                                                   acc_mech_type: &str,
                                                   time_of_acceptance: u64) -> IndyResult<String> {
        debug!("append_txn_author_agreement_meta_to_request >>> request_json: {:?}, text: {:?}, version: {:?}, hash: {:?}, acc_mech_type: {:?}, time_of_acceptance: {:?}",
               request_json, text, version, hash, acc_mech_type, time_of_acceptance);

        let mut request: Request<serde_json::Value> = serde_json::from_str(request_json)
            .map_err(|err| IndyError::from_msg(IndyErrorKind::InvalidStructure, format!("Cannot deserialize request: {:?}", err)))?;

        let hash = match (text, version, hash) {
            (None, None, None) => {
                return Err(err_msg(IndyErrorKind::InvalidStructure, "Invalid combination of params: Either combination `text` + `version` or `hash` must be passed."));
            }
            (None, None, Some(hash_)) => {
                hash_.to_string()
            }
            (Some(_), None, _) | (None, Some(_), _) => {
                return Err(err_msg(IndyErrorKind::InvalidStructure, "Invalid combination of params: `text` and `version` should be passed or skipped together."));
            }
            (Some(text_), Some(version_), None) => {
                self._calculate_hash(text_, version_)?.to_hex()
            }
            (Some(text_), Some(version_), Some(hash_)) => {
                self._compare_hash(text_, version_, hash_)?;
                hash_.to_string()
            }
        };

<<<<<<< HEAD
        request.txn_authr_agrmt_meta = Some(TxnAuthrAgrmtMeta{
            acceptance_mechanism_type: acc_mech_type.to_string(),
            hash,
            time_of_acceptance,
=======
        request.taa_acceptance = Some(TxnAuthrAgrmtMeta{
            mechanism: acc_mech_type.to_string(),
            taa_digest: hash,
            time: time_of_acceptance,
>>>>>>> bc24340f
        });

        let res: String = serde_json::to_string(&request)
            .to_indy(IndyErrorKind::InvalidState, "Can't serialize request after adding author agreement meta")?;

        debug!("append_txn_author_agreement_meta_to_request <<< res: {:?}", res);

        Ok(res)
    }

    fn _calculate_hash(&self, text: &str, version: &str) -> IndyResult<Vec<u8>> {
        let content: String = version.to_string() + text;
        openssl_hash(content.as_bytes())
    }

    fn _compare_hash(&self, text: &str, version: &str, hash: &str) -> IndyResult<()> {
        let calculated_hash = self._calculate_hash(text, version)?;

        let passed_hash = Vec::from_hex(hash)
            .map_err(|err| IndyError::from_msg(IndyErrorKind::InvalidStructure, format!("Cannot decode `hash`: {:?}", err)))?;

        if calculated_hash != passed_hash {
            return Err(IndyError::from_msg(IndyErrorKind::InvalidStructure,
                                           format!("Calculated hash of concatenation `version` and `text` doesn't equal to passed `hash` value. \n\
                                           Calculated hash value: {:?}, \n Passed hash value: {:?}", calculated_hash, passed_hash)));
        }
        Ok(())
    }

    fn validate_opt_did(&self, did: Option<&str>) -> IndyResult<()> {
        match did {
            Some(did) => Ok(self.crypto_service.validate_did(did)?),
            None => Ok(())
        }
    }
}

enum SignatureType {
    Single,
    Multi
}<|MERGE_RESOLUTION|>--- conflicted
+++ resolved
@@ -1104,17 +1104,10 @@
             }
         };
 
-<<<<<<< HEAD
-        request.txn_authr_agrmt_meta = Some(TxnAuthrAgrmtMeta{
-            acceptance_mechanism_type: acc_mech_type.to_string(),
-            hash,
-            time_of_acceptance,
-=======
         request.taa_acceptance = Some(TxnAuthrAgrmtMeta{
             mechanism: acc_mech_type.to_string(),
             taa_digest: hash,
             time: time_of_acceptance,
->>>>>>> bc24340f
         });
 
         let res: String = serde_json::to_string(&request)
