--- conflicted
+++ resolved
@@ -486,19 +486,11 @@
     fn drop(&mut self) {
         let target = format!("pool{}", self.name);
         info!(target: target.as_str(), "Drop started");
-<<<<<<< HEAD
-
-        if let Err(e) = self.cmd_sock.send("exit".as_bytes(), zmq::DONTWAIT) {
-            //TODO
-            error!("Send exit command failed, err {}", e);
-        }
-
-        info!(target: target.as_str(), "Drop wait worker");
-=======
+
         if let Err(err) = self.cmd_sock.send("exit".as_bytes(), zmq::DONTWAIT) {
             warn!("Can't send exit command to pool worker thread (may be already finished) {}", err);
         }
->>>>>>> 1e9e4ece
+
         // Option worker type and this kludge is workaround for rust
         if let Some(worker) = self.worker.take() {
             info!(target: target.as_str(), "Drop wait worker");
