--- conflicted
+++ resolved
@@ -45,15 +45,6 @@
     }
 
     pub fn gen_keys(master_key: [u8; 32]) -> Vec<u8>{
-<<<<<<< HEAD
-        let xchacha20poly1305_ietf::Key(type_key) = xchacha20poly1305_ietf::gen_key();
-        let xchacha20poly1305_ietf::Key(name_key) = xchacha20poly1305_ietf::gen_key();
-        let xchacha20poly1305_ietf::Key(value_key) = xchacha20poly1305_ietf::gen_key();
-        let xchacha20poly1305_ietf::Key(item_hmac_key) = xchacha20poly1305_ietf::gen_key();
-        let xchacha20poly1305_ietf::Key(tag_name_key) = xchacha20poly1305_ietf::gen_key();
-        let xchacha20poly1305_ietf::Key(tag_value_key) = xchacha20poly1305_ietf::gen_key();
-        let xchacha20poly1305_ietf::Key(tags_hmac_key) = xchacha20poly1305_ietf::gen_key();
-=======
         let type_key = ChaCha20Poly1305IETF::create_key();
         let name_key = ChaCha20Poly1305IETF::create_key();
         let value_key = ChaCha20Poly1305IETF::create_key();
@@ -61,7 +52,6 @@
         let tag_name_key = ChaCha20Poly1305IETF::create_key();
         let tag_value_key = ChaCha20Poly1305IETF::create_key();
         let tags_hmac_key = ChaCha20Poly1305IETF::create_key();
->>>>>>> 21c19510
 
         let mut keys: Vec<u8> = Vec::new();
         keys.extend_from_slice(&type_key);
@@ -120,19 +110,11 @@
     }
 
     pub fn add(&self, type_: &str, name: &str, value: &str, tags: &HashMap<String, String>) -> Result<(), WalletError> {
-<<<<<<< HEAD
-        let etype = encrypt_as_searchable(type_.as_bytes(), self.keys.type_key, self.keys.item_hmac_key);
-        let ename = encrypt_as_searchable(name.as_bytes(), self.keys.name_key, self.keys.item_hmac_key);
-        let xchacha20poly1305_ietf::Key(value_key) = xchacha20poly1305_ietf::gen_key();
-        let evalue = encrypt_as_not_searchable(value.as_bytes(), value_key);
-        let evalue_key = encrypt_as_not_searchable(&value_key, self.keys.value_key);
-=======
-        let etype_ = ChaCha20Poly1305IETF::encrypt_as_searchable(type_.as_bytes(), &self.keys.type_key, &self.keys.item_hmac_key);
+        let etype = ChaCha20Poly1305IETF::encrypt_as_searchable(type_.as_bytes(), &self.keys.type_key, &self.keys.item_hmac_key);
         let ename = ChaCha20Poly1305IETF::encrypt_as_searchable(name.as_bytes(), &self.keys.name_key, &self.keys.item_hmac_key);
         let value_key= ChaCha20Poly1305IETF::create_key();
         let evalue = ChaCha20Poly1305IETF::encrypt_as_not_searchable(value.as_bytes(), &value_key);
         let evalue_key = ChaCha20Poly1305IETF::encrypt_as_not_searchable(&value_key, &self.keys.value_key);
->>>>>>> 21c19510
 
         let etags = encrypt_tags(tags, &self.keys.tag_name_key, &self.keys.tag_value_key, &self.keys.tags_hmac_key);
 
@@ -141,47 +123,42 @@
     }
     
     pub fn add_tags(&mut self, type_: &str, name: &str, tags: &HashMap<String, String>) -> Result<(), WalletError> {
-        let encrypted_type = encrypt_as_searchable(type_.as_bytes(), self.keys.type_key, self.keys.item_hmac_key);
-        let encrypted_name = encrypt_as_searchable(name.as_bytes(), self.keys.name_key, self.keys.item_hmac_key);
-        let encrypted_tags = encrypt_tags(tags, self.keys.tag_name_key, self.keys.tag_value_key, self.keys.tags_hmac_key);
+        let encrypted_type = ChaCha20Poly1305IETF::encrypt_as_searchable(type_.as_bytes(), &self.keys.type_key, &self.keys.item_hmac_key);
+        let encrypted_name = ChaCha20Poly1305IETF::encrypt_as_searchable(name.as_bytes(), &self.keys.name_key, &self.keys.item_hmac_key);
+        let encrypted_tags = encrypt_tags(tags, &self.keys.tag_name_key, &self.keys.tag_value_key, &self.keys.tags_hmac_key);
         self.storage.add_tags(&encrypted_type, &encrypted_name, &encrypted_tags)?;
         Ok(())
     }
 
     pub fn update_tags(&mut self, type_: &str, name: &str, tags: &HashMap<String, String>) -> Result<(), WalletError> {
-        let encrypted_type = encrypt_as_searchable(type_.as_bytes(), self.keys.type_key, self.keys.item_hmac_key);
-        let encrypted_name = encrypt_as_searchable(name.as_bytes(), self.keys.name_key, self.keys.item_hmac_key);
-        let encrypted_tags = encrypt_tags(tags, self.keys.tag_name_key, self.keys.tag_value_key, self.keys.tags_hmac_key);
+        let encrypted_type = ChaCha20Poly1305IETF::encrypt_as_searchable(type_.as_bytes(), &self.keys.type_key, &self.keys.item_hmac_key);
+        let encrypted_name = ChaCha20Poly1305IETF::encrypt_as_searchable(name.as_bytes(), &self.keys.name_key, &self.keys.item_hmac_key);
+        let encrypted_tags = encrypt_tags(tags, &self.keys.tag_name_key, &self.keys.tag_value_key, &self.keys.tags_hmac_key);
         self.storage.update_tags(&encrypted_type, &encrypted_name, &encrypted_tags)?;
         Ok(())
     }
 
     pub fn delete_tags(&mut self, type_: &str, name: &str, tag_names: &[String]) -> Result<(), WalletError> {
-        let encrypted_type = encrypt_as_searchable(type_.as_bytes(), self.keys.type_key, self.keys.item_hmac_key);
-        let encrypted_name = encrypt_as_searchable(name.as_bytes(), self.keys.name_key, self.keys.item_hmac_key);
-        let encrypted_tag_names = encrypt_tag_names(tag_names, self.keys.tag_name_key, self.keys.tags_hmac_key)?;
+        let encrypted_type = ChaCha20Poly1305IETF::encrypt_as_searchable(type_.as_bytes(), &self.keys.type_key, &self.keys.item_hmac_key);
+        let encrypted_name = ChaCha20Poly1305IETF::encrypt_as_searchable(name.as_bytes(), &self.keys.name_key, &self.keys.item_hmac_key);
+        let encrypted_tag_names = encrypt_tag_names(tag_names, &self.keys.tag_name_key, &self.keys.tags_hmac_key)?;
         self.storage.delete_tags(&encrypted_type, &encrypted_name, &encrypted_tag_names[..])?;
         Ok(())
     }
 
     pub fn update(&self, type_: &str, name: &str, new_value: &str) -> Result<(), WalletError> {
-        let etype = encrypt_as_searchable(type_.as_bytes(), self.keys.type_key, self.keys.item_hmac_key);
-        let ename = encrypt_as_searchable(name.as_bytes(), self.keys.name_key, self.keys.item_hmac_key);
-        let xchacha20poly1305_ietf::Key(new_value_key) = xchacha20poly1305_ietf::gen_key();
-        let e_new_value = encrypt_as_not_searchable(new_value.as_bytes(), new_value_key);
-        let e_new_value_key = encrypt_as_not_searchable(&new_value_key, self.keys.value_key);
-        self.storage.update(&etype, &ename, &e_new_value, &e_new_value_key)?;
+        let encrypted_type = ChaCha20Poly1305IETF::encrypt_as_searchable(type_.as_bytes(), &self.keys.type_key, &self.keys.item_hmac_key);
+        let encrypted_name = ChaCha20Poly1305IETF::encrypt_as_searchable(name.as_bytes(), &self.keys.name_key, &self.keys.item_hmac_key);
+        let new_value_key= ChaCha20Poly1305IETF::create_key();
+        let encrypted_new_value = ChaCha20Poly1305IETF::encrypt_as_not_searchable(new_value.as_bytes(), &new_value_key);
+        let encrypted_new_value_key = ChaCha20Poly1305IETF::encrypt_as_not_searchable(&new_value_key, &self.keys.value_key);
+        self.storage.update(&encrypted_type, &encrypted_name, &encrypted_new_value, &encrypted_new_value_key)?;
         Ok(())
     }
 
     pub fn get(&self, type_: &str, name: &str, options: &str) -> Result<WalletRecord, WalletError> {
-<<<<<<< HEAD
-        let etype = encrypt_as_searchable(type_.as_bytes(), self.keys.type_key, self.keys.item_hmac_key);
-        let ename = encrypt_as_searchable(name.as_bytes(), self.keys.name_key, self.keys.item_hmac_key);
-=======
-        let etype_ = ChaCha20Poly1305IETF::encrypt_as_searchable(type_.as_bytes(), &self.keys.type_key, &self.keys.item_hmac_key);
+        let etype = ChaCha20Poly1305IETF::encrypt_as_searchable(type_.as_bytes(), &self.keys.type_key, &self.keys.item_hmac_key);
         let ename = ChaCha20Poly1305IETF::encrypt_as_searchable(name.as_bytes(), &self.keys.name_key, &self.keys.item_hmac_key);
->>>>>>> 21c19510
 
         let result = self.storage.get(&etype, &ename, options)?;
 
@@ -205,13 +182,8 @@
     }
 
     pub fn delete(&self, type_: &str, name: &str) -> Result<(), WalletError> {
-<<<<<<< HEAD
-        let etype = encrypt_as_searchable(type_.as_bytes(), self.keys.type_key, self.keys.item_hmac_key);
-        let ename = encrypt_as_searchable(name.as_bytes(), self.keys.name_key, self.keys.item_hmac_key);
-=======
-        let etype_ = ChaCha20Poly1305IETF::encrypt_as_searchable(type_.as_bytes(), &self.keys.type_key, &self.keys.item_hmac_key);
+        let etype = ChaCha20Poly1305IETF::encrypt_as_searchable(type_.as_bytes(), &self.keys.type_key, &self.keys.item_hmac_key);
         let ename = ChaCha20Poly1305IETF::encrypt_as_searchable(name.as_bytes(), &self.keys.name_key, &self.keys.item_hmac_key);
->>>>>>> 21c19510
 
         self.storage.delete(&etype, &ename)?;
         Ok(())
@@ -220,11 +192,7 @@
     pub fn search<'a>(&'a self, type_: &str, query: &str, options: Option<&str>) -> Result<WalletIterator, WalletError> {
         let parsed_query = language::parse_from_json(query)?;
         let encrypted_query = encrypt_query(parsed_query, &self.keys);
-<<<<<<< HEAD
-        let encrypted_type_ = encrypt_as_searchable(type_.as_bytes(), self.keys.type_key, self.keys.item_hmac_key);
-=======
         let encrypted_type_ = ChaCha20Poly1305IETF::encrypt_as_searchable(type_.as_bytes(), &self.keys.type_key, &self.keys.item_hmac_key);
->>>>>>> 21c19510
         let storage_iterator = self.storage.search(&encrypted_type_, &encrypted_query, options)?;
         let wallet_iterator = WalletIterator::new(storage_iterator, &self.keys);
         Ok(wallet_iterator)
