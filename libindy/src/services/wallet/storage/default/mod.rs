--- conflicted
+++ resolved
@@ -93,7 +93,8 @@
     encrypted_tags_stmt: rusqlite::Statement<'a>,
 }
 
-type TagRetrieverOwned = OwningHandle<Rc<rusqlite::Connection>, Box<TagRetriever<'static>>>;
+type TagRetrieverOwned = OwningHandle<Rc<rusqlite::Connection>, Box<TagRetriever<'static>>>
+;
 
 impl<'a> TagRetriever<'a> {
     fn new_owned(conn: Rc<rusqlite::Connection>) -> Result<TagRetrieverOwned, WalletStorageError> {
@@ -184,18 +185,13 @@
                 } else {
                     None
                 };
-<<<<<<< HEAD
                 let tags = if self.options.retrieve_tags {
-                    Some(self.tag_retriever.as_mut().unwrap().retrieve(row.get(0))?)
-=======
-                let tags = if self.options.fetch_tags {
                     match self.tag_retriever {
                         Some(ref mut tag_retriever) => Some(tag_retriever.retrieve(row.get(0))?),
                         None => return Err(WalletStorageError::CommonError(
                             CommonError::InvalidState("Fetch tags option set and tag retriever is None".to_string())
                         ))
                     }
->>>>>>> e5189dde
                 } else {
                     None
                 };
@@ -548,13 +544,9 @@
             None => SearchOptions::default(),
             Some(option_str) => serde_json::from_str(option_str)?
         };
-<<<<<<< HEAD
-=======
-        let (query_string, query_arguments) = query::wql_to_sql(type_, query, options)?;
->>>>>>> e5189dde
 
         let total_count: Option<usize> = if search_options.retrieve_total_count.unwrap_or(false) {
-            let (query_string, query_arguments) = query::wql_to_sql_count(type_, query);
+            let (query_string, query_arguments) = query::wql_to_sql_count(type_, query)?;
 
             self.conn.query_row(
                 &query_string,
@@ -571,7 +563,7 @@
                 retrieve_type: search_options.retrieve_type.unwrap_or(false),
             };
 
-            let (query_string, query_arguments) = query::wql_to_sql(type_, query, options);
+            let (query_string, query_arguments) = query::wql_to_sql(type_, query, options)?;
 
             let statement = self._prepare_statement(&query_string)?;
             let tag_retriever = if fetch_options.retrieve_tags {
