--- conflicted
+++ resolved
@@ -103,13 +103,8 @@
         }
     }
 
-<<<<<<< HEAD
     fn transform_list_operators(operators: Vec<Operator>, f: &dyn Fn(Operator) -> IndyResult<Operator>) -> IndyResult<Vec<Operator>> {
-        let mut transformed = Vec::new();
-=======
-    fn transform_list_operators(operators: Vec<Operator>, f: &Fn(Operator) -> IndyResult<Operator>) -> IndyResult<Vec<Operator>> {
         let mut transformed = Vec::with_capacity(operators.len());
->>>>>>> c13f6c8b
 
         for operator in operators {
             let transformed_operator = Operator::transform(operator, f)?;
