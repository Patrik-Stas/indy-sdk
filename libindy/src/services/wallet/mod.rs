extern crate libc;
extern crate indy_crypto;

mod storage;
mod encryption;
mod query_encryption;
mod iterator;
mod language;
mod export_import;
mod wallet;

use std::cell::RefCell;
use std::collections::HashMap;
use std::fs;
use std::fs::{File, DirBuilder};
use std::io::{Read, Write};
use std::path::PathBuf;
use std::mem;
use named_type::NamedType;

use serde_json;
use base64;

use api::wallet::*;
use errors::wallet::WalletError;
use errors::common::CommonError;
use utils::environment::EnvironmentUtils;
use utils::sequence::SequenceUtils;
use utils::crypto::chacha20poly1305_ietf::ChaCha20Poly1305IETF;

use self::export_import::{export, import};
use self::storage::WalletStorageType;
use self::storage::default::SQLiteStorageType;
use self::storage::plugged::PluggedStorageType;
use self::wallet::{Wallet, Keys, Tags};
use self::indy_crypto::utils::json::{JsonDecodable, JsonEncodable};


#[derive(Serialize, Deserialize, Debug)]
pub struct WalletDescriptor {
    pool_name: String,
    xtype: String,
    name: String
}

impl WalletDescriptor {
    pub fn new(pool_name: &str, xtype: &str, name: &str) -> WalletDescriptor {
        WalletDescriptor {
            pool_name: pool_name.to_string(),
            xtype: xtype.to_string(),
            name: name.to_string()
        }
    }
}

impl JsonEncodable for WalletDescriptor {}

impl<'a> JsonDecodable<'a> for WalletDescriptor {}


#[derive(Debug)]
pub struct WalletCredentials {
    master_key: [u8; 32],
    storage_credentials: String,
}


impl WalletCredentials {
    fn from_json(json: &str) -> Result<WalletCredentials, WalletError> {
        if let serde_json::Value::Object(m) = try!(serde_json::from_str(json)) {
            let master_key = if let Some(&serde_json::Value::String(ref master_key_encoded)) = m.get("key") {
                let decoded_vector = try!(base64::decode(&master_key_encoded));
                if decoded_vector.len() != 32 {
                    return Err(WalletError::InputError(String::from("Master key must be base64-encoded 32 bytes long binary")));
                }
                let mut master_key: [u8; 32] = [0; 32];
                master_key.clone_from_slice(&decoded_vector[0..32]);
                master_key
            } else {
                return Err(WalletError::InputError(String::from("Credentials missing 'key' field")));
            };

            let storage_credentials = if let Some(&serde_json::Value::Object(ref storage_credentials)) = m.get("storage_credentials") {
                serde_json::to_string(&storage_credentials).unwrap()
            } else {
                String::from("{}")
            };

            Ok(WalletCredentials {
                master_key: master_key,
                storage_credentials: storage_credentials
            })
        } else {
            return Err(WalletError::InputError(String::from("Credentials must be JSON object")));
        }
    }
}


pub struct WalletService {
    storage_types: RefCell<HashMap<String, Box<WalletStorageType>>>,
    wallets: RefCell<HashMap<i32, Box<Wallet>>>
}

impl WalletService {
    pub fn new() -> WalletService {
        let mut types: HashMap<String, Box<WalletStorageType>> = HashMap::new();
        types.insert("default".to_string(), Box::new(SQLiteStorageType::new()));

        WalletService {
            storage_types: RefCell::new(types),
            wallets: RefCell::new(HashMap::new())
        }
    }

    pub fn register_wallet_storage(&self,
                                   type_: &str,
                                   create: WalletCreate,
                                   open: WalletOpen,
                                   close: WalletClose,
                                   delete: WalletDelete,
                                   add_record: WalletAddRecord,
                                   update_record_value: WalletUpdateRecordValue,
                                   update_record_tags: WalletUpdateRecordTags,
                                   add_record_tags: WalletAddRecordTags,
                                   delete_record_tags: WalletDeleteRecordTags,
                                   delete_record: WalletDeleteRecord,
                                   get_record: WalletGetRecord,
                                   get_record_id: WalletGetRecordId,
                                   get_record_type: WalletGetRecordType,
                                   get_record_value: WalletGetRecordValue,
                                   get_record_tags: WalletGetRecordTags,
                                   free_record: WalletFreeRecord,
                                   get_storage_metadata: WalletGetStorageMetadata,
                                   set_storage_metadata: WalletSetStorageMetadata,
                                   free_storage_metadata: WalletFreeStorageMetadata,
                                   search_records: WalletSearchRecords,
                                   search_all_records: WalletSearchAllRecords,
                                   get_search_total_count: WalletGetSearchTotalCount,
                                   fetch_search_next_record: WalletFetchSearchNextRecord,
                                   free_search: WalletFreeSearch) -> Result<(), WalletError> {
        let mut storage_types = self.storage_types.borrow_mut();

        if storage_types.contains_key(type_) {
            return Err(WalletError::TypeAlreadyRegistered(type_.to_string()));
        }

        storage_types.insert(type_.to_string(),
                             Box::new(
                                 PluggedStorageType::new(create, open, close, delete,
                                                         add_record, update_record_value,
                                                         update_record_tags, add_record_tags, delete_record_tags,
                                                         delete_record, get_record, get_record_id,
                                                         get_record_type, get_record_value, get_record_tags, free_record,
                                                          get_storage_metadata, set_storage_metadata, free_storage_metadata,
                                                         search_records, search_all_records,
                                                         get_search_total_count,
                                                         fetch_search_next_record, free_search)));
        Ok(())
    }

    pub fn create_wallet(&self,
                         pool_name: &str,
                         name: &str,
                         storage_type: Option<&str>,
                         storage_config: Option<&str>,
                         credentials: &str) -> Result<(), WalletError> {
        let xtype = storage_type.unwrap_or("default");

        let storage_types = self.storage_types.borrow();
        if !storage_types.contains_key(xtype) {
            return Err(WalletError::UnknownType(xtype.to_string()));
        }

        let wallet_path = _wallet_path(name);
        if wallet_path.exists() {
            return Err(WalletError::AlreadyExists(name.to_string()));
        }
        DirBuilder::new()
            .recursive(true)
            .create(wallet_path)?;

        let storage_type = storage_types.get(xtype).unwrap();
        let credentials = WalletCredentials::from_json(credentials)?;
        storage_type.create_storage(name, storage_config, &credentials.storage_credentials, &Keys::gen_keys(credentials.master_key))?;

        let mut descriptor_file = File::create(_wallet_descriptor_path(name))?;
        descriptor_file
            .write_all({
                WalletDescriptor::new(pool_name, xtype, name)
                    .to_json()?
                    .as_bytes()
            })?;
        descriptor_file.sync_all()?;

        if storage_config.is_some() {
            let mut config_file = File::create(_wallet_config_path(name))?;
            config_file.write_all(storage_config.unwrap().as_bytes())?;
            config_file.sync_all()?;
        }

        trace!("create <<<");

        Ok(())
    }

    pub fn delete_wallet(&self, name: &str, credentials: &str) -> Result<(), WalletError> {
        trace!("delete >>> name: {:?}, credentials: {:?}", name, credentials);

        let mut descriptor_json = String::new();
        let descriptor: WalletDescriptor = WalletDescriptor::from_json({
            let mut file = File::open(_wallet_descriptor_path(name))?; // FIXME: Better error!
            file.read_to_string(&mut descriptor_json)?;
            descriptor_json.as_str()
        })?;

        let storage_types = self.storage_types.borrow();
        if !storage_types.contains_key(descriptor.xtype.as_str()) {
            return Err(WalletError::UnknownType(descriptor.xtype));
        }

        let storage_type = storage_types.get(descriptor.xtype.as_str()).unwrap();

        let config = {
            let config_path = _wallet_config_path(name);

            if config_path.exists() {
                let mut config_json = String::new();
                let mut file = File::open(config_path)?;
                file.read_to_string(&mut config_json)?;
                Some(config_json)
            } else {
                None
            }
        };

        let credentials = WalletCredentials::from_json(credentials)?;
        storage_type.delete_storage(name,
                                    config.as_ref().map(String::as_str),
                                    &credentials.storage_credentials)?;

        fs::remove_dir_all(_wallet_path(name))?;

        trace!("delete <<<");

        Ok(())
    }

    pub fn open_wallet(&self, name: &str, runtime_config: Option<&str>, credentials: &str) -> Result<i32, WalletError> {
        trace!("open >>> name: {:?}, runtime_config: {:?}, credentials: {:?}", name, runtime_config, credentials);

        let mut descriptor_json = String::new();
        let descriptor: WalletDescriptor = WalletDescriptor::from_json({
            let mut file = File::open(_wallet_descriptor_path(name))?; // FIXME: Better error!
            file.read_to_string(&mut descriptor_json)?;
            descriptor_json.as_str()
        })?;

        let storage_types = self.storage_types.borrow();
        if !storage_types.contains_key(descriptor.xtype.as_str()) {
            return Err(WalletError::UnknownType(descriptor.xtype));
        }
        let storage_type = storage_types.get(descriptor.xtype.as_str()).unwrap();

        let mut wallets = self.wallets.borrow_mut();
        if wallets.values().any(|ref wallet| wallet.get_name() == name) {
            return Err(WalletError::AlreadyOpened(name.to_string()));
        }

        let config = {
            let config_path = _wallet_config_path(name);

            if config_path.exists() {
                let mut config_json = String::new();
                let mut file = File::open(config_path)?;
                file.read_to_string(&mut config_json)?;
                Some(config_json)
            } else {
                None
            }
        };

        let credentials = WalletCredentials::from_json(credentials)?;
        let storage = storage_type.open_storage(name,
                                                config.as_ref().map(String::as_str),
                                                &credentials.storage_credentials)?;
<<<<<<< HEAD
        let keys = Keys::new(
            ChaCha20Poly1305IETF::decrypt_merged(
                &storage.get_storage_metadata()?,
                &credentials.master_key
            )?
=======

        let key_decryption_result = ChaCha20Poly1305IETF::decrypt(
            &storage.get_storage_metadata()?,
            &credentials.master_key
>>>>>>> 1d3233e5
        );
        let keys_vector = match key_decryption_result {
            Ok(keys_vector) => keys_vector,
            Err(_) => return Err(WalletError::AccessFailed("Invalid master key provided".to_string())),
        };
        let keys = Keys::new(keys_vector);

        let wallet = Wallet::new(name, &descriptor.pool_name, storage, keys);
        let wallet_handle = SequenceUtils::get_next_id();
        wallets.insert(wallet_handle, Box::new(wallet));

        trace!("open <<< wallet_handle: {:?}", wallet_handle);
        Ok(wallet_handle)
    }

    pub fn list_wallets(&self) -> Result<Vec<WalletDescriptor>, WalletError> {
        trace!("list_wallets >>>");

        let mut descriptors = Vec::new();
        let wallet_home_path = EnvironmentUtils::wallet_home_path();

        for entry in fs::read_dir(wallet_home_path)? {
            let dir_entry = if let Ok(dir_entry) = entry { dir_entry } else { continue };
            if let Some(wallet_name) = dir_entry.path().file_name().and_then(|os_str| os_str.to_str()) {
                let mut descriptor_json = String::new();
                File::open(_wallet_descriptor_path(wallet_name)).ok()
                    .and_then(|mut f| f.read_to_string(&mut descriptor_json).ok())
                    .and_then(|_| WalletDescriptor::from_json(descriptor_json.as_str()).ok())
                    .map(|descriptor| descriptors.push(descriptor));
            }
        }

        trace!("list_wallets <<< descriptors: {:?}", descriptors);

        Ok(descriptors)
    }

    pub fn close_wallet(&self, handle: i32) -> Result<(), WalletError> {
        trace!("close >>> handle: {:?}", handle);

        match self.wallets.borrow_mut().remove(&handle) {
            Some(mut wallet) => wallet.close(),
            None => Err(WalletError::InvalidHandle(handle.to_string()))
        }?;

        trace!("close <<<");

        Ok(())
    }

<<<<<<< HEAD
    pub fn add_record(&self, wallet_handle: i32, type_: &str, name: &str, value: &str, tags: &HashMap<String, String>) -> Result<(), WalletError> {
        match self.wallets.borrow().get(&wallet_handle) {
=======
    pub fn add_record(&self, wallet_handle: i32, type_: &str, name: &str, value: &str, tags_json: &str) -> Result<(), WalletError> {
        match self.wallets.borrow_mut().get_mut(&wallet_handle) {
>>>>>>> 1d3233e5
            Some(wallet) => {
                wallet.add(type_, name, value, &tags)
            }
            None => Err(WalletError::InvalidHandle(wallet_handle.to_string()))
        }
    }

    pub fn add_indy_object<T>(&self, wallet_handle: i32, name: &str, object: &T, tags: &HashMap<String, String>)
        -> Result<String, WalletError> where T: JsonEncodable, T: NamedType {
        let type_ = T::short_type_name();
<<<<<<< HEAD
        match self.wallets.borrow().get(&wallet_handle) {
            Some(wallet) => {
                let object_json = object.to_json()
                    .map_err(map_err_trace!())
                    .map_err(|err| CommonError::InvalidState(format!("Cannot serialize {:?}: {:?}", type_, err)))?;
                self.add_record(wallet_handle, &self.add_prefix(type_), name, &object_json, tags)?;
                Ok(object_json)
            }
            None => Err(WalletError::InvalidHandle(wallet_handle.to_string()))
        }
=======

        let object_json = object.to_json()
            .map_err(map_err_trace!())
            .map_err(|err| CommonError::InvalidState(format!("Cannot serialize {:?}: {:?}", type_, err)))?;
        self.add_record(wallet_handle, &self.add_prefix(type_), name, &object_json, tags_json)?;
        Ok(object_json)
>>>>>>> 1d3233e5
    }

    pub fn update_record_value(&self, wallet_handle: i32, type_: &str, name: &str, value: &str) -> Result<(), WalletError> {
        match self.wallets.borrow().get(&wallet_handle) {
            Some(wallet) => wallet.update(type_, name, value),
            None => Err(WalletError::InvalidHandle(wallet_handle.to_string()))
        }
    }

    pub fn update_indy_object<T>(&self, wallet_handle: i32, name: &str, object: &T) -> Result<String, WalletError> where T: JsonEncodable, T: NamedType {
        let type_ = T::short_type_name();
        match self.wallets.borrow().get(&wallet_handle) {
            Some(wallet) => {
                let object_json = object.to_json()
                    .map_err(map_err_trace!())
                    .map_err(|err| CommonError::InvalidState(format!("Cannot serialize {:?}: {:?}", type_, err)))?;
                wallet.update(&self.add_prefix(type_), name, &object_json)?;
                Ok(object_json)
            }
            None => Err(WalletError::InvalidHandle(wallet_handle.to_string()))
        }
    }

    pub fn add_record_tags(&self, wallet_handle: i32, type_: &str, name: &str, tags: &HashMap<String, String>) -> Result<(), WalletError> {
        match self.wallets.borrow_mut().get_mut(&wallet_handle) {
            Some(wallet) => {
                wallet.add_tags(type_, name, &tags)
            },
            None => Err(WalletError::InvalidHandle(wallet_handle.to_string()))
        }
    }

    pub fn add_indy_record_tags<T>(&self, wallet_handle: i32, name: &str, tags: &HashMap<String, String>)
        -> Result<(), WalletError> where T: NamedType {
        self.add_record_tags(wallet_handle, &self.add_prefix(T::short_type_name()), name, tags)
    }

    pub fn update_record_tags(&self, wallet_handle: i32, type_: &str, name: &str, tags: &HashMap<String, String>)
        -> Result<(), WalletError> {
        match self.wallets.borrow_mut().get_mut(&wallet_handle) {
            Some(wallet) => {
                wallet.update_tags(type_, name, &tags)
            },
            None => Err(WalletError::InvalidHandle(wallet_handle.to_string()))
        }
    }

    pub fn update_indy_record_tags<T>(&self, wallet_handle: i32, name: &str, tags: &HashMap<String, String>)
        -> Result<(), WalletError> where T: NamedType {
        self.update_record_tags(wallet_handle, &self.add_prefix(T::short_type_name()), name, tags)
    }

    pub fn delete_record_tags(&self, wallet_handle: i32, type_: &str, name: &str, tag_names: &[&str]) -> Result<(), WalletError> {
        match self.wallets.borrow_mut().get_mut(&wallet_handle) {
            Some(wallet) => {
                wallet.delete_tags(type_, name, tag_names)
            },
            None => Err(WalletError::InvalidHandle(wallet_handle.to_string()))
        }
    }

    pub fn delete_record(&self, wallet_handle: i32, type_: &str, name: &str) -> Result<(), WalletError> {
        match self.wallets.borrow().get(&wallet_handle) {
            Some(wallet) => wallet.delete(type_, name),
            None => Err(WalletError::InvalidHandle(wallet_handle.to_string()))
        }
    }

    pub fn delete_indy_record<T>(&self, wallet_handle: i32, name: &str) -> Result<(), WalletError> where T: NamedType {
        self.delete_record(wallet_handle, &self.add_prefix(T::short_type_name()), name)
    }

    pub fn get_record(&self, wallet_handle: i32, type_: &str, name: &str, options_json: &str) -> Result<WalletRecord, WalletError> {
        match self.wallets.borrow().get(&wallet_handle) {
            Some(wallet) => wallet.get(type_, name, options_json),
            None => Err(WalletError::InvalidHandle(wallet_handle.to_string()))
        }
    }

    pub fn get_indy_record<T>(&self, wallet_handle: i32, name: &str, options_json: &str) -> Result<WalletRecord, WalletError> where T: NamedType {
        self.get_record(wallet_handle, &self.add_prefix(T::short_type_name()), name, options_json)
    }

    // Dirty hack. json must live longer then result T
    pub fn get_indy_object<'a, T>(&self, wallet_handle: i32, name: &str, options_json: &str, json: &'a mut String) -> Result<T, WalletError> where T: JsonDecodable<'a>, T: NamedType {
        let type_ = T::short_type_name();

        let record: WalletRecord = match self.wallets.borrow().get(&wallet_handle) {
            Some(wallet) => wallet.get(&self.add_prefix(type_), name, options_json),
            None => Err(WalletError::InvalidHandle(wallet_handle.to_string()))
        }?;
        *json = record.get_value()
            .ok_or(CommonError::InvalidStructure(format!("{} not found for id: {:?}", type_, name)))?.to_string();

        T::from_json(json)
            .map_err(map_err_trace!())
            .map_err(|err|
                WalletError::CommonError(CommonError::InvalidState(format!("Cannot deserialize {:?}: {:?}", type_, err))))
    }

    pub fn search_records(&self, wallet_handle: i32, type_: &str, query_json: &str, options_json: &str) -> Result<WalletSearch, WalletError> {
        match self.wallets.borrow().get(&wallet_handle) {
            Some(wallet) => Ok(WalletSearch { iter: wallet.search(type_, query_json, Some(options_json))? }),
            None => Err(WalletError::InvalidHandle(wallet_handle.to_string()))
        }
    }

    pub fn search_indy_records<T>(&self, wallet_handle: i32, query_json: &str, options_json: &str) -> Result<WalletSearch, WalletError> where T: NamedType {
        self.search_records(wallet_handle, &self.add_prefix(T::short_type_name()), query_json, options_json)
    }

    pub fn search_all_records(&self, wallet_handle: i32) -> Result<WalletSearch, WalletError> {
        //        match self.wallets.borrow().get(&wallet_handle) {
        //            Some(wallet) => wallet.search_all_records(),
        //            None => Err(WalletError::InvalidHandle(wallet_handle.to_string()))
        //        }
        unimplemented!()
    }

    pub fn close_search(&self, wallet_handle: i32, search_handle: u32) -> Result<(), WalletError> {
        //        match self.wallets.borrow().get(&wallet_handle) {
        //            Some(wallet) => wallet.close_search(search_handle),
        //            None => Err(WalletError::InvalidHandle(wallet_handle.to_string()))
        //        }
        unimplemented!()
    }

    pub fn get_pool_name(&self, wallet_handle: i32) -> Result<String, WalletError> {
        match self.wallets.borrow().get(&wallet_handle) {
            Some(wallet) => Ok(wallet.get_pool_name()),
            None => Err(WalletError::InvalidHandle(wallet_handle.to_string()))
        }
    }

    pub fn upsert_indy_object<'a, T>(&self, wallet_handle: i32, name: &str, object: &T) -> Result<(), WalletError>
        where T: JsonEncodable, T: JsonDecodable<'a>, T: NamedType {
        if self.record_exists::<T>(wallet_handle, name)? {
            self.update_indy_object::<T>(wallet_handle, name, object)?
        } else {
            self.add_indy_object::<T>(wallet_handle, name, object, &HashMap::new())?
        };
        Ok(())
    }

    pub fn record_exists<T>(&self, wallet_handle: i32, name: &str) -> Result<bool, WalletError> where T: NamedType {
        match self.wallets.borrow().get(&wallet_handle) {
            Some(wallet) =>
                match wallet.get(&self.add_prefix(T::short_type_name()), name, &RecordOptions::id()) {
                    Ok(_) => Ok(true),
                    Err(WalletError::ItemNotFound) => Ok(false),
                    Err(err) => Err(err),
                }
            None => Err(WalletError::InvalidHandle(wallet_handle.to_string()))
        }
    }

    pub fn check(&self, handle: i32) -> Result<(), WalletError> {
        match self.wallets.borrow().get(&handle) {
            Some(_) => Ok(()),
            None => Err(WalletError::InvalidHandle(handle.to_string()))
        }
    }

    pub fn export_wallet(&self, wallet_handle: i32, writer: Box<Write>, key: [u8; 32], version: u32) -> Result<(), WalletError> {
        match self.wallets.borrow().get(&wallet_handle) {
            Some(wallet) => export(wallet, writer, key, version),
            None => Err(WalletError::InvalidHandle(wallet_handle.to_string()))
        }
    }

    pub fn import_wallet(&self, wallet_handle: i32, reader: Box<Read>, key: [u8; 32]) -> Result<(), WalletError> {
        match self.wallets.borrow().get(&wallet_handle) {
            Some(wallet) => import(wallet, reader, key),
            None => Err(WalletError::InvalidHandle(wallet_handle.to_string()))
        }
    }

    pub const PREFIX: &'static str = "Indy::";

    fn add_prefix(&self, type_: &str) -> String {
        format!("{}{}", WalletService::PREFIX, type_)
    }
}

fn length_to_bigend_bytes(length: usize) -> [u8; 4] {
    let length = (length as i32).to_be();
    let res: [u8; 4] = unsafe { mem::transmute(length) };
    res
}

fn bigend_bytes_to_length(bytes: &[u8]) -> usize {
    let mut byte_array: [u8; 4] = [0; 4];
    byte_array.clone_from_slice(&bytes[0..4]);
    let length: i32 = unsafe { mem::transmute(byte_array) };
    let length = i32::from_be(length);
    (length as usize)
}


#[derive(Debug, Clone, Serialize, Deserialize)]
pub struct WalletRecord {
    #[serde(rename="id")]
    name: String,
    #[serde(rename="type")]
    type_: Option<String>,
    value: Option<String>,
    tags: Option<HashMap<String, String>>
}

impl JsonEncodable for WalletRecord {}

impl<'a> JsonDecodable<'a> for WalletRecord {}

impl WalletRecord {
    pub fn new(name: String, type_: Option<String>, value: Option<String>, tags: Option<HashMap<String, String>>) -> WalletRecord {
        WalletRecord {
            name: name,
            type_: type_,
            value: value,
            tags: tags,
        }
    }

    pub fn get_id(&self) -> &str {
        self.name.as_str()
    }

    pub fn get_type(&self) -> Option<&str> {
        self.type_.as_ref().map(|t|
            if t.starts_with(WalletService::PREFIX) {
                t[WalletService::PREFIX.len()..].as_ref()
            } else {
                t.as_str()
            }
        )
    }

    pub fn get_value(&self) -> Option<&str> {
        self.value.as_ref().map(String::as_str)
    }

    pub fn get_tags(&self) -> Option<&HashMap<String, String>> {
        self.tags.as_ref()
    }
}

#[derive(Debug, Serialize, Deserialize)]
#[serde(rename_all = "camelCase")]
pub struct RecordOptions {
    pub retrieve_type: Option<bool>,
    pub retrieve_value: Option<bool>,
    pub retrieve_tags: Option<bool>
}

impl JsonEncodable for RecordOptions {}

impl<'a> JsonDecodable<'a> for RecordOptions {}

impl RecordOptions {
    pub fn id() -> String {
        let options = RecordOptions {
            retrieve_type: Some(false),
            retrieve_value: Some(false),
            retrieve_tags: Some(false)
        };

        options.to_json().unwrap()
    }

    pub fn id_value() -> String {
        let options = RecordOptions {
            retrieve_type: Some(false),
            retrieve_value: Some(true),
            retrieve_tags: Some(false)
        };

        options.to_json().unwrap()
    }

    pub fn full() -> String {
        let options = RecordOptions {
            retrieve_type: Some(true),
            retrieve_value: Some(true),
            retrieve_tags: Some(true)
        };

        options.to_json().unwrap()
    }
}

pub struct WalletSearch {
    // TODO
    iter: iterator::WalletIterator,
}

impl WalletSearch {
    pub fn get_total_count(&self) -> Result<Option<usize>, WalletError> {
        unimplemented!()
    }

    pub fn fetch_next_record(&mut self) -> Result<Option<WalletRecord>, WalletError> {
        self.iter.next()
    }
}

#[derive(Debug, Serialize, Deserialize)]
#[serde(rename_all = "camelCase")]
pub struct SearchOptions {
    pub retrieve_records: Option<bool>,
    pub retrieve_total_count: Option<bool>,
    pub retrieve_type: Option<bool>,
    pub retrieve_value: Option<bool>,
    pub retrieve_tags: Option<bool>
}

impl SearchOptions {
    pub fn full() -> String {
        let options = SearchOptions {
            retrieve_records: Some(true),
            retrieve_total_count: Some(true),
            retrieve_type: Some(true),
            retrieve_value: Some(true),
            retrieve_tags: Some(true)
        };

        options.to_json().unwrap()
    }

    pub fn id_value() -> String {
        let options = SearchOptions {
            retrieve_records: Some(true),
            retrieve_total_count: Some(true),
            retrieve_type: Some(true),
            retrieve_value: Some(true),
            retrieve_tags: Some(false)
        };

        options.to_json().unwrap()
    }
}

impl JsonEncodable for SearchOptions {}

impl<'a> JsonDecodable<'a> for SearchOptions {}

fn _wallet_path(name: &str) -> PathBuf {
    EnvironmentUtils::wallet_path(name)
}

fn _wallet_descriptor_path(name: &str) -> PathBuf {
    _wallet_path(name).join("wallet.json")
}

fn _wallet_config_path(name: &str) -> PathBuf {
    _wallet_path(name).join("config.json")
}


#[cfg(test)]
mod tests {
    use std;
    use std::collections::HashMap;
    use super::*;
    //    use api::ErrorCode;
    //    use errors::wallet::WalletError;
    //    use utils::inmem_wallet::InmemWallet;
    //
    //    use std::time::Duration;
    //    use std::thread;
    //

//    const POOL: &'static str = "pool";
//    const WALLET: &'static str = "wallet";
//    const DEFAULT: &'static str = "default";
//    const ID_1: &'static str = "id1";
//    const ID_2: &'static str = "id2";
//    const TYPE_1: &'static str = "type1";
//    const TYPE_2: &'static str = "type2";
//    const VALUE_1: &'static str = "value1";
//    const VALUE_2: &'static str = "value2";
//    const TAGS_EMPTY: &'static str = "{}";
//    const TAGS: &'static str = r#"{"tagName1":"tagValue1"}"##;
//    const QUERY_EMPTY: &'static str = "{}";
//    const OPTIONS_EMPTY: &'static str = "{}";


    fn _fetch_options(type_: bool, value: bool, tags: bool) -> String {
        let mut map = HashMap::new();
        map.insert("retrieveType", type_);
        map.insert("retrieveValue", value);
        map.insert("retrieveTags", tags);
        serde_json::to_string(&map).unwrap()
    }

    fn _credentials() -> String {
        String::from(r#"{"key":"MDAwMDAwMDAwMDAwMDAwMDAwMDAwMDAwMDAwMDAwMDA=", "storage_credentials": {}}"#)
    }

    fn _cleanup() {
        let mut path = std::env::home_dir().unwrap();
        path.push(".indy_client");
        path.push("wallet");
        path.push("test_wallet");
        if path.exists() {
            std::fs::remove_dir_all(path.clone()).unwrap();
        }
    }

    #[test]
    fn wallet_service_new_works() {
        WalletService::new();
    }

    //    #[test]
    //    fn wallet_service_register_type_works() {
    //        TestUtils::cleanup_indy_home();
    //        InmemWallet::cleanup();
    //
    //        let wallet_service = WalletService::new();
    //
    //        wallet_service
    //            .register_type(
    //                "inmem",
    //                InmemWallet::create,
    //                InmemWallet::open,
    //                InmemWallet::set,
    //                InmemWallet::get,
    //                InmemWallet::list,
    //                InmemWallet::close,
    //                InmemWallet::delete,
    //                InmemWallet::free
    //            )
    //            .unwrap();
    //
    //        TestUtils::cleanup_indy_home();
    //        InmemWallet::cleanup();
    //    }

    #[test]
    fn wallet_service_create_wallet_works() {
        _cleanup();

        let wallet_service = WalletService::new();
        wallet_service.create_wallet("pool1", "test_wallet", Some("default"), None, &_credentials()).unwrap();
    }
    //
    //    //    #[test]
    //    //    fn wallet_service_create_works_for_plugged() {
    //    //        TestUtils::cleanup_indy_home();
    //    //        InmemWallet::cleanup();
    //    //
    //    //        let wallet_service = WalletService::new();
    //    //
    //    //        wallet_service
    //    //            .register_type(
    //    //                "inmem",
    //    //                InmemWallet::create,
    //    //                InmemWallet::open,
    //    //                InmemWallet::set,
    //    //                InmemWallet::get,
    //    //                InmemWallet::list,
    //    //                InmemWallet::close,
    //    //                InmemWallet::delete,
    //    //                InmemWallet::free
    //    //            )
    //    //            .unwrap();
    //    //
    //    //        wallet_service.create("pool1", "wallet1", Some("inmem"), None, None).unwrap();
    //    //
    //    //        TestUtils::cleanup_indy_home();
    //    //        InmemWallet::cleanup();
    //    //    }
    //
    #[test]
    fn wallet_service_create_wallet_works_for_none_type() {
        _cleanup();

        let wallet_service = WalletService::new();
        wallet_service.create_wallet("pool1", "test_wallet", None, None, &_credentials()).unwrap();
    }

    #[test]
    fn wallet_service_create_wallet_works_for_unknown_type() {
        _cleanup();

        let wallet_service = WalletService::new();
        let res = wallet_service.create_wallet("pool1", "test_wallet", Some("unknown"), None, &_credentials());
        assert_match!(Err(WalletError::UnknownType(_)), res);
    }

    #[test]
    fn wallet_service_create_wallet_works_for_twice() {
        _cleanup();

        let wallet_service = WalletService::new();
        wallet_service.create_wallet("pool1", "test_wallet", None, None, &_credentials()).unwrap();

        let res = wallet_service.create_wallet("pool1", "test_wallet", None, None, &_credentials());
        assert_match!(Err(WalletError::AlreadyExists(_)), res);
    }

    #[test]
    fn wallet_service_delete_wallet_works() {
        _cleanup();

        let wallet_service = WalletService::new();
        wallet_service.create_wallet("pool1", "test_wallet", None, None, &_credentials()).unwrap();
        wallet_service.delete_wallet("test_wallet", &_credentials()).unwrap();
        wallet_service.create_wallet("pool1", "test_wallet", None, None, &_credentials()).unwrap();
    }
    //
    //    //    #[test]
    //    //    fn wallet_service_delete_works_for_plugged() {
    //    //        TestUtils::cleanup_indy_home();
    //    //        InmemWallet::cleanup();
    //    //
    //    //        let wallet_service = WalletService::new();
    //    //
    //    //        wallet_service
    //    //            .register_type(
    //    //                "inmem",
    //    //                InmemWallet::create,
    //    //                InmemWallet::open,
    //    //                InmemWallet::set,
    //    //                InmemWallet::get,
    //    //                InmemWallet::list,
    //    //                InmemWallet::close,
    //    //                InmemWallet::delete,
    //    //                InmemWallet::free
    //    //            )
    //    //            .unwrap();
    //    //
    //    //        wallet_service.create("pool1", "wallet1", Some("inmem"), None, None).unwrap();
    //    //        wallet_service.delete("wallet1", None).unwrap();
    //    //        wallet_service.create("pool1", "wallet1", Some("inmem"), None, None).unwrap();
    //    //
    //    //        TestUtils::cleanup_indy_home();
    //    //        InmemWallet::cleanup();
    //    //    }
    //
    #[test]
    fn wallet_service_open_wallet_works() {
        _cleanup();

        let wallet_service = WalletService::new();
        wallet_service.create_wallet("pool1", "test_wallet", None, None, &_credentials()).unwrap();
        wallet_service.open_wallet("test_wallet", None, &_credentials()).unwrap();
    }
    //
    //    //    #[test]
    //    //    fn wallet_service_open_works_for_plugged() {
    //    //        TestUtils::cleanup_indy_home();
    //    //        InmemWallet::cleanup();
    //    //
    //    //        let wallet_service = WalletService::new();
    //    //
    //    //        wallet_service
    //    //            .register_type(
    //    //                "inmem",
    //    //                InmemWallet::create,
    //    //                InmemWallet::open,
    //    //                InmemWallet::set,
    //    //                InmemWallet::get,
    //    //                InmemWallet::list,
    //    //                InmemWallet::close,
    //    //                InmemWallet::delete,
    //    //                InmemWallet::free
    //    //            )
    //    //            .unwrap();
    //    //
    //    //        wallet_service.create("pool1", "wallet1", Some("inmem"), None, None).unwrap();
    //    //        wallet_service.open("wallet1", None, None).unwrap();
    //    //
    //    //        TestUtils::cleanup_indy_home();
    //    //        InmemWallet::cleanup();
    //    //    }
    //
    //    //    #[test]
    //    //    fn wallet_service_list_wallets_works() {
    //    //        TestUtils::cleanup_indy_home();
    //    //        InmemWallet::cleanup();
    //    //
    //    //        let wallet_service = WalletService::new();
    //    //        wallet_service
    //    //            .register_type(
    //    //                "inmem",
    //    //                InmemWallet::create,
    //    //                InmemWallet::open,
    //    //                InmemWallet::set,
    //    //                InmemWallet::get,
    //    //                InmemWallet::list,
    //    //                InmemWallet::close,
    //    //                InmemWallet::delete,
    //    //                InmemWallet::free
    //    //            )
    //    //            .unwrap();
    //    //        let w1_meta = WalletDescriptor {
    //    //            name: "w1".to_string(),
    //    //            pool_name: "p1".to_string(),
    //    //            xtype: "default".to_string(),
    //    //        };
    //    //        let w2_meta = WalletDescriptor {
    //    //            name: "w2".to_string(),
    //    //            pool_name: "p2".to_string(),
    //    //            xtype: "inmem".to_string(),
    //    //        };
    //    //        let w3_meta = WalletDescriptor {
    //    //            name: "w3".to_string(),
    //    //            pool_name: "p1".to_string(),
    //    //            xtype: "default".to_string(),
    //    //        };
    //    //        wallet_service.create(&w1_meta.associated_pool_name,
    //    //                              &w1_meta.name,
    //    //                              Some(&w1_meta.type_),
    //    //                              None, None).unwrap();
    //    //        wallet_service.create(&w2_meta.associated_pool_name,
    //    //                              &w2_meta.name,
    //    //                              Some(&w2_meta.type_),
    //    //                              None, None).unwrap();
    //    //        wallet_service.create(&w3_meta.associated_pool_name,
    //    //                              &w3_meta.name,
    //    //                              None,
    //    //                              None, None).unwrap();
    //    //
    //    //        let wallets = wallet_service.list_wallets().unwrap();
    //    //
    //    //        assert!(wallets.contains(&w1_meta));
    //    //        assert!(wallets.contains(&w2_meta));
    //    //        assert!(wallets.contains(&w3_meta));
    //    //
    //    //        InmemWallet::cleanup();
    //    //        TestUtils::cleanup_indy_home();
    //    //    }
    //
    #[test]
    fn wallet_service_close_wallet_works() {
        _cleanup();

        let wallet_service = WalletService::new();
        wallet_service.create_wallet("pool1", "test_wallet", None, None, &_credentials()).unwrap();
        let wallet_handle = wallet_service.open_wallet("test_wallet", None, &_credentials()).unwrap();
        wallet_service.close_wallet(wallet_handle).unwrap();
    }
    //
    //    //    #[test]
    //    //    fn wallet_service_close_works_for_plugged() {
    //    //        TestUtils::cleanup_indy_home();
    //    //        InmemWallet::cleanup();
    //    //
    //    //        let wallet_service = WalletService::new();
    //    //
    //    //        wallet_service
    //    //            .register_type(
    //    //                "inmem",
    //    //                InmemWallet::create,
    //    //                InmemWallet::open,
    //    //                InmemWallet::set,
    //    //                InmemWallet::get,
    //    //                InmemWallet::list,
    //    //                InmemWallet::close,
    //    //                InmemWallet::delete,
    //    //                InmemWallet::free
    //    //            )
    //    //            .unwrap();
    //    //
    //    //        wallet_service.create("pool1", "wallet1", Some("inmem"), None, None).unwrap();
    //    //        let wallet_handle = wallet_service.open("wallet1", None, None).unwrap();
    //    //        wallet_service.close(wallet_handle).unwrap();
    //    //
    //    //        TestUtils::cleanup_indy_home();
    //    //        InmemWallet::cleanup();
    //    //    }
    //
    #[test]
    fn wallet_service_add_record_works() {
        _cleanup();

        let wallet_service = WalletService::new();
        wallet_service.create_wallet("pool1", "test_wallet", None, None, &_credentials()).unwrap();
        let wallet_handle = wallet_service.open_wallet("test_wallet", None, &_credentials()).unwrap();

        wallet_service.add_record(wallet_handle, "type", "key1", "value1", &HashMap::new()).unwrap();
        wallet_service.get_record(wallet_handle, "type", "key1", "{}").unwrap();
    }

    #[test]
    fn wallet_service_get_record_works_for_id_only() {
        _cleanup();

        let wallet_service = WalletService::new();
        wallet_service.create_wallet("pool1", "test_wallet", None, None, &_credentials()).unwrap();
        let wallet_handle = wallet_service.open_wallet("test_wallet", None, &_credentials()).unwrap();

        wallet_service.add_record(wallet_handle, "type", "key1", "value1", &HashMap::new()).unwrap();
        let record = wallet_service.get_record(wallet_handle, "type", "key1", &_fetch_options(false, false, false)).unwrap();
        assert!(record.get_value().is_none());
        //        assert!(record.get_type().is_none()); // TODO - fix when FetchOptions are moved from storage layer to wallet layer
        assert!(record.get_tags().is_none());
    }

    #[test]
    fn wallet_service_get_record_works_for_id_value_only() {
        _cleanup();

        let wallet_service = WalletService::new();
        wallet_service.create_wallet("pool1", "test_wallet", None, None, &_credentials()).unwrap();
        let wallet_handle = wallet_service.open_wallet("test_wallet", None, &_credentials()).unwrap();

        wallet_service.add_record(wallet_handle, "type", "key1", "value1", &HashMap::new()).unwrap();
        let record = wallet_service.get_record(wallet_handle, "type", "key1", &_fetch_options(false, true, false)).unwrap();
        assert_eq!("value1", record.get_value().unwrap());
        //        assert!(record.get_type().is_none()); // TODO - fix when FetchOptions are moved from storage layer to wallet layer
        assert!(record.get_tags().is_none());
    }

    #[test]
    fn wallet_service_get_record_works_for_all_fields() {
        _cleanup();

        let wallet_service = WalletService::new();
        wallet_service.create_wallet("pool1", "test_wallet", None, None, &_credentials()).unwrap();
        let wallet_handle = wallet_service.open_wallet("test_wallet", None, &_credentials()).unwrap();
        let mut tags = HashMap::new();
        tags.insert(String::from("1"), String::from("some"));

        wallet_service.add_record(wallet_handle, "type", "key1", "value1", &tags).unwrap();
        let record = wallet_service.get_record(wallet_handle, "type", "key1", &_fetch_options(true, true, true)).unwrap();
        assert_eq!("type", record.get_type().unwrap());
        assert_eq!("value1", record.get_value().unwrap());
        assert_eq!(&tags, record.get_tags().unwrap());
    }
    //
    //    //    #[test]
    //    //    fn wallet_service_set_get_works_for_plugged() {
    //    //        TestUtils::cleanup_indy_home();
    //    //        InmemWallet::cleanup();
    //    //
    //    //        let wallet_service = WalletService::new();
    //    //
    //    //        wallet_service
    //    //            .register_type(
    //    //                "inmem",
    //    //                InmemWallet::create,
    //    //                InmemWallet::open,
    //    //                InmemWallet::set,
    //    //                InmemWallet::get,
    //    //                InmemWallet::list,
    //    //                InmemWallet::close,
    //    //                InmemWallet::delete,
    //    //                InmemWallet::free
    //    //            )
    //    //            .unwrap();
    //    //
    //    //        wallet_service.create("pool1", "wallet1", Some("inmem"), None, None).unwrap();
    //    //        let wallet_handle = wallet_service.open("wallet1", None, None).unwrap();
    //    //
    //    //        wallet_service.set(wallet_handle, "key1", "value1").unwrap();
    //    //        let value = wallet_service.get(wallet_handle, "key1").unwrap();
    //    //        assert_eq!("value1", value);
    //    //
    //    //        TestUtils::cleanup_indy_home();
    //    //        InmemWallet::cleanup();
    //    //    }
    //
    #[test]
    fn wallet_service_add_get_works_for_reopen() {
        _cleanup();

        let wallet_service = WalletService::new();
        wallet_service.create_wallet("pool1", "test_wallet", None, None, &_credentials()).unwrap();
        let wallet_handle = wallet_service.open_wallet("test_wallet", None, &_credentials()).unwrap();
        wallet_service.add_record(wallet_handle, "type", "key1", "value1", &HashMap::new()).unwrap();
        wallet_service.close_wallet(wallet_handle).unwrap();

        let wallet_handle = wallet_service.open_wallet("test_wallet", None, &_credentials()).unwrap();
        let record = wallet_service.get_record(wallet_handle, "type", "key1", &_fetch_options(false, true, false)).unwrap();
        assert_eq!("value1", record.get_value().unwrap());
    }

    #[test]
    fn wallet_service_get_works_for_unknown() {
        _cleanup();

        let wallet_service = WalletService::new();
        wallet_service.create_wallet("pool1", "test_wallet", None, None, &_credentials()).unwrap();
        let wallet_handle = wallet_service.open_wallet("test_wallet", None, &_credentials()).unwrap();

        let res = wallet_service.get_record(wallet_handle, "type", "key1", &_fetch_options(false, true, false));

        assert_match!(Err(WalletError::ItemNotFound), res);
    }
//
//    //    #[test]
//    //    fn wallet_service_get_works_for_plugged_and_unknown() {
//    //        TestUtils::cleanup_indy_home();
//    //        InmemWallet::cleanup();
//    //
//    //        let wallet_service = WalletService::new();
//    //
//    //        wallet_service
//    //            .register_type(
//    //                "inmem",
//    //                InmemWallet::create,
//    //                InmemWallet::open,
//    //                InmemWallet::set,
//    //                InmemWallet::get,
//    //                InmemWallet::list,
//    //                InmemWallet::close,
//    //                InmemWallet::delete,
//    //                InmemWallet::free
//    //            )
//    //            .unwrap();
//    //
//    //        wallet_service.create("pool1", "wallet1", Some("inmem"), None, None).unwrap();
//    //        let wallet_handle = wallet_service.open("wallet1", None, None).unwrap();
//    //
//    //        let res = wallet_service.get(wallet_handle, "key1");
//    //        assert_match!(Err(WalletError::PluggedWallerError(ErrorCode::WalletNotFoundError)), res);
//    //
//    //        TestUtils::cleanup_indy_home();
//    //        InmemWallet::cleanup();
//    //    }
//
//    //    #[test]
//    //    fn wallet_service_set_get_works_for_update() {
//    //        TestUtils::cleanup_indy_home();
//    //
//    //        let wallet_service = WalletService::new();
//    //
//    //        wallet_service
//    //            .register_type(
//    //                "inmem",
//    //                InmemWallet::create,
//    //                InmemWallet::open,
//    //                InmemWallet::set,
//    //                InmemWallet::get,
//    //                InmemWallet::list,
//    //                InmemWallet::close,
//    //                InmemWallet::delete,
//    //                InmemWallet::free
//    //            )
//    //            .unwrap();
//    //
//    //        wallet_service.create("pool1", "wallet1", Some("inmem"), None, None).unwrap();
//    //        let wallet_handle = wallet_service.open("wallet1", None, None).unwrap();
//    //
//    //        wallet_service.set(wallet_handle, "key1", "value1").unwrap();
//    //        let value = wallet_service.get(wallet_handle, "key1").unwrap();
//    //        assert_eq!("value1", value);
//    //
//    //        wallet_service.set(wallet_handle, "key1", "value2").unwrap();
//    //        let value = wallet_service.get(wallet_handle, "key1").unwrap();
//    //        assert_eq!("value2", value);
//    //
//    //        TestUtils::cleanup_indy_home();
//    //    }
//
//    //    #[test]
//    //    fn wallet_service_set_get_works_for_plugged_and_update() {
//    //        TestUtils::cleanup_indy_home();
//    //        InmemWallet::cleanup();
//    //
//    //        let wallet_service = WalletService::new();
//    //        wallet_service.create("pool1", "wallet1", None, None, None).unwrap();
//    //        let wallet_handle = wallet_service.open("wallet1", None, None).unwrap();
//    //
//    //        wallet_service.set(wallet_handle, "key1", "value1").unwrap();
//    //        let value = wallet_service.get(wallet_handle, "key1").unwrap();
//    //        assert_eq!("value1", value);
//    //
//    //        wallet_service.set(wallet_handle, "key1", "value2").unwrap();
//    //        let value = wallet_service.get(wallet_handle, "key1").unwrap();
//    //        assert_eq!("value2", value);
//    //
//    //        TestUtils::cleanup_indy_home();
//    //        InmemWallet::cleanup();
//    //    }

    /**
     * Update tests
    */

    #[test]
    fn wallet_service_update() {
        _cleanup();
        let type_ = "type";
        let name = "name";
        let value = "value";
        let new_value = "new_value";
        let wallet_service = WalletService::new();
        wallet_service.create_wallet("pool1", "test_wallet", None, None, &_credentials()).unwrap();
        let wallet_handle = wallet_service.open_wallet("test_wallet", None, &_credentials()).unwrap();

        wallet_service.add_record(wallet_handle, type_, name, value, &HashMap::new()).unwrap();
        let record = wallet_service.get_record(wallet_handle, type_, name, &_fetch_options(false, true, false)).unwrap();
        assert_eq!(value, record.get_value().unwrap());
        wallet_service.update_record_value(wallet_handle, type_, name, new_value).unwrap();
        let record = wallet_service.get_record(wallet_handle, type_, name, &_fetch_options(false, true, false)).unwrap();
        assert_eq!(new_value, record.get_value().unwrap());
    }

    /**
     * Delete tests
    */

    #[test]
    fn wallet_service_delete_record() {
        _cleanup();
        let type_ = "type";
        let name = "name";
        let value = "value";
        let new_value = "new_value";
        let wallet_service = WalletService::new();
        wallet_service.create_wallet("pool1", "test_wallet", None, None, &_credentials()).unwrap();
        let wallet_handle = wallet_service.open_wallet("test_wallet", None, &_credentials()).unwrap();

        wallet_service.add_record(wallet_handle, type_, name, value, &HashMap::new()).unwrap();
        let record = wallet_service.get_record(wallet_handle, type_, name, &_fetch_options(false, true, false)).unwrap();
        assert_eq!(value, record.get_value().unwrap());
        wallet_service.delete_record(wallet_handle, type_, name).unwrap();
        let res = wallet_service.get_record(wallet_handle, type_, name, &_fetch_options(false, true, false));
        assert_match!(Err(WalletError::ItemNotFound), res);
    }


    /**
     * Add tags tests
     */

    #[test]
    fn wallet_service_add_tags() {
        _cleanup();
        let type_ = "type";
        let name = "name";
        let value = "value";
        let wallet_service = WalletService::new();
        let mut tags: Tags = HashMap::new();
        let tag_name_1 = "tag_name_1";
        let tag_value_1 = "tag_value_1";
        tags.insert(tag_name_1.to_string(), tag_value_1.to_string());
        wallet_service.create_wallet("pool1", "test_wallet", None, None, &_credentials()).unwrap();
        let wallet_handle = wallet_service.open_wallet("test_wallet", None, &_credentials()).unwrap();

        wallet_service.add_record(wallet_handle, type_, name, value, &tags).unwrap();

        let mut new_tags: Tags = HashMap::new();
        let tag_name_2 = "tag_name_2";
        let tag_value_2 = "tag_value_2";
        let tag_name_3 = "~tag_name_3";
        let tag_value_3 = "tag_value_3";
        new_tags.insert(tag_name_2.to_string(), tag_value_2.to_string());
        new_tags.insert(tag_name_3.to_string(),tag_value_3.to_string());
        wallet_service.add_record_tags(wallet_handle, type_, name, &new_tags).unwrap();

        let item = wallet_service.get_record(wallet_handle, type_, name, &_fetch_options(true, true, true)).unwrap();
        let mut expected_tags = new_tags.clone();
        expected_tags.insert(tag_name_1.to_string(), tag_value_1.to_string());
        let retrieved_tags = item.tags.unwrap();
        assert_eq!(expected_tags, retrieved_tags);
    }

    /**
     * Update tags tests
     */

    #[test]
    fn wallet_service_update_tags() {
        _cleanup();
        let type_ = "type";
        let name = "name";
        let value = "value";
        let wallet_service = WalletService::new();
        let mut tags: Tags = HashMap::new();
        let tag_name_1 = "tag_name_1";
        let tag_value_1 = "tag_value_1";
        let tag_name_2 = "tag_name_2";
        let tag_value_2 = "tag_value_2";
        let tag_name_3 = "~tag_name_3";
        let tag_value_3 = "tag_value_3";
        tags.insert(tag_name_1.to_string(), tag_value_1.to_string());
        tags.insert(tag_name_2.to_string(), tag_value_2.to_string());
        tags.insert(tag_name_3.to_string(), tag_value_3.to_string());
        wallet_service.create_wallet("pool1", "test_wallet", None, None, &_credentials()).unwrap();
        let wallet_handle = wallet_service.open_wallet("test_wallet", None, &_credentials()).unwrap();

        wallet_service.add_record(wallet_handle, type_, name, value, &tags).unwrap();

        let mut new_tags: Tags = HashMap::new();
        let new_tag_value_2 = "new_tag_value_2";
        let new_tag_value_3 = "new_tag_value_3";
        new_tags.insert(tag_name_2.to_string(), new_tag_value_2.to_string());
        new_tags.insert(tag_name_3.to_string(), new_tag_value_3.to_string());
        wallet_service.update_record_tags(wallet_handle, type_, name, &new_tags).unwrap();

        let item = wallet_service.get_record(wallet_handle, type_, name, &_fetch_options(true, true, true)).unwrap();
        let retrieved_tags = item.tags.unwrap();
        assert_eq!(new_tags, retrieved_tags);
    }

    /**
     * Delete tags tests
     */

    #[test]
    fn wallet_service_delete_tags() {
        _cleanup();
        let type_ = "type";
        let name = "name";
        let value = "value";
        let wallet_service = WalletService::new();
        let mut tags: Tags = HashMap::new();
        let tag_name_1 = "tag_name_1";
        let tag_value_1 = "tag_value_1";
        let tag_name_2 = "tag_name_2";
        let tag_value_2 = "tag_value_2";
        let tag_name_3 = "~tag_name_3";
        let tag_value_3 = "tag_value_3";
        tags.insert(tag_name_1.to_string(), tag_value_1.to_string());
        tags.insert(tag_name_2.to_string(), tag_value_2.to_string());
        tags.insert(tag_name_3.to_string(), tag_value_3.to_string());
        wallet_service.create_wallet("pool1", "test_wallet", None, None, &_credentials()).unwrap();
        let wallet_handle = wallet_service.open_wallet("test_wallet", None, &_credentials()).unwrap();

        wallet_service.add_record(wallet_handle, type_, name, value, &tags).unwrap();

        let tag_names = vec!["tag_name_1", "~tag_name_3"];
        wallet_service.delete_record_tags(wallet_handle, type_, name, &tag_names).unwrap();

        let item = wallet_service.get_record(wallet_handle, type_, name, &_fetch_options(true, true, true)).unwrap();
        let mut expected_tags = HashMap::new();
        expected_tags.insert(tag_name_2.to_string(), tag_value_2.to_string());
        let retrieved_tags = item.tags.unwrap();
        assert_eq!(expected_tags, retrieved_tags);
    }


//    #[test]
//    fn wallet_service_search_records_works() {
//        TestUtils::cleanup_indy_home();
//
//        let wallet_service = WalletService::new();
//        wallet_service.create("pool1", "wallet1", None, None, r#"{"key":"key"}"#).unwrap();
//        let wallet_handle = wallet_service.open("wallet1", None, r#"{"key":"key"}"#).unwrap();
//
//        wallet_service.add_record(wallet_handle, "type1", "id1", "value1", HashMap::new()).unwrap();
//        wallet_service.add_record(wallet_handle, "type2", "id2", "value2", HashMap::new()).unwrap();
//
//        let mut search = wallet_service.search_records(wallet_handle, "type1", "{}", HashMap::new()).unwrap();
//        assert_eq!(1, search.get_total_count().unwrap().unwrap());
//
//        let record = search.fetch_next_record().unwrap().unwrap();
//        assert_eq!("id1", record.get_id());
//        assert_eq!("value1", record.get_value().unwrap());
//
//        TestUtils::cleanup_indy_home();
//    }
//
//    #[test]
//    fn wallet_service_search_all_records_works() {
//        TestUtils::cleanup_indy_home();
//
//        let wallet_service = WalletService::new();
//        wallet_service.create("pool1", "wallet1", None, None, r#"{"key":"key"}"#).unwrap();
//        let wallet_handle = wallet_service.open("wallet1", None, r#"{"key":"key"}"#).unwrap();
//
//        wallet_service.add_record(wallet_handle, "type1", "id1", "value1", HashMap::new()).unwrap();
//        wallet_service.add_record(wallet_handle, "type2", "id2", "value2", HashMap::new()).unwrap();
//
//        let mut search = wallet_service.search_all_records(wallet_handle).unwrap();
//        assert_eq!(2, search.get_total_count().unwrap().unwrap());
//
//        let record = search.fetch_next_record().unwrap().unwrap();
//        assert_eq!("value1", record.get_value().unwrap());
//
//        let record = search.fetch_next_record().unwrap().unwrap();
//        assert_eq!("value2", record.get_value().unwrap());
//
//        TestUtils::cleanup_indy_home();
//    }
//
//
//    //    #[test]
//    //    fn wallet_service_list_works_for_plugged() {
//    //        TestUtils::cleanup_indy_home();
//    //        InmemWallet::cleanup();
//    //
//    //        let wallet_service = WalletService::new();
//    //
//    //        wallet_service
//    //            .register_type(
//    //                "inmem",
//    //                InmemWallet::create,
//    //                InmemWallet::open,
//    //                InmemWallet::set,
//    //                InmemWallet::get,
//    //                InmemWallet::list,
//    //                InmemWallet::close,
//    //                InmemWallet::delete,
//    //                InmemWallet::free
//    //            )
//    //            .unwrap();
//    //
//    //        wallet_service.create("pool1", "wallet1", Some("inmem"), None, None).unwrap();
//    //        let wallet_handle = wallet_service.open("wallet1", Some("{\"freshness_time\": 1}"), None).unwrap();
//    //
//    //        wallet_service.set(wallet_handle, "key1::subkey1", "value1").unwrap();
//    //        wallet_service.set(wallet_handle, "key1::subkey2", "value2").unwrap();
//    //
//    //        let mut key_values = wallet_service.list(wallet_handle, "key1::").unwrap();
//    //        key_values.sort();
//    //        assert_eq!(2, key_values.len());
//    //
//    //        let (key, value) = key_values.pop().unwrap();
//    //        assert_eq!("key1::subkey2", key);
//    //        assert_eq!("value2", value);
//    //
//    //        let (key, value) = key_values.pop().unwrap();
//    //        assert_eq!("key1::subkey1", key);
//    //        assert_eq!("value1", value);
//    //
//    //        TestUtils::cleanup_indy_home();
//    //        InmemWallet::cleanup();
//    //    }
//
    #[test]
    fn wallet_service_get_pool_name_works() {
        _cleanup();

        let wallet_service = WalletService::new();
        let wallet_name = "test_wallet";
        let pool_name = "pool1";
        wallet_service.create_wallet(pool_name, wallet_name, None, None, &_credentials()).unwrap();
        let wallet_handle = wallet_service.open_wallet(wallet_name, None, &_credentials()).unwrap();

        assert_eq!(wallet_service.get_pool_name(wallet_handle).unwrap(), pool_name);
    }
    //
    //    //    #[test]
    //    //    fn wallet_service_get_pool_name_works_for_plugged() {
    //    //        TestUtils::cleanup_indy_home();
    //    //        InmemWallet::cleanup();
    //    //
    //    //        let wallet_service = WalletService::new();
    //    //
    //    //        wallet_service
    //    //            .register_type(
    //    //                "inmem",
    //    //                InmemWallet::create,
    //    //                InmemWallet::open,
    //    //                InmemWallet::set,
    //    //                InmemWallet::get,
    //    //                InmemWallet::list,
    //    //                InmemWallet::close,
    //    //                InmemWallet::delete,
    //    //                InmemWallet::free
    //    //            )
    //    //            .unwrap();
    //    //
    //    //        wallet_service.create("pool1", "wallet1", Some("inmem"), None, None).unwrap();
    //    //        let wallet_handle = wallet_service.open("wallet1", None, None).unwrap();
    //    //
    //    //        assert_eq!(wallet_service.get_pool_name(wallet_handle).unwrap(), "pool1");
    //    //
    //    //        TestUtils::cleanup_indy_home();
    //    //        InmemWallet::cleanup();
    //    //    }
    //
    #[test]
    fn wallet_service_get_pool_name_works_for_incorrect_wallet_handle() {
        _cleanup();

        let wallet_service = WalletService::new();
        let wallet_name = "test_wallet";
        let pool_name = "pool1";
        wallet_service.create_wallet(pool_name, wallet_name, None, None, &_credentials()).unwrap();

        let get_pool_name_res = wallet_service.get_pool_name(1);
        assert_match!(Err(WalletError::InvalidHandle(_)), get_pool_name_res);
    }
}<|MERGE_RESOLUTION|>--- conflicted
+++ resolved
@@ -284,18 +284,10 @@
         let storage = storage_type.open_storage(name,
                                                 config.as_ref().map(String::as_str),
                                                 &credentials.storage_credentials)?;
-<<<<<<< HEAD
-        let keys = Keys::new(
-            ChaCha20Poly1305IETF::decrypt_merged(
-                &storage.get_storage_metadata()?,
-                &credentials.master_key
-            )?
-=======
-
-        let key_decryption_result = ChaCha20Poly1305IETF::decrypt(
+
+        let key_decryption_result = ChaCha20Poly1305IETF::decrypt_merged(
             &storage.get_storage_metadata()?,
             &credentials.master_key
->>>>>>> 1d3233e5
         );
         let keys_vector = match key_decryption_result {
             Ok(keys_vector) => keys_vector,
@@ -346,13 +338,8 @@
         Ok(())
     }
 
-<<<<<<< HEAD
     pub fn add_record(&self, wallet_handle: i32, type_: &str, name: &str, value: &str, tags: &HashMap<String, String>) -> Result<(), WalletError> {
-        match self.wallets.borrow().get(&wallet_handle) {
-=======
-    pub fn add_record(&self, wallet_handle: i32, type_: &str, name: &str, value: &str, tags_json: &str) -> Result<(), WalletError> {
         match self.wallets.borrow_mut().get_mut(&wallet_handle) {
->>>>>>> 1d3233e5
             Some(wallet) => {
                 wallet.add(type_, name, value, &tags)
             }
@@ -363,25 +350,11 @@
     pub fn add_indy_object<T>(&self, wallet_handle: i32, name: &str, object: &T, tags: &HashMap<String, String>)
         -> Result<String, WalletError> where T: JsonEncodable, T: NamedType {
         let type_ = T::short_type_name();
-<<<<<<< HEAD
-        match self.wallets.borrow().get(&wallet_handle) {
-            Some(wallet) => {
-                let object_json = object.to_json()
-                    .map_err(map_err_trace!())
-                    .map_err(|err| CommonError::InvalidState(format!("Cannot serialize {:?}: {:?}", type_, err)))?;
-                self.add_record(wallet_handle, &self.add_prefix(type_), name, &object_json, tags)?;
-                Ok(object_json)
-            }
-            None => Err(WalletError::InvalidHandle(wallet_handle.to_string()))
-        }
-=======
-
         let object_json = object.to_json()
             .map_err(map_err_trace!())
             .map_err(|err| CommonError::InvalidState(format!("Cannot serialize {:?}: {:?}", type_, err)))?;
-        self.add_record(wallet_handle, &self.add_prefix(type_), name, &object_json, tags_json)?;
+        self.add_record(wallet_handle, &self.add_prefix(type_), name, &object_json, tags)?;
         Ok(object_json)
->>>>>>> 1d3233e5
     }
 
     pub fn update_record_value(&self, wallet_handle: i32, type_: &str, name: &str, value: &str) -> Result<(), WalletError> {
@@ -553,7 +526,7 @@
     }
 
     pub fn import_wallet(&self, wallet_handle: i32, reader: Box<Read>, key: [u8; 32]) -> Result<(), WalletError> {
-        match self.wallets.borrow().get(&wallet_handle) {
+        match self.wallets.borrow_mut().get_mut(&wallet_handle) {
             Some(wallet) => import(wallet, reader, key),
             None => Err(WalletError::InvalidHandle(wallet_handle.to_string()))
         }
