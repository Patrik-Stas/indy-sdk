use std::cell::RefCell;
use std::collections::HashMap;
use std::fs;
use std::io::BufReader;
use std::path::PathBuf;
use std::rc::Rc;

use named_type::NamedType;
use serde_json;

use api::wallet::*;

use domain::wallet::{Config, Credentials, ExportConfig, Metadata, MetadataArgon, MetadataRaw, Tags};
use errors::prelude::*;
pub use services::wallet::encryption::KeyDerivationData;
use utils::crypto::chacha20poly1305_ietf;
use utils::crypto::chacha20poly1305_ietf::Key as MasterKey;
use utils::sequence;

use self::export_import::{export_continue, finish_import, preparse_file_to_import};
use self::storage::{WalletStorage, WalletStorageType};
use self::storage::default::SQLiteStorageType;
use self::storage::plugged::PluggedStorageType;
use self::wallet::{Keys, Wallet};
use api::WalletHandle;

mod storage;
mod encryption;
mod query_encryption;
mod iterator;
mod language;
mod export_import;
mod wallet;

pub struct WalletService {
    storage_types: RefCell<HashMap<String, Box<WalletStorageType>>>,
    wallets: RefCell<HashMap<WalletHandle, Box<Wallet>>>,
    pending_for_open: RefCell<HashMap<WalletHandle, (String /* id */, Box<WalletStorage>, Metadata, Option<KeyDerivationData>)>>,
    pending_for_import: RefCell<HashMap<WalletHandle, (BufReader<::std::fs::File>, chacha20poly1305_ietf::Nonce, usize, Vec<u8>, KeyDerivationData)>>,
}

impl WalletService {
    pub fn new() -> WalletService {
        let storage_types = {
            let mut map: HashMap<String, Box<WalletStorageType>> = HashMap::new();
            map.insert("default".to_string(), Box::new(SQLiteStorageType::new()));
            RefCell::new(map)
        };

        WalletService {
            storage_types,
            wallets: RefCell::new(HashMap::new()),
            pending_for_open: RefCell::new(HashMap::new()),
            pending_for_import: RefCell::new(HashMap::new()),
        }
    }

    pub fn register_wallet_storage(&self,
                                   type_: &str,
                                   create: WalletCreate,
                                   open: WalletOpen,
                                   close: WalletClose,
                                   delete: WalletDelete,
                                   add_record: WalletAddRecord,
                                   update_record_value: WalletUpdateRecordValue,
                                   update_record_tags: WalletUpdateRecordTags,
                                   add_record_tags: WalletAddRecordTags,
                                   delete_record_tags: WalletDeleteRecordTags,
                                   delete_record: WalletDeleteRecord,
                                   get_record: WalletGetRecord,
                                   get_record_id: WalletGetRecordId,
                                   get_record_type: WalletGetRecordType,
                                   get_record_value: WalletGetRecordValue,
                                   get_record_tags: WalletGetRecordTags,
                                   free_record: WalletFreeRecord,
                                   get_storage_metadata: WalletGetStorageMetadata,
                                   set_storage_metadata: WalletSetStorageMetadata,
                                   free_storage_metadata: WalletFreeStorageMetadata,
                                   search_records: WalletSearchRecords,
                                   search_all_records: WalletSearchAllRecords,
                                   get_search_total_count: WalletGetSearchTotalCount,
                                   fetch_search_next_record: WalletFetchSearchNextRecord,
                                   free_search: WalletFreeSearch) -> IndyResult<()> {
        trace!("register_wallet_storage >>> type_: {:?}", type_);

        let mut storage_types = self.storage_types.borrow_mut();

        if storage_types.contains_key(type_) {
            return Err(err_msg(IndyErrorKind::WalletStorageTypeAlreadyRegistered, format!("Wallet storage is already registered for type: {}", type_)));
        }

        storage_types.insert(type_.to_string(),
                             Box::new(
                                 PluggedStorageType::new(create, open, close, delete,
                                                         add_record, update_record_value,
                                                         update_record_tags, add_record_tags, delete_record_tags,
                                                         delete_record, get_record, get_record_id,
                                                         get_record_type, get_record_value, get_record_tags, free_record,
                                                         get_storage_metadata, set_storage_metadata, free_storage_metadata,
                                                         search_records, search_all_records,
                                                         get_search_total_count,
                                                         fetch_search_next_record, free_search)));

        trace!("register_wallet_storage <<<");
        Ok(())
    }

    pub fn create_wallet(&self,
                         config: &Config,
                         credentials: &Credentials,
                         key: (&KeyDerivationData, &MasterKey)) -> IndyResult<()> {
        self._create_wallet(config, credentials, key).map(|_| ())
    }

    fn _create_wallet(&self,
                      config: &Config,
                      credentials: &Credentials,
                      (key_data, master_key): (&KeyDerivationData, &MasterKey)) -> IndyResult<Keys> {
        trace!("create_wallet >>> config: {:?}, credentials: {:?}", config, secret!(credentials));

        if config.id.is_empty() {
            Err(err_msg(IndyErrorKind::InvalidStructure, "Wallet id is empty"))?
        }

        let storage_types = self.storage_types.borrow();

        let (storage_type, storage_config, storage_credentials) = WalletService::_get_config_and_cred_for_storage(config, credentials, &storage_types)?;

        let keys = Keys::new();
        let metadata = self._prepare_metadata(master_key, key_data, &keys)?;

        storage_type.create_storage(&config.id,
                                    storage_config
                                        .as_ref()
                                        .map(String::as_str),
                                    storage_credentials
                                        .as_ref()
                                        .map(String::as_str),
                                    &metadata)?;

        Ok(keys)
    }

    pub fn delete_wallet_prepare(&self, config: &Config, credentials: &Credentials) -> IndyResult<(Metadata, KeyDerivationData)> {
        trace!("delete_wallet >>> config: {:?}, credentials: {:?}", config, secret!(credentials));

        if self.wallets.borrow_mut().values().any(|ref wallet| wallet.get_id() == config.id) {
            Err(err_msg(IndyErrorKind::InvalidState, format!("Wallet has to be closed before deleting: {:?}", config.id)))?
        }

        // check credentials and close connection before deleting wallet

        let (_, metadata, key_derivation_data) = self._open_storage_and_fetch_metadata(config, &credentials)?;

        Ok((metadata, key_derivation_data))
    }


    pub fn delete_wallet_continue(&self, config: &Config, credentials: &Credentials, metadata: &Metadata, master_key: &MasterKey) -> IndyResult<()> {
        trace!("delete_wallet >>> config: {:?}, credentials: {:?}", config, secret!(credentials));

        {
            self._restore_keys(metadata, &master_key)?;
        }

        let storage_types = self.storage_types.borrow();

        let (storage_type, storage_config, storage_credentials) = WalletService::_get_config_and_cred_for_storage(config, credentials, &storage_types)?;

        storage_type.delete_storage(&config.id,
                                    storage_config
                                        .as_ref()
                                        .map(String::as_str),
                                    storage_credentials
                                        .as_ref()
                                        .map(String::as_str))?;

        trace!("delete_wallet <<<");
        Ok(())
    }

    pub fn open_wallet_prepare(&self, config: &Config, credentials: &Credentials) -> IndyResult<(WalletHandle, KeyDerivationData, Option<KeyDerivationData>)> {
        trace!("open_wallet >>> config: {:?}, credentials: {:?}", config, secret!(&credentials));

        self._is_id_from_config_not_used(config)?;

        let (storage, metadata, key_derivation_data) = self._open_storage_and_fetch_metadata(config, credentials)?;

        let wallet_handle = WalletHandle(sequence::get_next_id());

        let rekey_data: Option<KeyDerivationData> = credentials.rekey.as_ref().map(|ref rekey|
            KeyDerivationData::from_passphrase_with_new_salt(rekey, &credentials.rekey_derivation_method));

        self.pending_for_open.borrow_mut().insert(wallet_handle, (config.id.clone(), storage, metadata, rekey_data.clone()));

        Ok((wallet_handle, key_derivation_data, rekey_data))
    }

    pub fn open_wallet_continue(&self, wallet_handle: WalletHandle, master_key: (&MasterKey, Option<&MasterKey>)) -> IndyResult<WalletHandle> {
        let (id, storage, metadata, rekey_data) = self.pending_for_open.borrow_mut().remove(&wallet_handle)
            .ok_or(err_msg(IndyErrorKind::InvalidState, "Open data not found"))?;

        let (master_key, rekey) = master_key;
        let keys = self._restore_keys(&metadata, &master_key)?;

        // Rotate master key
        if let (Some(rekey), Some(rekey_data)) = (rekey, rekey_data) {
            let metadata = self._prepare_metadata(rekey, &rekey_data, &keys)?;
            storage.set_storage_metadata(&metadata)?;
        }

        let wallet = Wallet::new(id, storage, Rc::new(keys));

        let mut wallets = self.wallets.borrow_mut();
        wallets.insert(wallet_handle, Box::new(wallet));

        trace!("open_wallet <<< res: {:?}", wallet_handle);
        Ok(wallet_handle)
    }

    fn _open_storage_and_fetch_metadata(&self, config: &Config, credentials: &Credentials) -> IndyResult<(Box<WalletStorage>, Metadata, KeyDerivationData)> {
        let storage = self._open_storage(config, credentials)?;
        let metadata: Metadata = {
            let metadata = storage.get_storage_metadata()?;
            serde_json::from_slice(&metadata)
                .to_indy(IndyErrorKind::InvalidState, "Cannot deserialize metadata")?
        };
        let key_derivation_data = KeyDerivationData::from_passphrase_and_metadata(&credentials.key, &metadata, &credentials.key_derivation_method)?;
        Ok((storage, metadata, key_derivation_data))
    }

    pub fn close_wallet(&self, handle: WalletHandle) -> IndyResult<()> {
        trace!("close_wallet >>> handle: {:?}", handle);

        match self.wallets.borrow_mut().remove(&handle) {
            Some(mut wallet) => wallet.close(),
            None => Err(err_msg(IndyErrorKind::InvalidWalletHandle, "Unknown wallet handle"))
        }?;

        trace!("close_wallet <<<");
        Ok(())
    }

    fn _map_wallet_storage_error(err: IndyError, type_: &str, name: &str) -> IndyError {
        match err.kind() {
            IndyErrorKind::WalletItemAlreadyExists => err_msg(IndyErrorKind::WalletItemAlreadyExists, format!("Wallet item already exists with type: {}, id: {}", type_, name)),
            IndyErrorKind::WalletItemNotFound => err_msg(IndyErrorKind::WalletItemNotFound, format!("Wallet item not found with type: {}, id: {}", type_, name)),
            _ => err
        }
    }

    pub fn add_record(&self, wallet_handle: WalletHandle, type_: &str, name: &str, value: &str, tags: &Tags) -> IndyResult<()> {
        match self.wallets.borrow_mut().get_mut(&wallet_handle) {
            Some(wallet) => wallet.add(type_, name, value, tags)
                .map_err(|err| WalletService::_map_wallet_storage_error(err, type_, name)),
            None => Err(err_msg(IndyErrorKind::InvalidWalletHandle, "Unknown wallet handle"))
        }
    }

    pub fn add_indy_object<T>(&self, wallet_handle: WalletHandle, name: &str, object: &T, tags: &Tags)
                              -> IndyResult<String> where T: ::serde::Serialize + Sized, T: NamedType {
        let type_ = T::short_type_name();

        let object_json = serde_json::to_string(object)
            .to_indy(IndyErrorKind::InvalidState, format!("Cannot serialize {:?}", type_))?;

        self.add_record(wallet_handle, &self.add_prefix(type_), name, &object_json, tags)?;
        Ok(object_json)
    }

    pub fn update_record_value(&self, wallet_handle: WalletHandle, type_: &str, name: &str, value: &str) -> IndyResult<()> {
        match self.wallets.borrow().get(&wallet_handle) {
            Some(wallet) =>
                wallet.update(type_, name, value)
                    .map_err(|err| WalletService::_map_wallet_storage_error(err, type_, name)),
            None => Err(err_msg(IndyErrorKind::InvalidWalletHandle, "Unknown wallet handle"))
        }
    }

    pub fn update_indy_object<T>(&self, wallet_handle: WalletHandle, name: &str, object: &T) -> IndyResult<String> where T: ::serde::Serialize + Sized, T: NamedType {
        let type_ = T::short_type_name();
        match self.wallets.borrow().get(&wallet_handle) {
            Some(wallet) => {
                let object_json = serde_json::to_string(object)
                    .to_indy(IndyErrorKind::InvalidState, format!("Cannot serialize {:?}", type_))?;
                wallet.update(&self.add_prefix(type_), name, &object_json)?;
                Ok(object_json)
            }
            None => Err(err_msg(IndyErrorKind::InvalidWalletHandle, "Unknown wallet handle"))
        }
    }

    pub fn add_record_tags(&self, wallet_handle: WalletHandle, type_: &str, name: &str, tags: &Tags) -> IndyResult<()> {
        match self.wallets.borrow_mut().get_mut(&wallet_handle) {
            Some(wallet) => wallet.add_tags(type_, name, tags)
                .map_err(|err| WalletService::_map_wallet_storage_error(err, type_, name)),
            None => Err(err_msg(IndyErrorKind::InvalidWalletHandle, "Unknown wallet handle"))
        }
    }

    pub fn update_record_tags(&self, wallet_handle: WalletHandle, type_: &str, name: &str, tags: &Tags) -> IndyResult<()> {
        match self.wallets.borrow_mut().get_mut(&wallet_handle) {
            Some(wallet) => wallet.update_tags(type_, name, tags)
                .map_err(|err| WalletService::_map_wallet_storage_error(err, type_, name)),
            None => Err(err_msg(IndyErrorKind::InvalidWalletHandle, "Unknown wallet handle"))
        }
    }

    pub fn delete_record_tags(&self, wallet_handle: WalletHandle, type_: &str, name: &str, tag_names: &[&str]) -> IndyResult<()> {
        match self.wallets.borrow().get(&wallet_handle) {
            Some(wallet) => wallet.delete_tags(type_, name, tag_names)
                .map_err(|err| WalletService::_map_wallet_storage_error(err, type_, name)),
            None => Err(err_msg(IndyErrorKind::InvalidWalletHandle, "Unknown wallet handle"))
        }
    }

    pub fn delete_record(&self, wallet_handle: WalletHandle, type_: &str, name: &str) -> IndyResult<()> {
        match self.wallets.borrow().get(&wallet_handle) {
            Some(wallet) => wallet.delete(type_, name)
                .map_err(|err| WalletService::_map_wallet_storage_error(err, type_, name)),
            None => Err(err_msg(IndyErrorKind::InvalidWalletHandle, "Unknown wallet handle"))
        }
    }

    pub fn delete_indy_record<T>(&self, wallet_handle: WalletHandle, name: &str) -> IndyResult<()> where T: NamedType {
        self.delete_record(wallet_handle, &self.add_prefix(T::short_type_name()), name)
    }

    pub fn get_record(&self, wallet_handle: WalletHandle, type_: &str, name: &str, options_json: &str) -> IndyResult<WalletRecord> {
        match self.wallets.borrow().get(&wallet_handle) {
            Some(wallet) =>
                wallet.get(type_, name, options_json)
                    .map_err(|err| WalletService::_map_wallet_storage_error(err, type_, name)),
            None => Err(err_msg(IndyErrorKind::InvalidWalletHandle, "Unknown wallet handle"))
        }
    }

    pub fn get_indy_record<T>(&self, wallet_handle: WalletHandle, name: &str, options_json: &str) -> IndyResult<WalletRecord> where T: NamedType {
        self.get_record(wallet_handle, &self.add_prefix(T::short_type_name()), name, options_json)
    }

    // Dirty hack. json must live longer then result T
    pub fn get_indy_object<T>(&self, wallet_handle: WalletHandle, name: &str, options_json: &str) -> IndyResult<T> where T: ::serde::de::DeserializeOwned, T: NamedType {
        let type_ = T::short_type_name();

        let record: WalletRecord = match self.wallets.borrow().get(&wallet_handle) {
            Some(wallet) => wallet.get(&self.add_prefix(type_), name, options_json),
            None => Err(err_msg(IndyErrorKind::InvalidWalletHandle, "Unknown wallet handle"))
        }?;

        let record_value = record.get_value()
            .ok_or(err_msg(IndyErrorKind::InvalidStructure, format!("{} not found for id: {:?}", type_, name)))?.to_string();

        serde_json::from_str(&record_value)
            .to_indy(IndyErrorKind::InvalidState, format!("Cannot deserialize {:?}", type_))
    }

    // Dirty hack. json must live longer then result T
    pub fn get_indy_opt_object<T>(&self, wallet_handle: WalletHandle, name: &str, options_json: &str) -> IndyResult<Option<T>> where T: ::serde::de::DeserializeOwned, T: NamedType {
        match self.get_indy_object::<T>(wallet_handle, name, options_json) {
            Ok(res) => Ok(Some(res)),
            Err(ref err) if err.kind() == IndyErrorKind::WalletItemNotFound => Ok(None),
            Err(err) => Err(err)
        }
    }

    pub fn search_records(&self, wallet_handle: WalletHandle, type_: &str, query_json: &str, options_json: &str) -> IndyResult<WalletSearch> {
        match self.wallets.borrow().get(&wallet_handle) {
            Some(wallet) => Ok(WalletSearch { iter: wallet.search(type_, query_json, Some(options_json))? }),
            None => Err(err_msg(IndyErrorKind::InvalidWalletHandle, "Unknown wallet handle"))
        }
    }

    pub fn search_indy_records<T>(&self, wallet_handle: WalletHandle, query_json: &str, options_json: &str) -> IndyResult<WalletSearch> where T: NamedType {
        self.search_records(wallet_handle, &self.add_prefix(T::short_type_name()), query_json, options_json)
    }

    #[allow(dead_code)] // TODO: Should we implement getting all records or delete everywhere?
    pub fn search_all_records(&self, _wallet_handle: WalletHandle) -> IndyResult<WalletSearch> {
        //        match self.wallets.borrow().get(&wallet_handle) {
        //            Some(wallet) => wallet.search_all_records(),
        //            None => Err(IndyError::InvalidHandle(wallet_handle.to_string()))
        //        }
        unimplemented!()
    }

    pub fn upsert_indy_object<T>(&self, wallet_handle: WalletHandle, name: &str, object: &T) -> IndyResult<String>
        where T: ::serde::Serialize + Sized, T: NamedType {
        if self.record_exists::<T>(wallet_handle, name)? {
            self.update_indy_object::<T>(wallet_handle, name, object)
        } else {
            self.add_indy_object::<T>(wallet_handle, name, object, &HashMap::new())
        }
    }

    pub fn record_exists<T>(&self, wallet_handle: WalletHandle, name: &str) -> IndyResult<bool> where T: NamedType {
        match self.wallets.borrow().get(&wallet_handle) {
            Some(wallet) =>
                match wallet.get(&self.add_prefix(T::short_type_name()), name, &RecordOptions::id()) {
                    Ok(_) => Ok(true),
                    Err(ref err) if err.kind() == IndyErrorKind::WalletItemNotFound => Ok(false),
                    Err(err) => Err(err),
                }
            None => Err(err_msg(IndyErrorKind::InvalidWalletHandle, "Unknown wallet handle"))
        }
    }

    pub fn check(&self, handle: WalletHandle) -> IndyResult<()> {
        match self.wallets.borrow().get(&handle) {
            Some(_) => Ok(()),
            None => Err(err_msg(IndyErrorKind::InvalidWalletHandle, "Unknown wallet handle"))
        }
    }

    pub fn export_wallet(&self, wallet_handle: WalletHandle, export_config: &ExportConfig, version: u32, key: (&KeyDerivationData, &MasterKey)) -> IndyResult<()> {
        trace!("export_wallet >>> wallet_handle: {:?}, export_config: {:?}, version: {:?}", wallet_handle, secret!(export_config), version);

        if version != 0 {
            Err(err_msg(IndyErrorKind::InvalidState, "Unsupported version"))?;
        }

        let (key_data, key) = key;

        let wallets = self.wallets.borrow();
        let wallet = wallets
            .get(&wallet_handle)
            .ok_or(err_msg(IndyErrorKind::InvalidWalletHandle, "Unknown wallet handle"))?;

        let path = PathBuf::from(&export_config.path);

        if let Some(parent_path) = path.parent() {
            fs::DirBuilder::new()
                .recursive(true)
                .create(parent_path)?;
        }

        let mut export_file =
            fs::OpenOptions::new()
                .write(true)
                .create_new(true)
                .open(export_config.path.clone())?;

        let res = export_continue(wallet, &mut export_file, version, key.clone(), key_data);

        trace!("export_wallet <<<");

        res
    }

    pub fn import_wallet_prepare(&self,
                                 config: &Config,
                                 credentials: &Credentials,
                                 export_config: &ExportConfig) -> IndyResult<(WalletHandle, KeyDerivationData, KeyDerivationData)> {
        trace!("import_wallet_prepare >>> config: {:?}, credentials: {:?}, export_config: {:?}", config, secret!(export_config), secret!(export_config));

        let exported_file_to_import =
            fs::OpenOptions::new()
                .read(true)
                .open(&export_config.path)?;

        let (reader, import_key_derivation_data, nonce, chunk_size, header_bytes) = preparse_file_to_import(exported_file_to_import, &export_config.key)?;
        let key_data = KeyDerivationData::from_passphrase_with_new_salt(&credentials.key, &credentials.key_derivation_method);

        let wallet_handle = WalletHandle(sequence::get_next_id());

        let stashed_key_data = key_data.clone();

        self.pending_for_import.borrow_mut().insert(wallet_handle, (reader, nonce, chunk_size, header_bytes, stashed_key_data));

        Ok((wallet_handle, key_data, import_key_derivation_data))
    }

    pub fn import_wallet_continue(&self, wallet_handle: WalletHandle, config: &Config, credentials: &Credentials, key: (MasterKey, MasterKey)) -> IndyResult<()> {
        let (reader, nonce, chunk_size, header_bytes, key_data) = self.pending_for_import.borrow_mut().remove(&wallet_handle).unwrap();

        let (import_key, master_key) = key;

        let keys = self._create_wallet(config, credentials, (&key_data, &master_key))?;

        self._is_id_from_config_not_used(config)?;
        let storage = self._open_storage(config, credentials)?;
        let metadata = storage.get_storage_metadata()?;

        let res = {
            let mut wallet = Wallet::new(config.id.clone(), storage, Rc::new(keys));

            finish_import(&wallet, reader, import_key, nonce, chunk_size, header_bytes)
        };

        if res.is_err() {
            let metadata: Metadata = serde_json::from_slice(&metadata)
                .to_indy(IndyErrorKind::InvalidState, "Cannot deserialize metadata")?;

            self.delete_wallet_continue(config, credentials, &metadata, &master_key)?;
        }

        //        self.close_wallet(wallet_handle)?;

        trace!("import_wallet <<<");
        res
    }

    fn _get_config_and_cred_for_storage<'a>(config: &Config, credentials: &Credentials, storage_types: &'a HashMap<String, Box<WalletStorageType>>) -> IndyResult<(&'a Box<WalletStorageType>, Option<String>, Option<String>)> {
        let storage_type = {
            let storage_type = config.storage_type
                .as_ref()
                .map(String::as_str)
                .unwrap_or("default");

            storage_types
                .get(storage_type)
                .ok_or(err_msg(IndyErrorKind::UnknownWalletStorageType, "Unknown wallet storage type"))?
        };

        let storage_config = config.storage_config.as_ref().map(|value| value.to_string());
        let storage_credentials = credentials.storage_credentials.as_ref().map(|value| value.to_string());

        Ok((storage_type, storage_config, storage_credentials))
    }

    fn _is_id_from_config_not_used(&self, config: &Config) -> IndyResult<()> {
        if config.id.is_empty() {
            Err(err_msg(IndyErrorKind::InvalidStructure, "Wallet id is empty"))?
        }
        if self.wallets.borrow_mut().values().any(|ref wallet| wallet.get_id() == config.id) {
            Err(err_msg(IndyErrorKind::WalletAlreadyOpened, format!("Wallet {} already opened", config.id)))?
        }

        Ok(())
    }

    fn _open_storage(&self, config: &Config, credentials: &Credentials) -> IndyResult<Box<WalletStorage>> {
        let storage_types = self.storage_types.borrow();
        let (storage_type, storage_config, storage_credentials) =
            WalletService::_get_config_and_cred_for_storage(config, credentials, &storage_types)?;
        let storage = storage_type.open_storage(&config.id,
                                                storage_config.as_ref().map(String::as_str),
                                                storage_credentials.as_ref().map(String::as_str))?;
        Ok(storage)
    }

    fn _prepare_metadata(&self, master_key: &chacha20poly1305_ietf::Key, key_data: &KeyDerivationData, keys: &Keys) -> IndyResult<Vec<u8>> {
        let encrypted_keys = keys.serialize_encrypted(master_key)?;
        let metadata = match key_data {
            KeyDerivationData::Raw(_) => {
                Metadata::MetadataRaw(
                    MetadataRaw { keys: encrypted_keys }
                )
            }
            KeyDerivationData::Argon2iInt(_, salt) | KeyDerivationData::Argon2iMod(_, salt) => {
                Metadata::MetadataArgon(
                    MetadataArgon {
                        keys: encrypted_keys,
                        master_key_salt: salt[..].to_vec(),
                    }
                )
            }
        };

        let res = serde_json::to_vec(&metadata)
            .to_indy(IndyErrorKind::InvalidState, "Cannot serialize wallet metadata")?;

        Ok(res)
    }

    fn _restore_keys(&self, metadata: &Metadata, master_key: &MasterKey) -> IndyResult<Keys> {
        let metadata_keys = metadata.get_keys();

        let res = Keys::deserialize_encrypted(&metadata_keys, master_key)
            .map_err(|err| err.map(IndyErrorKind::WalletAccessFailed, "Invalid master key provided"))?;

        Ok(res)
    }

    pub const PREFIX: &'static str = "Indy";

    pub fn add_prefix(&self, type_: &str) -> String {
        format!("{}::{}", WalletService::PREFIX, type_)
    }
}

#[derive(Debug, Clone, Serialize, Deserialize, PartialEq, Eq)]
pub struct WalletRecord {
    #[serde(rename = "type")]
    type_: Option<String>,
    id: String,
    value: Option<String>,
    tags: Option<Tags>,
}

impl Ord for WalletRecord {
    fn cmp(&self, other: &Self) -> ::std::cmp::Ordering {
        (&self.type_, &self.id).cmp(&(&other.type_, &other.id))
    }
}

impl PartialOrd for WalletRecord {
    fn partial_cmp(&self, other: &Self) -> Option<::std::cmp::Ordering> {
        (&self.type_, &self.id).partial_cmp(&(&other.type_, &other.id))
    }
}

impl WalletRecord {
    pub fn new(name: String, type_: Option<String>, value: Option<String>, tags: Option<Tags>) -> WalletRecord {
        WalletRecord {
            id: name,
            type_,
            value,
            tags,
        }
    }

    pub fn get_id(&self) -> &str {
        self.id.as_str()
    }

    #[allow(dead_code)]
    pub fn get_type(&self) -> Option<&str> {
        self.type_.as_ref().map(String::as_str)
    }

    pub fn get_value(&self) -> Option<&str> {
        self.value.as_ref().map(String::as_str)
    }

    #[allow(dead_code)]
    pub fn get_tags(&self) -> Option<&Tags> {
        self.tags.as_ref()
    }
}

fn default_true() -> bool { true }

fn default_false() -> bool { false }

#[derive(Debug, Serialize, Deserialize, PartialEq)]
#[serde(rename_all = "camelCase")]
pub struct RecordOptions {
    #[serde(default = "default_false")]
    retrieve_type: bool,
    #[serde(default = "default_true")]
    retrieve_value: bool,
    #[serde(default = "default_false")]
    retrieve_tags: bool,
}

impl RecordOptions {
    pub fn id() -> String {
        let options = RecordOptions {
            retrieve_type: false,
            retrieve_value: false,
            retrieve_tags: false,
        };

        serde_json::to_string(&options).unwrap()
    }

    pub fn id_value() -> String {
        let options = RecordOptions {
            retrieve_type: false,
            retrieve_value: true,
            retrieve_tags: false,
        };

        serde_json::to_string(&options).unwrap()
    }
}

impl Default for RecordOptions {
    fn default() -> RecordOptions {
        RecordOptions {
            retrieve_type: false,
            retrieve_value: true,
            retrieve_tags: false,
        }
    }
}

pub struct WalletSearch {
    iter: iterator::WalletIterator,
}

impl WalletSearch {
    pub fn get_total_count(&self) -> IndyResult<Option<usize>> {
        self.iter.get_total_count()
    }

    pub fn fetch_next_record(&mut self) -> IndyResult<Option<WalletRecord>> {
        self.iter.next()
    }
}

#[derive(Debug, Serialize, Deserialize, PartialEq)]
#[serde(rename_all = "camelCase")]
pub struct SearchOptions {
    #[serde(default = "default_true")]
    retrieve_records: bool,
    #[serde(default = "default_false")]
    retrieve_total_count: bool,
    #[serde(default = "default_false")]
    retrieve_type: bool,
    #[serde(default = "default_true")]
    retrieve_value: bool,
    #[serde(default = "default_false")]
    retrieve_tags: bool,
}

impl SearchOptions {
    pub fn id_value() -> String {
        let options = SearchOptions {
            retrieve_records: true,
            retrieve_total_count: true,
            retrieve_type: true,
            retrieve_value: true,
            retrieve_tags: false,
        };

        serde_json::to_string(&options).unwrap()
    }
}

impl Default for SearchOptions {
    fn default() -> SearchOptions {
        SearchOptions {
            retrieve_records: true,
            retrieve_total_count: false,
            retrieve_type: false,
            retrieve_value: true,
            retrieve_tags: false,
        }
    }
}

#[cfg(test)]
mod tests {
    use std::collections::HashMap;
    use std::fs;
    use std::path::Path;

    use api::INVALID_WALLET_HANDLE;

    use domain::wallet::KeyDerivationMethod;
    use utils::environment;
    use utils::inmem_wallet::InmemWallet;
    use utils::test;

    use super::*;

    impl WalletService {
        fn open_wallet(&self, config: &Config, credentials: &Credentials) -> IndyResult<WalletHandle> {
            self._is_id_from_config_not_used(config)?;

            let (storage, metadata, key_derivation_data) = self._open_storage_and_fetch_metadata(config, credentials)?;

            let wallet_handle = WalletHandle(sequence::get_next_id());

            let rekey_data: Option<KeyDerivationData> = credentials.rekey.as_ref().map(|ref rekey|
                KeyDerivationData::from_passphrase_with_new_salt(rekey, &credentials.rekey_derivation_method));

            self.pending_for_open.borrow_mut().insert(wallet_handle, (config.id.clone(), storage, metadata, rekey_data.clone()));

            let key = key_derivation_data.calc_master_key()?;

            let rekey = match rekey_data {
                Some(rekey_data) => {
                    let rekey_result = rekey_data.calc_master_key()?;
                    Some(rekey_result)
                }
                None => None
            };

            self.open_wallet_continue(wallet_handle, (&key, rekey.as_ref()))
        }

        pub fn import_wallet(&self,
                             config: &Config,
                             credentials: &Credentials,
                             export_config: &ExportConfig) -> IndyResult<()> {
            trace!("import_wallet_prepare >>> config: {:?}, credentials: {:?}, export_config: {:?}", config, secret!(export_config), secret!(export_config));

            let exported_file_to_import =
                fs::OpenOptions::new()
                    .read(true)
                    .open(&export_config.path)?;

            let (reader, import_key_derivation_data, nonce, chunk_size, header_bytes) = preparse_file_to_import(exported_file_to_import, &export_config.key)?;
            let key_data = KeyDerivationData::from_passphrase_with_new_salt(&credentials.key, &credentials.key_derivation_method);

            let wallet_handle = WalletHandle(sequence::get_next_id());

            let import_key = import_key_derivation_data.calc_master_key()?;
            let master_key = key_data.calc_master_key()?;

            self.pending_for_import.borrow_mut().insert(wallet_handle, (reader, nonce, chunk_size, header_bytes, key_data));

            self.import_wallet_continue(wallet_handle, config, credentials, (import_key, master_key))
        }

        fn delete_wallet(&self, config: &Config, credentials: &Credentials) -> IndyResult<()> {
            if self.wallets.borrow_mut().values().any(|ref wallet| wallet.get_id() == config.id) {
                return Err(err_msg(IndyErrorKind::InvalidState, format!("Wallet has to be closed before deleting: {:?}", config.id)))?;
            }

            let (_, metadata, key_derivation_data) = self._open_storage_and_fetch_metadata(config, credentials)?;

            let master_key = key_derivation_data.calc_master_key()?;

            self.delete_wallet_continue(config, credentials, &metadata, &master_key)
        }
    }

    #[test]
    fn wallet_service_new_works() {
        WalletService::new();
    }

    #[test]
    fn wallet_service_register_type_works() {
        _cleanup("wallet_service_register_type_works");

        let wallet_service = WalletService::new();
        _register_inmem_wallet(&wallet_service);
    }

    #[test]
    fn wallet_service_create_wallet_works() {
        _cleanup("wallet_service_create_wallet_works");

        let wallet_service = WalletService::new();
        wallet_service.create_wallet(&_config_default("wallet_service_create_wallet_works"), &RAW_CREDENTIAL, (&RAW_KDD, &RAW_MASTER_KEY)).unwrap();
    }

    #[test]
    fn wallet_service_create_wallet_works_for_interactive_key_derivation() {
        _cleanup("wallet_service_create_wallet_works_for_interactive_key_derivation");

        let wallet_service = WalletService::new();
        wallet_service.create_wallet(&_config_default("wallet_service_create_wallet_works_for_interactive_key_derivation"), &ARGON_INT_CREDENTIAL, (&INTERACTIVE_KDD, &INTERACTIVE_MASTER_KEY)).unwrap();
    }

    #[test]
    fn wallet_service_create_wallet_works_for_moderate_key_derivation() {
        _cleanup("wallet_service_create_wallet_works_for_moderate_key_derivation");

        let wallet_service = WalletService::new();
        wallet_service.create_wallet(&_config_default("wallet_service_create_wallet_works_for_moderate_key_derivation"), &ARGON_MOD_CREDENTIAL, (&MODERATE_KDD, &MODERATE_MASTER_KEY)).unwrap();
    }

    #[test]
    fn wallet_service_create_wallet_works_for_comparision_time_of_different_key_types() {
        use std::time::SystemTime;
        _cleanup("wallet_service_create_wallet_works_for_comparision_time_of_different_key_types");

        let wallet_service = WalletService::new();

        let time = SystemTime::now();
        wallet_service.create_wallet(&_config_default("wallet_service_create_wallet_works_for_comparision_time_of_different_key_types"), &ARGON_MOD_CREDENTIAL, (&MODERATE_KDD, &MODERATE_MASTER_KEY)).unwrap();
        let time_diff_moderate_key = SystemTime::now().duration_since(time).unwrap();

        _cleanup("wallet_service_create_wallet_works_for_comparision_time_of_different_key_types");

        let time = SystemTime::now();
        wallet_service.create_wallet(&_config_default("wallet_service_create_wallet_works_for_comparision_time_of_different_key_types"), &ARGON_INT_CREDENTIAL, (&INTERACTIVE_KDD, &INTERACTIVE_MASTER_KEY)).unwrap();
        let time_diff_interactive_key = SystemTime::now().duration_since(time).unwrap();

        assert!(time_diff_interactive_key < time_diff_moderate_key);

        _cleanup("wallet_service_create_wallet_works_for_comparision_time_of_different_key_types");
    }

    #[test]
    fn wallet_service_create_works_for_plugged() {
        _cleanup("wallet_service_create_works_for_plugged");

        let wallet_service = WalletService::new();
        _register_inmem_wallet(&wallet_service);

        wallet_service.create_wallet(&_config_inmem(), &RAW_CREDENTIAL, (&RAW_KDD, &RAW_MASTER_KEY)).unwrap();
    }

    #[test]
    fn wallet_service_create_wallet_works_for_none_type() {
        _cleanup("wallet_service_create_wallet_works_for_none_type");

        let wallet_service = WalletService::new();
        wallet_service.create_wallet(&_config("wallet_service_create_wallet_works_for_none_type"), &RAW_CREDENTIAL, (&RAW_KDD, &RAW_MASTER_KEY)).unwrap();
    }

    #[test]
    fn wallet_service_create_wallet_works_for_unknown_type() {
        _cleanup("wallet_service_create_wallet_works_for_unknown_type");

        let wallet_service = WalletService::new();
        let res = wallet_service.create_wallet(&_config_unknown("wallet_service_create_wallet_works_for_unknown_type"), &RAW_CREDENTIAL, (&RAW_KDD, &RAW_MASTER_KEY));
        assert_kind!(IndyErrorKind::UnknownWalletStorageType, res);
    }

    #[test]
    fn wallet_service_create_wallet_works_for_twice() {
        _cleanup("wallet_service_create_wallet_works_for_twice");

        let wallet_service = WalletService::new();
        wallet_service.create_wallet(&_config("wallet_service_create_wallet_works_for_twice"), &RAW_CREDENTIAL, (&RAW_KDD, &RAW_MASTER_KEY)).unwrap();

        let res = wallet_service.create_wallet(&_config("wallet_service_create_wallet_works_for_twice"), &RAW_CREDENTIAL, (&RAW_KDD, &RAW_MASTER_KEY));
        assert_kind!(IndyErrorKind::WalletAlreadyExists, res);
    }
    /*
        #[test]
        fn wallet_service_create_wallet_works_for_invalid_raw_key() {
            _cleanup("wallet_service_create_wallet_works_for_invalid_raw_key");

            let wallet_service = WalletService::new();
            wallet_service.create_wallet(&_config("wallet_service_create_wallet_works_for_invalid_raw_key"), &_credentials()).unwrap();
            let res = wallet_service.create_wallet(&_config("wallet_service_create_wallet_works_for_invalid_raw_key"), &_credentials_invalid_raw());
            assert_match!(Err(IndyError::CommonError(CommonError::InvalidStructure(_))), res);
        }
    */
    #[test]
    fn wallet_service_delete_wallet_works() {
        _cleanup("wallet_service_delete_wallet_works");
        let config : &Config = &_config("wallet_service_delete_wallet_works");
        let wallet_service = WalletService::new();
        wallet_service.create_wallet(config, &RAW_CREDENTIAL, (&RAW_KDD, &RAW_MASTER_KEY)).unwrap();
        wallet_service.delete_wallet(config, &RAW_CREDENTIAL).unwrap();
        wallet_service.create_wallet(config, &RAW_CREDENTIAL, (&RAW_KDD, &RAW_MASTER_KEY)).unwrap();
    }

    #[test]
    fn wallet_service_delete_wallet_works_for_interactive_key_derivation() {
        _cleanup("wallet_service_delete_wallet_works_for_interactive_key_derivation");
        let config : &Config = &_config("wallet_service_delete_wallet_works_for_interactive_key_derivation");
        let wallet_service = WalletService::new();
        wallet_service.create_wallet(config, &ARGON_INT_CREDENTIAL, (&INTERACTIVE_KDD, &INTERACTIVE_MASTER_KEY)).unwrap();
        wallet_service.delete_wallet(config, &ARGON_INT_CREDENTIAL).unwrap();
        wallet_service.create_wallet(config, &ARGON_INT_CREDENTIAL, (&INTERACTIVE_KDD, &INTERACTIVE_MASTER_KEY)).unwrap();
    }

    #[test]
    fn wallet_service_delete_wallet_works_for_moderate_key_derivation() {
        _cleanup("wallet_service_delete_wallet_works_for_moderate_key_derivation");
        let config : &Config = &_config("wallet_service_delete_wallet_works_for_moderate_key_derivation");
        let wallet_service = WalletService::new();
        wallet_service.create_wallet(config, &ARGON_MOD_CREDENTIAL, (&MODERATE_KDD, &MODERATE_MASTER_KEY)).unwrap();
        wallet_service.delete_wallet(config, &ARGON_MOD_CREDENTIAL).unwrap();
        wallet_service.create_wallet(config, &ARGON_MOD_CREDENTIAL, (&MODERATE_KDD, &MODERATE_MASTER_KEY)).unwrap();
    }

    #[test]
    fn wallet_service_delete_works_for_plugged() {
        _cleanup("wallet_service_delete_works_for_plugged");

        let wallet_service = WalletService::new();

        _register_inmem_wallet(&wallet_service);

        wallet_service.create_wallet(&_config_inmem(), &RAW_CREDENTIAL, (&RAW_KDD, &RAW_MASTER_KEY)).unwrap();
        wallet_service.delete_wallet(&_config_inmem(), &RAW_CREDENTIAL).unwrap();
        wallet_service.create_wallet(&_config_inmem(), &RAW_CREDENTIAL, (&RAW_KDD, &RAW_MASTER_KEY)).unwrap();
    }

    #[test]
    fn wallet_service_delete_wallet_returns_error_if_wallet_opened() {
        _cleanup("wallet_service_delete_wallet_returns_error_if_wallet_opened");
        let config : &Config = &_config("wallet_service_delete_wallet_returns_error_if_wallet_opened");
        let wallet_service = WalletService::new();
        wallet_service.create_wallet(config, &RAW_CREDENTIAL, (&RAW_KDD, &RAW_MASTER_KEY)).unwrap();
        wallet_service.open_wallet(config, &RAW_CREDENTIAL).unwrap();

        let res = wallet_service.delete_wallet(config, &RAW_CREDENTIAL);
        assert_eq!(IndyErrorKind::InvalidState, res.unwrap_err().kind());
    }

    #[test]
    fn wallet_service_delete_wallet_returns_error_if_passed_different_value_for_interactive_method() {
        _cleanup("wallet_service_delete_wallet_returns_error_if_passed_different_value_for_interactive_method");
        let config : &Config = &_config("wallet_service_delete_wallet_returns_error_if_passed_different_value_for_interactive_method");
        let wallet_service = WalletService::new();
        wallet_service.create_wallet(config, &RAW_CREDENTIAL, (&RAW_KDD, &RAW_MASTER_KEY)).unwrap();

        let res = wallet_service.delete_wallet(config, &ARGON_INT_CREDENTIAL);
        assert_eq!(IndyErrorKind::WalletAccessFailed, res.unwrap_err().kind());
    }

    #[test]
    fn wallet_service_delete_wallet_returns_error_for_nonexistant_wallet() {
        _cleanup("wallet_service_delete_wallet_returns_error_for_nonexistant_wallet");

        let wallet_service = WalletService::new();

        let res = wallet_service.delete_wallet(&_config("wallet_service_delete_wallet_returns_error_for_nonexistant_wallet"), &RAW_CREDENTIAL);
        assert_eq!(IndyErrorKind::WalletNotFound, res.unwrap_err().kind());
    }

    #[test]
    fn wallet_service_open_wallet_works() {
        _cleanup("wallet_service_open_wallet_works");

        let wallet_service = WalletService::new();
        wallet_service.create_wallet(&_config("wallet_service_open_wallet_works"), &RAW_CREDENTIAL, (&RAW_KDD, &RAW_MASTER_KEY)).unwrap();
        let handle = wallet_service.open_wallet(&_config("wallet_service_open_wallet_works"), &RAW_CREDENTIAL).unwrap();

        // cleanup
        wallet_service.close_wallet(handle).unwrap();
    }

    #[test]
    fn wallet_service_open_wallet_works_for_interactive_key_derivation() {
        _cleanup("wallet_service_open_wallet_works_for_interactive_key_derivation");

        let wallet_service = WalletService::new();
        wallet_service.create_wallet(&_config("wallet_service_open_wallet_works_for_interactive_key_derivation"), &ARGON_INT_CREDENTIAL, (&INTERACTIVE_KDD, &INTERACTIVE_MASTER_KEY)).unwrap();
        let handle = wallet_service.open_wallet(&_config("wallet_service_open_wallet_works_for_interactive_key_derivation"), &ARGON_INT_CREDENTIAL).unwrap();

        // cleanup
        wallet_service.close_wallet(handle).unwrap();
    }

    #[test]
    fn wallet_service_open_wallet_works_for_moderate_key_derivation() {
        _cleanup("wallet_service_open_wallet_works_for_moderate_key_derivation");

        let wallet_service = WalletService::new();
        wallet_service.create_wallet(&_config("wallet_service_open_wallet_works_for_moderate_key_derivation"), &ARGON_MOD_CREDENTIAL, (&MODERATE_KDD, &MODERATE_MASTER_KEY)).unwrap();
        let handle = wallet_service.open_wallet(&_config("wallet_service_open_wallet_works_for_moderate_key_derivation"), &ARGON_MOD_CREDENTIAL).unwrap();

        // cleanup
        wallet_service.close_wallet(handle).unwrap();
    }

    #[test]
    fn wallet_service_open_unknown_wallet() {
        _cleanup("wallet_service_open_unknown_wallet");

        let wallet_service = WalletService::new();
        let res = wallet_service.open_wallet(&_config("wallet_service_open_unknown_wallet"), &RAW_CREDENTIAL);
        assert_eq!(IndyErrorKind::WalletNotFound, res.unwrap_err().kind());
    }

    #[test]
    fn wallet_service_open_wallet_returns_appropriate_error_if_already_opened() {
        _cleanup("wallet_service_open_wallet_returns_appropriate_error_if_already_opened");
        let config : &Config = &_config("wallet_service_open_wallet_returns_appropriate_error_if_already_opened");
        let wallet_service = WalletService::new();
        wallet_service.create_wallet(config, &RAW_CREDENTIAL, (&RAW_KDD, &RAW_MASTER_KEY)).unwrap();
        wallet_service.open_wallet(config, &RAW_CREDENTIAL).unwrap();
        let res = wallet_service.open_wallet(config, &RAW_CREDENTIAL);
        assert_eq!(IndyErrorKind::WalletAlreadyOpened, res.unwrap_err().kind());
    }

    #[test]
    fn wallet_service_open_works_for_plugged() {
        _cleanup("wallet_service_open_works_for_plugged");

        let wallet_service = WalletService::new();
        _register_inmem_wallet(&wallet_service);

        wallet_service.create_wallet(&_config_inmem(), &RAW_CREDENTIAL, (&RAW_KDD, &RAW_MASTER_KEY)).unwrap();
        wallet_service.open_wallet(&_config_inmem(), &RAW_CREDENTIAL).unwrap();
    }

    #[test]
    fn wallet_service_open_wallet_returns_error_if_used_different_methods_for_creating_and_opening() {
        _cleanup("wallet_service_open_wallet_returns_error_if_used_different_methods_for_creating_and_opening");

        let wallet_service = WalletService::new();
        wallet_service.create_wallet(&_config("wallet_service_open_wallet_returns_error_if_used_different_methods_for_creating_and_opening"), &RAW_CREDENTIAL, (&RAW_KDD, &RAW_MASTER_KEY)).unwrap();

        let res = wallet_service.open_wallet(&_config("wallet_service_open_wallet_returns_error_if_used_different_methods_for_creating_and_opening"), &ARGON_INT_CREDENTIAL);
        assert_kind!(IndyErrorKind::WalletAccessFailed, res);
    }

    #[test]
    fn wallet_service_close_wallet_works() {
        _cleanup("wallet_service_close_wallet_works");
        let config : &Config = &_config("wallet_service_close_wallet_works");
        let wallet_service = WalletService::new();
        wallet_service.create_wallet(config, &RAW_CREDENTIAL, (&RAW_KDD, &RAW_MASTER_KEY)).unwrap();
        let wallet_handle = wallet_service.open_wallet(config, &RAW_CREDENTIAL).unwrap();
        wallet_service.close_wallet(wallet_handle).unwrap();

        let wallet_handle = wallet_service.open_wallet(config, &RAW_CREDENTIAL).unwrap();
        wallet_service.close_wallet(wallet_handle).unwrap();
    }

    #[test]
    fn wallet_service_close_works_for_plugged() {
        _cleanup("wallet_service_close_works_for_plugged");

        let wallet_service = WalletService::new();
        _register_inmem_wallet(&wallet_service);

        wallet_service.create_wallet(&_config_inmem(), &RAW_CREDENTIAL, (&RAW_KDD, &RAW_MASTER_KEY)).unwrap();
        let wallet_handle = wallet_service.open_wallet(&_config_inmem(), &RAW_CREDENTIAL).unwrap();
        wallet_service.close_wallet(wallet_handle).unwrap();

        let wallet_handle = wallet_service.open_wallet(&_config_inmem(), &RAW_CREDENTIAL).unwrap();
        wallet_service.close_wallet(wallet_handle).unwrap();
    }

    #[test]
    fn wallet_service_close_wallet_returns_appropriate_error_if_wrong_handle() {
        _cleanup("wallet_service_close_wallet_returns_appropriate_error_if_wrong_handle");

        let wallet_service = WalletService::new();
        wallet_service.create_wallet(&_config("wallet_service_close_wallet_returns_appropriate_error_if_wrong_handle"), &RAW_CREDENTIAL, (&RAW_KDD, &RAW_MASTER_KEY)).unwrap();
        let wallet_handle = wallet_service.open_wallet(&_config("wallet_service_close_wallet_returns_appropriate_error_if_wrong_handle"), &RAW_CREDENTIAL).unwrap();

        let res = wallet_service.close_wallet(INVALID_WALLET_HANDLE);
        assert_kind!(IndyErrorKind::InvalidWalletHandle, res);

        wallet_service.close_wallet(wallet_handle).unwrap();
    }

    #[test]
    fn wallet_service_add_record_works() {
        _cleanup("wallet_service_add_record_works");

        let wallet_service = WalletService::new();
        wallet_service.create_wallet(&_config("wallet_service_add_record_works"), &RAW_CREDENTIAL, (&RAW_KDD, &RAW_MASTER_KEY)).unwrap();
        let wallet_handle = wallet_service.open_wallet(&_config("wallet_service_add_record_works"), &RAW_CREDENTIAL).unwrap();

        wallet_service.add_record(wallet_handle, "type", "key1", "value1", &HashMap::new()).unwrap();
        wallet_service.get_record(wallet_handle, "type", "key1", "{}").unwrap();
    }

    #[test]
    fn wallet_service_add_record_works_for_plugged() {
        _cleanup("wallet_service_add_record_works_for_plugged");

        let wallet_service = WalletService::new();
        _register_inmem_wallet(&wallet_service);

        wallet_service.create_wallet(&_config_inmem(), &RAW_CREDENTIAL, (&RAW_KDD, &RAW_MASTER_KEY)).unwrap();
        let wallet_handle = wallet_service.open_wallet(&_config_inmem(), &RAW_CREDENTIAL).unwrap();

        wallet_service.add_record(wallet_handle, "type", "key1", "value1", &HashMap::new()).unwrap();
        wallet_service.get_record(wallet_handle, "type", "key1", "{}").unwrap();
    }

    #[test]
    fn wallet_service_get_record_works_for_id_only() {
        _cleanup("wallet_service_get_record_works_for_id_only");

        let wallet_service = WalletService::new();
        wallet_service.create_wallet(&_config("wallet_service_get_record_works_for_id_only"), &RAW_CREDENTIAL, (&RAW_KDD, &RAW_MASTER_KEY)).unwrap();
        let wallet_handle = wallet_service.open_wallet(&_config("wallet_service_get_record_works_for_id_only"), &RAW_CREDENTIAL).unwrap();

        wallet_service.add_record(wallet_handle, "type", "key1", "value1", &HashMap::new()).unwrap();
        let record = wallet_service.get_record(wallet_handle, "type", "key1", &_fetch_options(false, false, false)).unwrap();

        assert!(record.get_value().is_none());
        assert!(record.get_type().is_none());
        assert!(record.get_tags().is_none());
    }

    #[test]
    fn wallet_service_get_record_works_for_plugged_for_id_only() {
        test::cleanup_indy_home("wallet_service_get_record_works_for_plugged_for_id_only");
        InmemWallet::cleanup();

        let wallet_service = WalletService::new();
        _register_inmem_wallet(&wallet_service);

        wallet_service.create_wallet(&_config_inmem(), &RAW_CREDENTIAL, (&RAW_KDD, &RAW_MASTER_KEY)).unwrap();
        let wallet_handle = wallet_service.open_wallet(&_config_inmem(), &RAW_CREDENTIAL).unwrap();

        wallet_service.add_record(wallet_handle, "type", "key1", "value1", &HashMap::new()).unwrap();
        let record = wallet_service.get_record(wallet_handle, "type", "key1", &_fetch_options(false, false, false)).unwrap();

        assert!(record.get_value().is_none());
        assert!(record.get_type().is_none());
        assert!(record.get_tags().is_none());
    }

    #[test]
    fn wallet_service_get_record_works_for_id_value() {
        _cleanup("wallet_service_get_record_works_for_id_value");

        let wallet_service = WalletService::new();
        wallet_service.create_wallet(&_config("wallet_service_get_record_works_for_id_value"), &RAW_CREDENTIAL, (&RAW_KDD, &RAW_MASTER_KEY)).unwrap();
        let wallet_handle = wallet_service.open_wallet(&_config("wallet_service_get_record_works_for_id_value"), &RAW_CREDENTIAL).unwrap();

        wallet_service.add_record(wallet_handle, "type", "key1", "value1", &HashMap::new()).unwrap();
        let record = wallet_service.get_record(wallet_handle, "type", "key1", &_fetch_options(false, true, false)).unwrap();

        assert_eq!("value1", record.get_value().unwrap());
        assert!(record.get_type().is_none());
        assert!(record.get_tags().is_none());
    }

    #[test]
    fn wallet_service_get_record_works_for_plugged_for_id_value() {
        _cleanup("wallet_service_get_record_works_for_plugged_for_id_value");

        let wallet_service = WalletService::new();
        _register_inmem_wallet(&wallet_service);

        wallet_service.create_wallet(&_config_inmem(), &RAW_CREDENTIAL, (&RAW_KDD, &RAW_MASTER_KEY)).unwrap();
        let wallet_handle = wallet_service.open_wallet(&_config_inmem(), &RAW_CREDENTIAL).unwrap();

        wallet_service.add_record(wallet_handle, "type", "key1", "value1", &HashMap::new()).unwrap();
        let record = wallet_service.get_record(wallet_handle, "type", "key1", &_fetch_options(false, true, false)).unwrap();

        assert_eq!("value1", record.get_value().unwrap());
        assert!(record.get_type().is_none());
        assert!(record.get_tags().is_none());
    }

    #[test]
    fn wallet_service_get_record_works_for_all_fields() {
        _cleanup("wallet_service_get_record_works_for_all_fields");

        let wallet_service = WalletService::new();
        wallet_service.create_wallet(&_config("wallet_service_get_record_works_for_all_fields"), &RAW_CREDENTIAL, (&RAW_KDD, &RAW_MASTER_KEY)).unwrap();
        let wallet_handle = wallet_service.open_wallet(&_config("wallet_service_get_record_works_for_all_fields"), &RAW_CREDENTIAL).unwrap();
        let mut tags = HashMap::new();
        tags.insert(String::from("1"), String::from("some"));

        wallet_service.add_record(wallet_handle, "type", "key1", "value1", &tags).unwrap();
        let record = wallet_service.get_record(wallet_handle, "type", "key1", &_fetch_options(true, true, true)).unwrap();

        assert_eq!("type", record.get_type().unwrap());
        assert_eq!("value1", record.get_value().unwrap());
        assert_eq!(&tags, record.get_tags().unwrap());
    }

    #[test]
    fn wallet_service_get_record_works_for_plugged_for_for_all_fields() {
        _cleanup("wallet_service_get_record_works_for_plugged_for_for_all_fields");

        let wallet_service = WalletService::new();
        _register_inmem_wallet(&wallet_service);

        wallet_service.create_wallet(&_config_inmem(), &RAW_CREDENTIAL, (&RAW_KDD, &RAW_MASTER_KEY)).unwrap();
        let wallet_handle = wallet_service.open_wallet(&_config_inmem(), &RAW_CREDENTIAL).unwrap();
        let tags = serde_json::from_str(r#"{"1":"some"}"#).unwrap();

        wallet_service.add_record(wallet_handle, "type", "key1", "value1", &tags).unwrap();
        let record = wallet_service.get_record(wallet_handle, "type", "key1", &_fetch_options(true, true, true)).unwrap();

        assert_eq!("type", record.get_type().unwrap());
        assert_eq!("value1", record.get_value().unwrap());
        assert_eq!(tags, record.get_tags().unwrap().clone());
    }

    #[test]
    fn wallet_service_add_get_works_for_reopen() {
        _cleanup("wallet_service_add_get_works_for_reopen");

        let wallet_service = WalletService::new();
        wallet_service.create_wallet(&_config("wallet_service_add_get_works_for_reopen"), &RAW_CREDENTIAL, (&RAW_KDD, &RAW_MASTER_KEY)).unwrap();
        let wallet_handle = wallet_service.open_wallet(&_config("wallet_service_add_get_works_for_reopen"), &RAW_CREDENTIAL).unwrap();
        wallet_service.add_record(wallet_handle, "type", "key1", "value1", &HashMap::new()).unwrap();
        wallet_service.close_wallet(wallet_handle).unwrap();

        let wallet_handle = wallet_service.open_wallet(&_config("wallet_service_add_get_works_for_reopen"), &RAW_CREDENTIAL).unwrap();
        let record = wallet_service.get_record(wallet_handle, "type", "key1", &_fetch_options(false, true, false)).unwrap();
        assert_eq!("value1", record.get_value().unwrap());
    }

    #[test]
    fn wallet_service_get_works_for_unknown() {
        _cleanup("wallet_service_get_works_for_unknown");

        let wallet_service = WalletService::new();
        wallet_service.create_wallet(&_config("wallet_service_get_works_for_unknown"), &RAW_CREDENTIAL, (&RAW_KDD, &RAW_MASTER_KEY)).unwrap();
        let wallet_handle = wallet_service.open_wallet(&_config("wallet_service_get_works_for_unknown"), &RAW_CREDENTIAL).unwrap();

        let res = wallet_service.get_record(wallet_handle, "type", "key1", &_fetch_options(false, true, false));
        assert_kind!(IndyErrorKind::WalletItemNotFound, res);
    }

    #[test]
    fn wallet_service_get_works_for_plugged_and_unknown() {
        _cleanup("wallet_service_get_works_for_plugged_and_unknown");

        let wallet_service = WalletService::new();
        _register_inmem_wallet(&wallet_service);

        wallet_service.create_wallet(&_config_inmem(), &RAW_CREDENTIAL, (&RAW_KDD, &RAW_MASTER_KEY)).unwrap();
        let wallet_handle = wallet_service.open_wallet(&_config_inmem(), &RAW_CREDENTIAL).unwrap();

        let res = wallet_service.get_record(wallet_handle, "type", "key1", &_fetch_options(false, true, false));
        assert_kind!(IndyErrorKind::WalletItemNotFound, res);
    }

    /**
     * Update tests
    */
    #[test]
    fn wallet_service_update() {
        _cleanup("wallet_service_update");

        let type_ = "type";
        let name = "name";
        let value = "value";
        let new_value = "new_value";

        let wallet_service = WalletService::new();
        wallet_service.create_wallet(&_config("wallet_service_update"), &RAW_CREDENTIAL, (&RAW_KDD, &RAW_MASTER_KEY)).unwrap();
        let wallet_handle = wallet_service.open_wallet(&_config("wallet_service_update"), &RAW_CREDENTIAL).unwrap();

        wallet_service.add_record(wallet_handle, type_, name, value, &HashMap::new()).unwrap();
        let record = wallet_service.get_record(wallet_handle, type_, name, &_fetch_options(false, true, false)).unwrap();
        assert_eq!(value, record.get_value().unwrap());

        wallet_service.update_record_value(wallet_handle, type_, name, new_value).unwrap();
        let record = wallet_service.get_record(wallet_handle, type_, name, &_fetch_options(false, true, false)).unwrap();
        assert_eq!(new_value, record.get_value().unwrap());
    }

    #[test]
    fn wallet_service_update_for_plugged() {
        _cleanup("wallet_service_update_for_plugged");

        let type_ = "type";
        let name = "name";
        let value = "value";
        let new_value = "new_value";

        let wallet_service = WalletService::new();
        _register_inmem_wallet(&wallet_service);

        wallet_service.create_wallet(&_config_inmem(), &RAW_CREDENTIAL, (&RAW_KDD, &RAW_MASTER_KEY)).unwrap();
        let wallet_handle = wallet_service.open_wallet(&_config_inmem(), &RAW_CREDENTIAL).unwrap();

        wallet_service.add_record(wallet_handle, type_, name, value, &HashMap::new()).unwrap();
        let record = wallet_service.get_record(wallet_handle, type_, name, &_fetch_options(false, true, false)).unwrap();
        assert_eq!(value, record.get_value().unwrap());

        wallet_service.update_record_value(wallet_handle, type_, name, new_value).unwrap();
        let record = wallet_service.get_record(wallet_handle, type_, name, &_fetch_options(false, true, false)).unwrap();
        assert_eq!(new_value, record.get_value().unwrap());
    }

    /**
     * Delete tests
    */
    #[test]
    fn wallet_service_delete_record() {
        _cleanup("wallet_service_delete_record");

        let type_ = "type";
        let name = "name";
        let value = "value";

        let wallet_service = WalletService::new();
        wallet_service.create_wallet(&_config("wallet_service_delete_record"), &RAW_CREDENTIAL, (&RAW_KDD, &RAW_MASTER_KEY)).unwrap();
        let wallet_handle = wallet_service.open_wallet(&_config("wallet_service_delete_record"), &RAW_CREDENTIAL).unwrap();

        wallet_service.add_record(wallet_handle, type_, name, value, &HashMap::new()).unwrap();
        let record = wallet_service.get_record(wallet_handle, type_, name, &_fetch_options(false, true, false)).unwrap();
        assert_eq!(value, record.get_value().unwrap());

        wallet_service.delete_record(wallet_handle, type_, name).unwrap();
        let res = wallet_service.get_record(wallet_handle, type_, name, &_fetch_options(false, true, false));
        assert_kind!(IndyErrorKind::WalletItemNotFound, res);
    }

    #[test]
    fn wallet_service_delete_record_for_plugged() {
        _cleanup("wallet_service_delete_record_for_plugged");

        let type_ = "type";
        let name = "name";
        let value = "value";

        let wallet_service = WalletService::new();
        _register_inmem_wallet(&wallet_service);

        wallet_service.create_wallet(&_config_inmem(), &RAW_CREDENTIAL, (&RAW_KDD, &RAW_MASTER_KEY)).unwrap();
        let wallet_handle = wallet_service.open_wallet(&_config_inmem(), &RAW_CREDENTIAL).unwrap();

        wallet_service.add_record(wallet_handle, type_, name, value, &HashMap::new()).unwrap();
        let record = wallet_service.get_record(wallet_handle, type_, name, &_fetch_options(false, true, false)).unwrap();
        assert_eq!(value, record.get_value().unwrap());

        wallet_service.delete_record(wallet_handle, type_, name).unwrap();
        let res = wallet_service.get_record(wallet_handle, type_, name, &_fetch_options(false, true, false));
        assert_kind!(IndyErrorKind::WalletItemNotFound, res);
    }

    /**
     * Add tags tests
     */
    #[test]
    fn wallet_service_add_tags() {
        _cleanup("wallet_service_add_tags");

        let type_ = "type";
        let name = "name";
        let value = "value";
        let tags = serde_json::from_str(r#"{"tag_name_1":"tag_value_1"}"#).unwrap();

        let wallet_service = WalletService::new();
        wallet_service.create_wallet(&_config("wallet_service_add_tags"), &RAW_CREDENTIAL, (&RAW_KDD, &RAW_MASTER_KEY)).unwrap();
        let wallet_handle = wallet_service.open_wallet(&_config("wallet_service_add_tags"), &RAW_CREDENTIAL).unwrap();

        wallet_service.add_record(wallet_handle, type_, name, value, &tags).unwrap();

        let new_tags = serde_json::from_str(r#"{"tag_name_2":"tag_value_2", "~tag_name_3":"tag_value_3"}"#).unwrap();
        wallet_service.add_record_tags(wallet_handle, type_, name, &new_tags).unwrap();

        let item = wallet_service.get_record(wallet_handle, type_, name, &_fetch_options(true, true, true)).unwrap();

        let expected_tags: Tags = serde_json::from_str(r#"{"tag_name_1":"tag_value_1", "tag_name_2":"tag_value_2", "~tag_name_3":"tag_value_3"}"#).unwrap();
        let retrieved_tags = item.tags.unwrap();
        assert_eq!(expected_tags, retrieved_tags);
    }

    #[test]
    fn wallet_service_add_tags_for_plugged() {
        _cleanup("wallet_service_add_tags_for_plugged");

        let type_ = "type";
        let name = "name";
        let value = "value";
        let tags = serde_json::from_str(r#"{"tag_name_1":"tag_value_1"}"#).unwrap();

        let wallet_service = WalletService::new();
        _register_inmem_wallet(&wallet_service);

        wallet_service.create_wallet(&_config_inmem(), &RAW_CREDENTIAL, (&RAW_KDD, &RAW_MASTER_KEY)).unwrap();
        let wallet_handle = wallet_service.open_wallet(&_config_inmem(), &RAW_CREDENTIAL).unwrap();

        wallet_service.add_record(wallet_handle, type_, name, value, &tags).unwrap();

        let new_tags = serde_json::from_str(r#"{"tag_name_2":"tag_value_2", "~tag_name_3":"tag_value_3"}"#).unwrap();
        wallet_service.add_record_tags(wallet_handle, type_, name, &new_tags).unwrap();

        let item = wallet_service.get_record(wallet_handle, type_, name, &_fetch_options(true, true, true)).unwrap();

        let expected_tags: Tags = serde_json::from_str(r#"{"tag_name_1":"tag_value_1", "tag_name_2":"tag_value_2", "~tag_name_3":"tag_value_3"}"#).unwrap();
        let retrieved_tags = item.tags.unwrap();
        assert_eq!(expected_tags, retrieved_tags);
    }

    /**
     * Update tags tests
     */
    #[test]
    fn wallet_service_update_tags() {
        _cleanup("wallet_service_update_tags");

        let type_ = "type";
        let name = "name";
        let value = "value";
        let tags = serde_json::from_str(r#"{"tag_name_1":"tag_value_1", "tag_name_2":"tag_value_2", "~tag_name_3":"tag_value_3"}"#).unwrap();
        let wallet_service = WalletService::new();

        wallet_service.create_wallet(&_config("wallet_service_update_tags"), &RAW_CREDENTIAL, (&RAW_KDD, &RAW_MASTER_KEY)).unwrap();
        let wallet_handle = wallet_service.open_wallet(&_config("wallet_service_update_tags"), &RAW_CREDENTIAL).unwrap();

        wallet_service.add_record(wallet_handle, type_, name, value, &tags).unwrap();

        let new_tags = serde_json::from_str(r#"{"tag_name_1":"tag_value_1", "tag_name_2":"new_tag_value_2", "~tag_name_3":"new_tag_value_3"}"#).unwrap();

        wallet_service.update_record_tags(wallet_handle, type_, name, &new_tags).unwrap();
        let item = wallet_service.get_record(wallet_handle, type_, name, &_fetch_options(true, true, true)).unwrap();
        let retrieved_tags = item.tags.unwrap();
        assert_eq!(new_tags, retrieved_tags);
    }

    #[test]
    fn wallet_service_update_tags_for_plugged() {
        _cleanup("wallet_service_update_tags_for_plugged");

        let type_ = "type";
        let name = "name";
        let value = "value";
        let tags = serde_json::from_str(r#"{"tag_name_1":"tag_value_1", "tag_name_2":"tag_value_2", "~tag_name_3":"tag_value_3"}"#).unwrap();
        let wallet_service = WalletService::new();

        _register_inmem_wallet(&wallet_service);

        wallet_service.create_wallet(&_config_inmem(), &RAW_CREDENTIAL, (&RAW_KDD, &RAW_MASTER_KEY)).unwrap();
        let wallet_handle = wallet_service.open_wallet(&_config_inmem(), &RAW_CREDENTIAL).unwrap();

        wallet_service.add_record(wallet_handle, type_, name, value, &tags).unwrap();

        let new_tags = serde_json::from_str(r#"{"tag_name_1":"tag_value_1", "tag_name_2":"new_tag_value_2", "~tag_name_3":"new_tag_value_3"}"#).unwrap();

        wallet_service.update_record_tags(wallet_handle, type_, name, &new_tags).unwrap();

        let item = wallet_service.get_record(wallet_handle, type_, name, &_fetch_options(true, true, true)).unwrap();
        let retrieved_tags = item.tags.unwrap();
        assert_eq!(new_tags, retrieved_tags);
    }

    /**
     * Delete tags tests
     */
    #[test]
    fn wallet_service_delete_tags() {
        _cleanup("wallet_service_delete_tags");

        let type_ = "type";
        let name = "name";
        let value = "value";
        let tags = serde_json::from_str(r#"{"tag_name_1":"tag_value_1", "tag_name_2":"new_tag_value_2", "~tag_name_3":"new_tag_value_3"}"#).unwrap();

        let wallet_service = WalletService::new();

        wallet_service.create_wallet(&_config("wallet_service_delete_tags"), &RAW_CREDENTIAL, (&RAW_KDD, &RAW_MASTER_KEY)).unwrap();
        let wallet_handle = wallet_service.open_wallet(&_config("wallet_service_delete_tags"), &RAW_CREDENTIAL).unwrap();

        wallet_service.add_record(wallet_handle, type_, name, value, &tags).unwrap();

        let tag_names = vec!["tag_name_1", "~tag_name_3"];
        wallet_service.delete_record_tags(wallet_handle, type_, name, &tag_names).unwrap();

        let item = wallet_service.get_record(wallet_handle, type_, name, &_fetch_options(true, true, true)).unwrap();

        let expected_tags: Tags = serde_json::from_str(r#"{"tag_name_2":"new_tag_value_2"}"#).unwrap();
        let retrieved_tags = item.tags.unwrap();
        assert_eq!(expected_tags, retrieved_tags);
    }


    #[test]
    fn wallet_service_delete_tags_for_plugged() {
        _cleanup("wallet_service_delete_tags_for_plugged");

        let type_ = "type";
        let name = "name";
        let value = "value";
        let tags = serde_json::from_str(r#"{"tag_name_1":"tag_value_1", "tag_name_2":"new_tag_value_2", "~tag_name_3":"new_tag_value_3"}"#).unwrap();

        let wallet_service = WalletService::new();
        _register_inmem_wallet(&wallet_service);

        wallet_service.create_wallet(&_config_inmem(), &RAW_CREDENTIAL, (&RAW_KDD, &RAW_MASTER_KEY)).unwrap();
        let wallet_handle = wallet_service.open_wallet(&_config_inmem(), &RAW_CREDENTIAL).unwrap();

        wallet_service.add_record(wallet_handle, type_, name, value, &tags).unwrap();

        let tag_names = vec!["tag_name_1", "~tag_name_3"];
        wallet_service.delete_record_tags(wallet_handle, type_, name, &tag_names).unwrap();

        let item = wallet_service.get_record(wallet_handle, type_, name, &_fetch_options(true, true, true)).unwrap();

        let expected_tags: Tags = serde_json::from_str(r#"{"tag_name_2":"new_tag_value_2"}"#).unwrap();
        let retrieved_tags = item.tags.unwrap();
        assert_eq!(expected_tags, retrieved_tags);
    }

    #[test]
    fn wallet_service_search_records_works() {
        _cleanup("wallet_service_search_records_works");

        let wallet_service = WalletService::new();
        wallet_service.create_wallet(&_config("wallet_service_search_records_works"), &RAW_CREDENTIAL, (&RAW_KDD, &RAW_MASTER_KEY)).unwrap();
        let wallet_handle = wallet_service.open_wallet(&_config("wallet_service_search_records_works"), &RAW_CREDENTIAL).unwrap();

        wallet_service.add_record(wallet_handle, "type", "key1", "value1", &HashMap::new()).unwrap();
        wallet_service.add_record(wallet_handle, "type", "key2", "value2", &HashMap::new()).unwrap();
        wallet_service.add_record(wallet_handle, "type3", "key3", "value3", &HashMap::new()).unwrap();

        let mut search = wallet_service.search_records(wallet_handle, "type3", "{}", &_fetch_options(true, true, true)).unwrap();

        let record = search.fetch_next_record().unwrap().unwrap();
        assert_eq!("value3", record.get_value().unwrap());
        assert_eq!(HashMap::new(), record.get_tags().unwrap().clone());

        assert!(search.fetch_next_record().unwrap().is_none());
    }

    #[test]
    fn wallet_service_search_records_works_for_plugged_wallet() {
        _cleanup("wallet_service_search_records_works_for_plugged_wallet");

        let wallet_service = WalletService::new();
        _register_inmem_wallet(&wallet_service);

        wallet_service.create_wallet(&_config_inmem(), &RAW_CREDENTIAL, (&RAW_KDD, &RAW_MASTER_KEY)).unwrap();
        let wallet_handle = wallet_service.open_wallet(&_config_inmem(), &RAW_CREDENTIAL).unwrap();

        wallet_service.add_record(wallet_handle, "type", "key1", "value1", &HashMap::new()).unwrap();
        wallet_service.add_record(wallet_handle, "type", "key2", "value2", &HashMap::new()).unwrap();
        wallet_service.add_record(wallet_handle, "type3", "key3", "value3", &HashMap::new()).unwrap();

        let mut search = wallet_service.search_records(wallet_handle, "type3", "{}", &_fetch_options(true, true, true)).unwrap();

        let record = search.fetch_next_record().unwrap().unwrap();
        assert_eq!("value3", record.get_value().unwrap());
        assert_eq!(HashMap::new(), record.get_tags().unwrap().clone());

        assert!(search.fetch_next_record().unwrap().is_none());
    }

    /**
        Key rotation test
    */
    #[test]
    fn wallet_service_key_rotation() {
        _cleanup("wallet_service_key_rotation");
        let config : &Config = &_config("wallet_service_key_rotation");
        let wallet_service = WalletService::new();
        wallet_service.create_wallet(config, &RAW_CREDENTIAL, (&RAW_KDD, &RAW_MASTER_KEY)).unwrap();
        let wallet_handle = wallet_service.open_wallet(config, &RAW_CREDENTIAL).unwrap();

        wallet_service.add_record(wallet_handle, "type", "key1", "value1", &HashMap::new()).unwrap();
        let record = wallet_service.get_record(wallet_handle, "type", "key1", &_fetch_options(true, true, true)).unwrap();
        assert_eq!("type", record.get_type().unwrap());
        assert_eq!("value1", record.get_value().unwrap());

        wallet_service.close_wallet(wallet_handle).unwrap();

        let wallet_handle = wallet_service.open_wallet(config, &_rekey_credentials_moderate()).unwrap();
        let record = wallet_service.get_record(wallet_handle, "type", "key1", &_fetch_options(true, true, true)).unwrap();
        assert_eq!("type", record.get_type().unwrap());
        assert_eq!("value1", record.get_value().unwrap());
        wallet_service.close_wallet(wallet_handle).unwrap();

        // Access failed for old key
        let res = wallet_service.open_wallet(config, &RAW_CREDENTIAL);
        assert_kind!(IndyErrorKind::WalletAccessFailed, res);

        // Works ok with new key when reopening
        let wallet_handle = wallet_service.open_wallet(config, &_credentials_for_new_key_moderate()).unwrap();
        let record = wallet_service.get_record(wallet_handle, "type", "key1", &_fetch_options(true, true, true)).unwrap();
        assert_eq!("type", record.get_type().unwrap());
        assert_eq!("value1", record.get_value().unwrap());
    }

    #[test]
    fn wallet_service_key_rotation_for_rekey_interactive_method() {
        _cleanup("wallet_service_key_rotation_for_rekey_interactive_method");
        let config : &Config = &_config("wallet_service_key_rotation_for_rekey_interactive_method");
        let wallet_service = WalletService::new();
        wallet_service.create_wallet(config, &RAW_CREDENTIAL, (&RAW_KDD, &RAW_MASTER_KEY)).unwrap();
        let wallet_handle = wallet_service.open_wallet(config, &RAW_CREDENTIAL).unwrap();

        wallet_service.add_record(wallet_handle, "type", "key1", "value1", &HashMap::new()).unwrap();
        let record = wallet_service.get_record(wallet_handle, "type", "key1", &_fetch_options(true, true, true)).unwrap();
        assert_eq!("type", record.get_type().unwrap());
        assert_eq!("value1", record.get_value().unwrap());

        wallet_service.close_wallet(wallet_handle).unwrap();

        let wallet_handle = wallet_service.open_wallet(config, &_rekey_credentials_interactive()).unwrap();
        let record = wallet_service.get_record(wallet_handle, "type", "key1", &_fetch_options(true, true, true)).unwrap();
        assert_eq!("type", record.get_type().unwrap());
        assert_eq!("value1", record.get_value().unwrap());
        wallet_service.close_wallet(wallet_handle).unwrap();

        // Access failed for old key
        let res = wallet_service.open_wallet(config, &RAW_CREDENTIAL);
        assert_kind!(IndyErrorKind::WalletAccessFailed, res);

        // Works ok with new key when reopening
        let wallet_handle = wallet_service.open_wallet(config, &_credentials_for_new_key_interactive()).unwrap();
        let record = wallet_service.get_record(wallet_handle, "type", "key1", &_fetch_options(true, true, true)).unwrap();
        assert_eq!("type", record.get_type().unwrap());
        assert_eq!("value1", record.get_value().unwrap());
    }

    #[test]
    fn wallet_service_key_rotation_for_rekey_raw_method() {
        _cleanup("wallet_service_key_rotation_for_rekey_raw_method");
        let config : &Config = &_config("wallet_service_key_rotation_for_rekey_raw_method");
        let wallet_service = WalletService::new();
        wallet_service.create_wallet(config, &RAW_CREDENTIAL, (&RAW_KDD, &RAW_MASTER_KEY)).unwrap();
        let wallet_handle = wallet_service.open_wallet(config, &RAW_CREDENTIAL).unwrap();

        wallet_service.add_record(wallet_handle, "type", "key1", "value1", &HashMap::new()).unwrap();
        let record = wallet_service.get_record(wallet_handle, "type", "key1", &_fetch_options(true, true, true)).unwrap();
        assert_eq!("type", record.get_type().unwrap());
        assert_eq!("value1", record.get_value().unwrap());

        wallet_service.close_wallet(wallet_handle).unwrap();

        let wallet_handle = wallet_service.open_wallet(config, &_rekey_credentials_raw()).unwrap();
        let record = wallet_service.get_record(wallet_handle, "type", "key1", &_fetch_options(true, true, true)).unwrap();
        assert_eq!("type", record.get_type().unwrap());
        assert_eq!("value1", record.get_value().unwrap());
        wallet_service.close_wallet(wallet_handle).unwrap();

        // Access failed for old key
        let res = wallet_service.open_wallet(config, &RAW_CREDENTIAL);
        assert_kind!(IndyErrorKind::WalletAccessFailed, res);

        // Works ok with new key when reopening
        let wallet_handle = wallet_service.open_wallet(config, &_credentials_for_new_key_raw()).unwrap();
        let record = wallet_service.get_record(wallet_handle, "type", "key1", &_fetch_options(true, true, true)).unwrap();
        assert_eq!("type", record.get_type().unwrap());
        assert_eq!("value1", record.get_value().unwrap());
    }

    #[test]
    fn wallet_service_export_wallet_when_empty() {
        _cleanup("wallet_service_export_wallet_when_empty");

        let wallet_service = WalletService::new();
        wallet_service.create_wallet(&_config("wallet_service_export_wallet_when_empty"), &RAW_CREDENTIAL, (&RAW_KDD, &RAW_MASTER_KEY)).unwrap();
        let wallet_handle = wallet_service.open_wallet(&_config("wallet_service_export_wallet_when_empty"), &RAW_CREDENTIAL).unwrap();

        let export_config = _export_config_raw();
        let (kdd, master_key) = _export_key_raw();
        wallet_service.export_wallet(wallet_handle, &export_config, 0, (&kdd, &master_key)).unwrap();

        assert!(Path::new(&_export_file_path()).exists());
    }

    #[test]
    fn wallet_service_export_wallet_1_item() {
        _cleanup("wallet_service_export_wallet_1_item");

        let wallet_service = WalletService::new();
        wallet_service.create_wallet(&_config("wallet_service_export_wallet_1_item"), &RAW_CREDENTIAL, (&RAW_KDD, &RAW_MASTER_KEY)).unwrap();
        let wallet_handle = wallet_service.open_wallet(&_config("wallet_service_export_wallet_1_item"), &RAW_CREDENTIAL).unwrap();

        wallet_service.add_record(wallet_handle, "type", "key1", "value1", &HashMap::new()).unwrap();
        wallet_service.get_record(wallet_handle, "type", "key1", "{}").unwrap();

        let export_config = _export_config_raw();
        let (kdd, master_key) = _export_key_raw();
        wallet_service.export_wallet(wallet_handle, &export_config, 0, (&kdd, &master_key)).unwrap();
        assert!(Path::new(&_export_file_path()).exists());
    }

    #[test]
    fn wallet_service_export_wallet_1_item_interactive_method() {
        _cleanup("wallet_service_export_wallet_1_item_interactive_method");

        let wallet_service = WalletService::new();
        wallet_service.create_wallet(&_config("wallet_service_export_wallet_1_item_interactive_method"), &RAW_CREDENTIAL, (&RAW_KDD, &RAW_MASTER_KEY)).unwrap();
        let wallet_handle = wallet_service.open_wallet(&_config("wallet_service_export_wallet_1_item_interactive_method"), &RAW_CREDENTIAL).unwrap();

        wallet_service.add_record(wallet_handle, "type", "key1", "value1", &HashMap::new()).unwrap();
        wallet_service.get_record(wallet_handle, "type", "key1", "{}").unwrap();

        let export_config = _export_config_interactive();
        let (kdd, master_key) = _export_key_interactive();
        wallet_service.export_wallet(wallet_handle, &export_config, 0, (&kdd, &master_key)).unwrap();
        assert!(Path::new(&_export_file_path()).exists());
    }

    #[test]
    fn wallet_service_export_wallet_1_item_raw_method() {
        _cleanup("wallet_service_export_wallet_1_item_raw_method");

        let wallet_service = WalletService::new();
        wallet_service.create_wallet(&_config("wallet_service_export_wallet_1_item_raw_method"), &RAW_CREDENTIAL, (&RAW_KDD, &RAW_MASTER_KEY)).unwrap();
        let wallet_handle = wallet_service.open_wallet(&_config("wallet_service_export_wallet_1_item_raw_method"), &RAW_CREDENTIAL).unwrap();

        wallet_service.add_record(wallet_handle, "type", "key1", "value1", &HashMap::new()).unwrap();
        wallet_service.get_record(wallet_handle, "type", "key1", "{}").unwrap();

        let export_config = _export_config_raw();
        let (kdd, master_key) = _export_key();
        wallet_service.export_wallet(wallet_handle, &export_config, 0, (&kdd, &master_key)).unwrap();
        assert!(Path::new(&_export_file_path()).exists());
    }

    #[test]
    fn wallet_service_export_wallet_returns_error_if_file_exists() {
        _cleanup("wallet_service_export_wallet_returns_error_if_file_exists");

        {
            fs::create_dir_all(_export_file_path().parent().unwrap()).unwrap();
            fs::File::create(_export_file_path()).unwrap();
        }

        assert!(_export_file_path().exists());

        let wallet_service = WalletService::new();
        wallet_service.create_wallet(&_config("wallet_service_export_wallet_returns_error_if_file_exists"), &RAW_CREDENTIAL, (&RAW_KDD, &RAW_MASTER_KEY)).unwrap();
        let wallet_handle = wallet_service.open_wallet(&_config("wallet_service_export_wallet_returns_error_if_file_exists"), &RAW_CREDENTIAL).unwrap();

        let (kdd, master_key) = _export_key_raw();
        let res = wallet_service.export_wallet(wallet_handle, &_export_config_raw(), 0, (&kdd, &master_key));
        assert_eq!(IndyErrorKind::IOError, res.unwrap_err().kind());
    }

    #[test]
    fn wallet_service_export_wallet_returns_error_if_wrong_handle() {
        _cleanup("wallet_service_export_wallet_returns_error_if_wrong_handle");

        let wallet_service = WalletService::new();
<<<<<<< HEAD
        wallet_service.create_wallet(&_config("wallet_service_export_wallet_returns_error_if_wrong_handle"), &RAW_CREDENTIAL, (&RAW_KDD, &RAW_MASTER_KEY)).unwrap();
        let wallet_handle = wallet_service.open_wallet(&_config("wallet_service_export_wallet_returns_error_if_wrong_handle"), &RAW_CREDENTIAL).unwrap();
=======
        wallet_service.create_wallet(&_config(), &RAW_CREDENTIAL, (&RAW_KDD, &RAW_MASTER_KEY)).unwrap();
        let _wallet_handle = wallet_service.open_wallet(&_config(), &RAW_CREDENTIAL).unwrap();
>>>>>>> af056f1d

        let (kdd, master_key) = _export_key_raw();
        let res = wallet_service.export_wallet(INVALID_WALLET_HANDLE, &_export_config_raw(), 0, (&kdd, &master_key));
        assert_kind!(IndyErrorKind::InvalidWalletHandle, res);
        assert!(!_export_file_path().exists());
    }

    #[test]
    fn wallet_service_export_import_wallet_1_item() {
        _cleanup("wallet_service_export_import_wallet_1_item");

        let wallet_service = WalletService::new();
        wallet_service.create_wallet(&_config("wallet_service_export_import_wallet_1_item"), &RAW_CREDENTIAL, (&RAW_KDD, &RAW_MASTER_KEY)).unwrap();
        let wallet_handle = wallet_service.open_wallet(&_config("wallet_service_export_import_wallet_1_item"), &RAW_CREDENTIAL).unwrap();

        wallet_service.add_record(wallet_handle, "type", "key1", "value1", &HashMap::new()).unwrap();
        wallet_service.get_record(wallet_handle, "type", "key1", "{}").unwrap();

        let (kdd, master_key) = _export_key_raw();
        wallet_service.export_wallet(wallet_handle, &_export_config_raw(), 0, (&kdd, &master_key)).unwrap();
        assert!(_export_file_path().exists());

        wallet_service.close_wallet(wallet_handle).unwrap();
        wallet_service.delete_wallet(&_config("wallet_service_export_import_wallet_1_item"), &RAW_CREDENTIAL).unwrap();

        wallet_service.import_wallet(&_config("wallet_service_export_import_wallet_1_item"), &RAW_CREDENTIAL, &_export_config_raw()).unwrap();
        let wallet_handle = wallet_service.open_wallet(&_config("wallet_service_export_import_wallet_1_item"), &RAW_CREDENTIAL).unwrap();
        wallet_service.get_record(wallet_handle, "type", "key1", "{}").unwrap();
    }

    #[test]
    fn wallet_service_export_import_wallet_1_item_for_interactive_method() {
        _cleanup("wallet_service_export_import_wallet_1_item_for_interactive_method");

        let wallet_service = WalletService::new();
        wallet_service.create_wallet(&_config("wallet_service_export_import_wallet_1_item_for_interactive_method"), &RAW_CREDENTIAL, (&RAW_KDD, &RAW_MASTER_KEY)).unwrap();
        let wallet_handle = wallet_service.open_wallet(&_config("wallet_service_export_import_wallet_1_item_for_interactive_method"), &RAW_CREDENTIAL).unwrap();

        wallet_service.add_record(wallet_handle, "type", "key1", "value1", &HashMap::new()).unwrap();
        wallet_service.get_record(wallet_handle, "type", "key1", "{}").unwrap();

        let (kdd, master_key) = _export_key_interactive();
        wallet_service.export_wallet(wallet_handle, &_export_config_interactive(), 0, (&kdd, &master_key)).unwrap();
        assert!(_export_file_path().exists());

        wallet_service.close_wallet(wallet_handle).unwrap();
        wallet_service.delete_wallet(&_config("wallet_service_export_import_wallet_1_item_for_interactive_method"), &RAW_CREDENTIAL).unwrap();

        wallet_service.import_wallet(&_config("wallet_service_export_import_wallet_1_item_for_interactive_method"), &RAW_CREDENTIAL, &_export_config_interactive()).unwrap();
        let wallet_handle = wallet_service.open_wallet(&_config("wallet_service_export_import_wallet_1_item_for_interactive_method"), &RAW_CREDENTIAL).unwrap();
        wallet_service.get_record(wallet_handle, "type", "key1", "{}").unwrap();
    }

    #[test]
    fn wallet_service_export_import_wallet_1_item_for_moderate_method() {
        _cleanup("wallet_service_export_import_wallet_1_item_for_moderate_method");

        let wallet_service = WalletService::new();
        wallet_service.create_wallet(&_config("wallet_service_export_import_wallet_1_item_for_moderate_method"), &RAW_CREDENTIAL, (&RAW_KDD, &RAW_MASTER_KEY)).unwrap();
        let wallet_handle = wallet_service.open_wallet(&_config("wallet_service_export_import_wallet_1_item_for_moderate_method"), &RAW_CREDENTIAL).unwrap();

        wallet_service.add_record(wallet_handle, "type", "key1", "value1", &HashMap::new()).unwrap();
        wallet_service.get_record(wallet_handle, "type", "key1", "{}").unwrap();

        let (kdd, master_key) = _export_key_raw();
        wallet_service.export_wallet(wallet_handle, &_export_config_raw(), 0, (&kdd, &master_key)).unwrap();
        assert!(_export_file_path().exists());

        wallet_service.close_wallet(wallet_handle).unwrap();
        wallet_service.delete_wallet(&_config("wallet_service_export_import_wallet_1_item_for_moderate_method"), &RAW_CREDENTIAL).unwrap();

        wallet_service.import_wallet(&_config("wallet_service_export_import_wallet_1_item_for_moderate_method"), &ARGON_MOD_CREDENTIAL, &_export_config_raw()).unwrap();
        let wallet_handle = wallet_service.open_wallet(&_config("wallet_service_export_import_wallet_1_item_for_moderate_method"), &ARGON_MOD_CREDENTIAL).unwrap();
        wallet_service.get_record(wallet_handle, "type", "key1", "{}").unwrap();
    }

    #[test]
    fn wallet_service_export_import_wallet_1_item_for_export_interactive_import_as_raw() {
        _cleanup("wallet_service_export_import_wallet_1_item_for_export_interactive_import_as_raw");

        let wallet_service = WalletService::new();
        let config :&Config = &_config("wallet_service_export_import_wallet_1_item_for_export_interactive_import_as_raw");
        wallet_service.create_wallet(config, &ARGON_INT_CREDENTIAL, (&INTERACTIVE_KDD, &INTERACTIVE_MASTER_KEY)).unwrap();
        let wallet_handle = wallet_service.open_wallet(config, &ARGON_INT_CREDENTIAL).unwrap();

        wallet_service.add_record(wallet_handle, "type", "key1", "value1", &HashMap::new()).unwrap();
        wallet_service.get_record(wallet_handle, "type", "key1", "{}").unwrap();

        let (kdd, master_key) = _export_key_interactive();
        wallet_service.export_wallet(wallet_handle, &_export_config_raw(), 0, (&kdd, &master_key)).unwrap();
        assert!(_export_file_path().exists());

        wallet_service.close_wallet(wallet_handle).unwrap();
        wallet_service.delete_wallet(config, &ARGON_INT_CREDENTIAL).unwrap();

        wallet_service.import_wallet(config, &ARGON_MOD_CREDENTIAL, &_export_config_moderate()).unwrap();
        let wallet_handle = wallet_service.open_wallet(config, &ARGON_MOD_CREDENTIAL).unwrap();
        wallet_service.get_record(wallet_handle, "type", "key1", "{}").unwrap();
    }

    #[test]
    fn wallet_service_export_import_wallet_1_item_for_export_raw_import_as_interactive() {
        _cleanup("wallet_service_export_import_wallet_1_item_for_export_raw_import_as_interactive");

        let wallet_service = WalletService::new();
        let config : &Config = &_config("wallet_service_export_import_wallet_1_item_for_export_raw_import_as_interactive");
        wallet_service.create_wallet(config, &RAW_CREDENTIAL, (&RAW_KDD, &RAW_MASTER_KEY)).unwrap();
        let wallet_handle = wallet_service.open_wallet(config, &RAW_CREDENTIAL).unwrap();

        wallet_service.add_record(wallet_handle, "type", "key1", "value1", &HashMap::new()).unwrap();
        wallet_service.get_record(wallet_handle, "type", "key1", "{}").unwrap();

        let (kdd, master_key) = _export_key_interactive();
        wallet_service.export_wallet(wallet_handle, &_export_config_interactive(), 0, (&kdd, &master_key)).unwrap();
        assert!(_export_file_path().exists());

        wallet_service.close_wallet(wallet_handle).unwrap();
        wallet_service.delete_wallet(config, &RAW_CREDENTIAL).unwrap();

        wallet_service.import_wallet(config, &ARGON_INT_CREDENTIAL, &_export_config_interactive()).unwrap();
        let wallet_handle = wallet_service.open_wallet(config, &ARGON_INT_CREDENTIAL).unwrap();
        wallet_service.get_record(wallet_handle, "type", "key1", "{}").unwrap();
    }

    #[test]
    fn wallet_service_export_import_wallet_if_empty() {
        _cleanup("wallet_service_export_import_wallet_if_empty");

        let wallet_service = WalletService::new();
        let config : &Config = &_config("wallet_service_export_import_wallet_if_empty");
        wallet_service.create_wallet(config, &RAW_CREDENTIAL, (&RAW_KDD, &RAW_MASTER_KEY)).unwrap();
        let wallet_handle = wallet_service.open_wallet(config, &RAW_CREDENTIAL).unwrap();

        let (kdd, master_key) = _export_key();
        wallet_service.export_wallet(wallet_handle, &_export_config_raw(), 0, (&kdd, &master_key)).unwrap();
        assert!(_export_file_path().exists());

        wallet_service.close_wallet(wallet_handle).unwrap();
        wallet_service.delete_wallet(config, &RAW_CREDENTIAL).unwrap();

        wallet_service.import_wallet(config, &RAW_CREDENTIAL, &_export_config_raw()).unwrap();
        wallet_service.open_wallet(config, &RAW_CREDENTIAL).unwrap();
    }

    #[test]
    fn wallet_service_export_import_returns_error_if_path_missing() {
        _cleanup("wallet_service_export_import_returns_error_if_path_missing");

        let wallet_service = WalletService::new();
        let config : &Config = &_config("wallet_service_export_import_returns_error_if_path_missing");
        let res = wallet_service.import_wallet(config, &RAW_CREDENTIAL, &_export_config_raw());
        assert_eq!(IndyErrorKind::IOError, res.unwrap_err().kind());

        let res = wallet_service.open_wallet(config, &RAW_CREDENTIAL);
        assert_match!(Err(_), res);
    }

    fn _fetch_options(type_: bool, value: bool, tags: bool) -> String {
        json!({
          "retrieveType": type_,
          "retrieveValue": value,
          "retrieveTags": tags,
        }).to_string()
    }

    fn _config(name: &str) -> Config {
        Config {
            id: name.to_string(),
            storage_type: None,
            storage_config: None,
        }
    }

    fn _config_default(name: &str) -> Config {
        Config {
            id: name.to_string(),
            storage_type: Some("default".to_string()),
            storage_config: None,
        }
    }

    fn _config_inmem() -> Config {
        Config {
            id: "w1".to_string(),
            storage_type: Some("inmem".to_string()),
            storage_config: None,
        }
    }

    fn _config_unknown(name: &str) -> Config {
        Config {
            id: name.to_string(),
            storage_type: Some("unknown".to_string()),
            storage_config: None,
        }
    }

    #[allow(non_upper_case_globals)]
    lazy_static! {
        static ref ARGON_MOD_CREDENTIAL: Credentials = Credentials {
            key: "my_key".to_string(),
            rekey: None,
            storage_credentials: None,
            key_derivation_method: KeyDerivationMethod::ARGON2I_MOD,
            rekey_derivation_method: KeyDerivationMethod::ARGON2I_MOD,
        };
    }

    #[allow(non_upper_case_globals)]
    lazy_static! {
        static ref ARGON_INT_CREDENTIAL: Credentials = Credentials {
            key: "my_key".to_string(),
            rekey: None,
            storage_credentials: None,
            key_derivation_method: KeyDerivationMethod::ARGON2I_INT,
            rekey_derivation_method: KeyDerivationMethod::ARGON2I_INT,
        };
    }


    #[allow(non_upper_case_globals)]
    lazy_static! {
        static ref RAW_CREDENTIAL: Credentials = Credentials {
            key: "6nxtSiXFvBd593Y2DCed2dYvRY1PGK9WMtxCBjLzKgbw".to_string(),
            rekey: None,
            storage_credentials: None,
            key_derivation_method: KeyDerivationMethod::RAW,
            rekey_derivation_method: KeyDerivationMethod::RAW,
        };
    }

    #[allow(non_upper_case_globals)]
    lazy_static! {
        static ref MODERATE_KDD: KeyDerivationData = KeyDerivationData::from_passphrase_with_new_salt("my_key", &KeyDerivationMethod::ARGON2I_MOD);
    }

    #[allow(non_upper_case_globals)]
    lazy_static! {
        static ref MODERATE_MASTER_KEY: MasterKey =  MODERATE_KDD.calc_master_key().unwrap();
    }

    #[allow(non_upper_case_globals)]
    lazy_static! {
        static ref INTERACTIVE_KDD: KeyDerivationData = KeyDerivationData::from_passphrase_with_new_salt("my_key", &KeyDerivationMethod::ARGON2I_INT);
    }

    #[allow(non_upper_case_globals)]
    lazy_static! {
        static ref INTERACTIVE_MASTER_KEY: MasterKey =  INTERACTIVE_KDD.calc_master_key().unwrap();
    }

    #[allow(non_upper_case_globals)]
    lazy_static! {
        static ref RAW_KDD: KeyDerivationData = KeyDerivationData::from_passphrase_with_new_salt("6nxtSiXFvBd593Y2DCed2dYvRY1PGK9WMtxCBjLzKgbw", &KeyDerivationMethod::RAW);
    }

    #[allow(non_upper_case_globals)]
    lazy_static! {
        static ref RAW_MASTER_KEY: MasterKey =  RAW_KDD.calc_master_key().unwrap();
    }

    fn _credentials_invalid_raw() -> Credentials {
        Credentials {
            key: "key".to_string(),
            rekey: None,
            storage_credentials: None,
            key_derivation_method: KeyDerivationMethod::RAW,
            rekey_derivation_method: KeyDerivationMethod::RAW,
        }
    }

    fn _rekey_credentials_moderate() -> Credentials {
        Credentials {
            key: "6nxtSiXFvBd593Y2DCed2dYvRY1PGK9WMtxCBjLzKgbw".to_string(),
            rekey: Some("my_new_key".to_string()),
            storage_credentials: None,
            key_derivation_method: KeyDerivationMethod::RAW,
            rekey_derivation_method: KeyDerivationMethod::ARGON2I_MOD,
        }
    }

    fn _rekey_credentials_interactive() -> Credentials {
        Credentials {
            key: "6nxtSiXFvBd593Y2DCed2dYvRY1PGK9WMtxCBjLzKgbw".to_string(),
            rekey: Some("my_new_key".to_string()),
            storage_credentials: None,
            key_derivation_method: KeyDerivationMethod::RAW,
            rekey_derivation_method: KeyDerivationMethod::ARGON2I_INT,
        }
    }

    fn _rekey_credentials_raw() -> Credentials {
        Credentials {
            key: "6nxtSiXFvBd593Y2DCed2dYvRY1PGK9WMtxCBjLzKgbw".to_string(),
            rekey: Some("7nxtSiXFvBd593Y2DCed2dYvRY1PGK9WMtxCBjLzKgbw".to_string()),
            storage_credentials: None,
            key_derivation_method: KeyDerivationMethod::RAW,
            rekey_derivation_method: KeyDerivationMethod::RAW,
        }
    }

    fn _credentials_for_new_key_moderate() -> Credentials {
        Credentials {
            key: "my_new_key".to_string(),
            rekey: None,
            storage_credentials: None,
            key_derivation_method: KeyDerivationMethod::ARGON2I_MOD,
            rekey_derivation_method: KeyDerivationMethod::ARGON2I_MOD,
        }
    }

    fn _credentials_for_new_key_interactive() -> Credentials {
        Credentials {
            key: "my_new_key".to_string(),
            rekey: None,
            storage_credentials: None,
            key_derivation_method: KeyDerivationMethod::ARGON2I_INT,
            rekey_derivation_method: KeyDerivationMethod::ARGON2I_INT,
        }
    }

    fn _credentials_for_new_key_raw() -> Credentials {
        Credentials {
            key: "7nxtSiXFvBd593Y2DCed2dYvRY1PGK9WMtxCBjLzKgbw".to_string(),
            rekey: None,
            storage_credentials: None,
            key_derivation_method: KeyDerivationMethod::RAW,
            rekey_derivation_method: KeyDerivationMethod::RAW,
        }
    }

    fn _export_file_path() -> PathBuf {
        let mut path = environment::tmp_file_path("export_tests");
        path.push("export_test");
        path
    }

    fn _export_config_moderate() -> ExportConfig {
        ExportConfig {
            key: "export_key".to_string(),
            path: _export_file_path().to_str().unwrap().to_string(),
            key_derivation_method: KeyDerivationMethod::ARGON2I_MOD,
        }
    }

    fn _calc_key(export_config: &ExportConfig) -> (KeyDerivationData, MasterKey) {
        let kdd = KeyDerivationData::from_passphrase_with_new_salt(&export_config.key, &export_config.key_derivation_method);
        let master_key = kdd.calc_master_key().unwrap();
        (kdd, master_key)
    }

    fn _export_key() -> (KeyDerivationData, MasterKey) {
        _calc_key(&_export_config_raw())
    }

    fn _export_config_interactive() -> ExportConfig {
        ExportConfig {
            key: "export_key".to_string(),
            path: _export_file_path().to_str().unwrap().to_string(),
            key_derivation_method: KeyDerivationMethod::ARGON2I_INT,
        }
    }

    fn _export_key_interactive() -> (KeyDerivationData, MasterKey) {
        _calc_key(&_export_config_interactive())
    }

    fn _export_config_raw() -> ExportConfig {
        ExportConfig {
            key: "6nxtSiXFvBd593Y2DCed2dYvRY1PGK9WMtxCBjLzKgbw".to_string(),
            path: _export_file_path().to_str().unwrap().to_string(),
            key_derivation_method: KeyDerivationMethod::RAW,
        }
    }

    fn _export_key_raw() -> (KeyDerivationData, MasterKey) {
        _calc_key(&_export_config_raw())
    }

    fn _cleanup(name: &str) {
        test::cleanup_storage(name);
        InmemWallet::cleanup();
    }

    fn _register_inmem_wallet(wallet_service: &WalletService) {
        wallet_service
            .register_wallet_storage(
                "inmem",
                InmemWallet::create,
                InmemWallet::open,
                InmemWallet::close,
                InmemWallet::delete,
                InmemWallet::add_record,
                InmemWallet::update_record_value,
                InmemWallet::update_record_tags,
                InmemWallet::add_record_tags,
                InmemWallet::delete_record_tags,
                InmemWallet::delete_record,
                InmemWallet::get_record,
                InmemWallet::get_record_id,
                InmemWallet::get_record_type,
                InmemWallet::get_record_value,
                InmemWallet::get_record_tags,
                InmemWallet::free_record,
                InmemWallet::get_storage_metadata,
                InmemWallet::set_storage_metadata,
                InmemWallet::free_storage_metadata,
                InmemWallet::search_records,
                InmemWallet::search_all_records,
                InmemWallet::get_search_total_count,
                InmemWallet::fetch_search_next_record,
                InmemWallet::free_search,
            )
            .unwrap();
    }
}<|MERGE_RESOLUTION|>--- conflicted
+++ resolved
@@ -1779,13 +1779,8 @@
         _cleanup("wallet_service_export_wallet_returns_error_if_wrong_handle");
 
         let wallet_service = WalletService::new();
-<<<<<<< HEAD
         wallet_service.create_wallet(&_config("wallet_service_export_wallet_returns_error_if_wrong_handle"), &RAW_CREDENTIAL, (&RAW_KDD, &RAW_MASTER_KEY)).unwrap();
-        let wallet_handle = wallet_service.open_wallet(&_config("wallet_service_export_wallet_returns_error_if_wrong_handle"), &RAW_CREDENTIAL).unwrap();
-=======
-        wallet_service.create_wallet(&_config(), &RAW_CREDENTIAL, (&RAW_KDD, &RAW_MASTER_KEY)).unwrap();
-        let _wallet_handle = wallet_service.open_wallet(&_config(), &RAW_CREDENTIAL).unwrap();
->>>>>>> af056f1d
+        let _wallet_handle = wallet_service.open_wallet(&_config("wallet_service_export_wallet_returns_error_if_wrong_handle"), &RAW_CREDENTIAL).unwrap();
 
         let (kdd, master_key) = _export_key_raw();
         let res = wallet_service.export_wallet(INVALID_WALLET_HANDLE, &_export_config_raw(), 0, (&kdd, &master_key));
