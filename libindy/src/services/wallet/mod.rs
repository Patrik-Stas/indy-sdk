extern crate indy_crypto;
extern crate sodiumoxide;

mod storage;
mod encryption;
mod query_encryption;
mod iterator;
mod language;
mod export_import;
mod wallet;

use std::cell::RefCell;
use std::collections::HashMap;
use std::fs;
use std::fs::{OpenOptions, File, DirBuilder};
use std::io::{Read, Write};
use std::path::{Path, PathBuf};
use std::mem;
use named_type::NamedType;
use std::rc::Rc;

use serde_json;

use api::wallet::*;
use errors::wallet::WalletError;
use errors::common::CommonError;
use utils::environment::EnvironmentUtils;
use utils::sequence::SequenceUtils;
use utils::crypto::chacha20poly1305_ietf::{ChaCha20Poly1305IETF, ChaCha20Poly1305IETFKey};

use self::export_import::{export, import};
use self::storage::{WalletStorage, WalletStorageType};
use self::storage::default::SQLiteStorageType;
use self::storage::plugged::PluggedStorageType;
use self::wallet::{Wallet, Keys};
use self::indy_crypto::utils::json::{JsonDecodable, JsonEncodable};
use self::sodiumoxide::utils::memzero;
use self::encryption::derive_key;
use utils::crypto::pwhash_argon2i13::PwhashArgon2i13;


#[derive(Serialize, Deserialize, Debug, PartialEq)]
pub struct WalletDescriptor {
    pool_name: String,
    #[serde(rename = "type")]
    xtype: String,
    name: String
}

impl WalletDescriptor {
    pub fn new(pool_name: &str, xtype: &str, name: &str) -> WalletDescriptor {
        WalletDescriptor {
            pool_name: pool_name.to_string(),
            xtype: xtype.to_string(),
            name: name.to_string()
        }
    }
}

impl JsonEncodable for WalletDescriptor {}

impl<'a> JsonDecodable<'a> for WalletDescriptor {}

#[derive(Deserialize, Debug)]
pub struct WalletConfig {
    salt: [u8; PwhashArgon2i13::SALTBYTES]
}

impl<'a> JsonDecodable<'a> for WalletConfig {}


pub struct WalletCredentials {
    master_key: ChaCha20Poly1305IETFKey,
    rekey: Option<ChaCha20Poly1305IETFKey>,
    storage_credentials: String,
}


impl WalletCredentials {
    fn parse(json: &str, salt: &[u8; ChaCha20Poly1305IETF::KEYBYTES]) -> Result<WalletCredentials, WalletError> {
        if let serde_json::Value::Object(m) = serde_json::from_str(json)? {
            let master_key = if let Some(key) = m.get("key").and_then(|s| s.as_str()) {
<<<<<<< HEAD
                derive_key(key.as_bytes(), salt)?
=======
                let mut master_key: [u8; ChaCha20Poly1305IETF::KEYBYTES] = [0; ChaCha20Poly1305IETF::KEYBYTES];
                PwhashArgon2i13::derive_key(&mut master_key, key.as_bytes(), &salt)?;
                master_key
>>>>>>> fdc71c32
            } else {
                return Err(WalletError::InputError(String::from("Credentials missing 'key' field")));
            };

<<<<<<< HEAD
            let rekey = if let Some(key) =  m.get("rekey").and_then(|s| s.as_str()) {
                Some(derive_key(key.as_bytes(), salt)?)
=======
            let rekey = if let Some(key) = m.get("rekey").and_then(|s| s.as_str()) {
                let mut rekey: [u8; ChaCha20Poly1305IETF::KEYBYTES] = [0; ChaCha20Poly1305IETF::KEYBYTES];
                PwhashArgon2i13::derive_key(&mut rekey, key.as_bytes(), salt)?;
                Some(rekey)
>>>>>>> fdc71c32
            } else {
                None
            };

            let storage_credentials = serde_json::to_string(
                &m.get("storage_credentials")
                    .and_then(|storage_credentials| storage_credentials.as_object())
                    .unwrap_or(&serde_json::map::Map::new())
            )?;

            Ok(WalletCredentials {
                master_key,
                rekey,
                storage_credentials
            })
        } else {
            return Err(WalletError::InputError(String::from("Credentials must be JSON object")));
        }
    }
}


#[derive(Debug, Deserialize)]
pub struct WalletExportConfig {
    key: String,
    path: String,
}


pub struct WalletService {
    storage_types: RefCell<HashMap<String, Box<WalletStorageType>>>,
    wallets: RefCell<HashMap<i32, Box<Wallet>>>
}

impl WalletService {
    pub fn new() -> WalletService {
        let mut types: HashMap<String, Box<WalletStorageType>> = HashMap::new();
        types.insert("default".to_string(), Box::new(SQLiteStorageType::new()));

        WalletService {
            storage_types: RefCell::new(types),
            wallets: RefCell::new(HashMap::new())
        }
    }

    pub fn register_wallet_storage(&self,
                                   type_: &str,
                                   create: WalletCreate,
                                   open: WalletOpen,
                                   close: WalletClose,
                                   delete: WalletDelete,
                                   add_record: WalletAddRecord,
                                   update_record_value: WalletUpdateRecordValue,
                                   update_record_tags: WalletUpdateRecordTags,
                                   add_record_tags: WalletAddRecordTags,
                                   delete_record_tags: WalletDeleteRecordTags,
                                   delete_record: WalletDeleteRecord,
                                   get_record: WalletGetRecord,
                                   get_record_id: WalletGetRecordId,
                                   get_record_type: WalletGetRecordType,
                                   get_record_value: WalletGetRecordValue,
                                   get_record_tags: WalletGetRecordTags,
                                   free_record: WalletFreeRecord,
                                   get_storage_metadata: WalletGetStorageMetadata,
                                   set_storage_metadata: WalletSetStorageMetadata,
                                   free_storage_metadata: WalletFreeStorageMetadata,
                                   search_records: WalletSearchRecords,
                                   search_all_records: WalletSearchAllRecords,
                                   get_search_total_count: WalletGetSearchTotalCount,
                                   fetch_search_next_record: WalletFetchSearchNextRecord,
                                   free_search: WalletFreeSearch) -> Result<(), WalletError> {
        trace!("register_wallet_storage >>> type_: {:?}", type_);

        let mut storage_types = self.storage_types.borrow_mut();

        if storage_types.contains_key(type_) {
            return Err(WalletError::TypeAlreadyRegistered(type_.to_string()));
        }

        storage_types.insert(type_.to_string(),
                             Box::new(
                                 PluggedStorageType::new(create, open, close, delete,
                                                         add_record, update_record_value,
                                                         update_record_tags, add_record_tags, delete_record_tags,
                                                         delete_record, get_record, get_record_id,
                                                         get_record_type, get_record_value, get_record_tags, free_record,
                                                         get_storage_metadata, set_storage_metadata, free_storage_metadata,
                                                         search_records, search_all_records,
                                                         get_search_total_count,
                                                         fetch_search_next_record, free_search)));

        trace!("register_wallet_storage <<<");

        Ok(())
    }

    pub fn create_wallet(&self,
                         pool_name: &str,
                         name: &str,
                         storage_type: Option<&str>,
                         storage_config: Option<&str>,
                         credentials: &str) -> Result<(), WalletError> {
        trace!("create_wallet >>> pool_name: {:?}, name: {:?}, storage_type: {:?}, storage_config: {:?}, credentials: {:?}",
               pool_name, name, storage_type, storage_config, credentials);

        let xtype = storage_type.unwrap_or("default");

        let storage_types = self.storage_types.borrow();
        let storage_type = match storage_types.get(xtype) {
            None => return Err(WalletError::UnknownType(xtype.to_string())),
            Some(storage_type) => storage_type,
        };

        let wallet_path = _wallet_path(name);
        let wallet_descriptor_path = _wallet_descriptor_path(name);
        if wallet_path.exists() && wallet_descriptor_path.exists() {
            return Err(WalletError::AlreadyExists(name.to_string()));
        }

        let mut config = match storage_config {
            Some(config) => serde_json::from_str::<serde_json::Value>(config)
                .map_err(|err| CommonError::InvalidStructure(format!("Cannot deserialize storage config: {:?}", err)))?,
            None => serde_json::Value::Object(serde_json::map::Map::new())
        };

        let salt = PwhashArgon2i13::gen_salt();
        config["salt"] = serde_json::Value::from(salt.to_vec());

        let config_json = serde_json::to_string(&config)
            .map_err(|err| CommonError::InvalidState(format!("Cannot serialize storage config: {:?}", err)))?;

        let credentials = WalletCredentials::parse(credentials, &salt)?;

        DirBuilder::new()
            .recursive(true)
            .create(wallet_path)?;

        storage_type.create_storage(name, storage_config, &credentials.storage_credentials, &Keys::gen_keys(&credentials.master_key))?;

        let wallet_descriptor_json = WalletDescriptor::new(pool_name, xtype, name).to_json()?;

        _write_file(wallet_descriptor_path, &wallet_descriptor_json)?;
        _write_file(_wallet_config_path(name), &config_json)?;

        trace!("create_wallet <<<");

        Ok(())
    }

    fn decrypt_keys(storage: &WalletStorage, credentials: &WalletCredentials) -> Result<Vec<u8>, WalletError> {
        let storage_metadata = storage.get_storage_metadata()?;

        let keys_vector = self::encryption::decrypt_merged(&storage_metadata, &credentials.master_key)
            .map_err(|_| WalletError::AccessFailed("Invalid master key provided".to_string()))?;

        Ok(keys_vector)
    }

    pub fn delete_wallet(&self, name: &str, credentials: &str) -> Result<(), WalletError> {
        trace!("delete_wallet >>> name: {:?}, credentials: {:?}", name, credentials);

        let wallet_descriptor_path = _wallet_descriptor_path(name);
        if !wallet_descriptor_path.exists() {
            return Err(WalletError::NotFound("Wallet descriptor path does not exist.".to_string()));
        }
        let descriptor_json = _read_file(wallet_descriptor_path)?; // FIXME: Better error!)?;
        let descriptor: WalletDescriptor = WalletDescriptor::from_json(&descriptor_json)?;

        let storage_types = self.storage_types.borrow();
        let storage_type = match storage_types.get(descriptor.xtype.as_str()) {
            None => return Err(WalletError::UnknownType(descriptor.xtype)),
            Some(storage_type) => storage_type
        };

        let (config_json, config) = _read_config(name)?;

        let credentials = WalletCredentials::parse(credentials, &config.salt)?;

        {
            // check credentials and close conntection before deleting directory
            let storage = storage_type.open_storage(name, Some(&config_json), &credentials.storage_credentials)?;

            WalletService::decrypt_keys(storage.as_ref(), &credentials)?;
        }

        storage_type.delete_storage(name, Some(&config_json), &credentials.storage_credentials)?;

        fs::remove_dir_all(_wallet_path(name))?;

        trace!("delete_wallet <<<");

        Ok(())
    }

    pub fn open_wallet(&self, name: &str, runtime_config: Option<&str>, credentials: &str) -> Result<i32, WalletError> {
        trace!("open_wallet >>> name: {:?}, runtime_config: {:?}, credentials: {:?}", name, runtime_config, credentials);

        let wallet_descriptor_path = _wallet_descriptor_path(name);
        if !wallet_descriptor_path.exists() {
            return Err(WalletError::NotFound("Wallet descriptor path does not exist.".to_string()));
        }
        let descriptor_json = _read_file(wallet_descriptor_path)?;
        let descriptor: WalletDescriptor = WalletDescriptor::from_json(&descriptor_json)?;

        let storage_types = self.storage_types.borrow();
        let storage_type = match storage_types.get(descriptor.xtype.as_str()) {
            None => return Err(WalletError::UnknownType(descriptor.xtype)),
            Some(storage_type) => storage_type,
        };

        let mut wallets = self.wallets.borrow_mut();
        if wallets.values().any(|ref wallet| wallet.get_name() == name) {
            return Err(WalletError::AlreadyOpened(name.to_string()));
        }

        let (config_json, config) = _read_config(name)?;

        let credentials = WalletCredentials::parse(credentials, &config.salt)?;

        let storage = storage_type.open_storage(name, Some(&config_json), &credentials.storage_credentials)?;

        let keys_vector = WalletService::decrypt_keys(storage.as_ref(), &credentials)?;
        let keys = Keys::new(keys_vector)?;

        let wallet = Wallet::new(name, &descriptor.pool_name, storage, Rc::new(keys));
        if let Some(ref rekey) = credentials.rekey {
            wallet.rotate_key(rekey)?;
        }
        let wallet_handle = SequenceUtils::get_next_id();
        wallets.insert(wallet_handle, Box::new(wallet));

        trace!("open_wallet <<< wallet_handle: {:?}", wallet_handle);
        Ok(wallet_handle)
    }

    pub fn list_wallets(&self) -> Result<Vec<WalletDescriptor>, WalletError> {
        trace!("list_wallets >>>");

        let mut descriptors = Vec::new();
        let wallet_home_path = EnvironmentUtils::wallet_home_path();

        if let Ok(entries) = fs::read_dir(wallet_home_path) {
            for entry in entries {
                let dir_entry = if let Ok(dir_entry) = entry { dir_entry } else { continue };
                if let Some(wallet_name) = dir_entry.path().file_name().and_then(|os_str| os_str.to_str()) {
                    let mut descriptor_json = String::new();
                    File::open(_wallet_descriptor_path(wallet_name)).ok()
                        .and_then(|mut f| f.read_to_string(&mut descriptor_json).ok())
                        .and_then(|_| WalletDescriptor::from_json(descriptor_json.as_str()).ok())
                        .map(|descriptor| descriptors.push(descriptor));
                }
            }
        }

        trace!("list_wallets <<< descriptors: {:?}", descriptors);

        Ok(descriptors)
    }

    pub fn close_wallet(&self, handle: i32) -> Result<(), WalletError> {
        trace!("close_wallet >>> handle: {:?}", handle);

        match self.wallets.borrow_mut().remove(&handle) {
            Some(mut wallet) => wallet.close(),
            None => Err(WalletError::InvalidHandle(handle.to_string()))
        }?;

        trace!("close_wallet <<<");

        Ok(())
    }

    pub fn add_record(&self, wallet_handle: i32, type_: &str, name: &str, value: &str, tags: &HashMap<String, String>) -> Result<(), WalletError> {
        match self.wallets.borrow_mut().get_mut(&wallet_handle) {
            Some(wallet) => wallet.add(type_, name, value, tags),
            None => Err(WalletError::InvalidHandle(wallet_handle.to_string()))
        }
    }

    pub fn add_indy_object<T>(&self, wallet_handle: i32, name: &str, object: &T, tags: &HashMap<String, String>)
        -> Result<String, WalletError> where T: JsonEncodable, T: NamedType {
        let type_ = T::short_type_name();
        let object_json = object.to_json()
            .map_err(map_err_trace!())
            .map_err(|err| CommonError::InvalidState(format!("Cannot serialize {:?}: {:?}", type_, err)))?;
        self.add_record(wallet_handle, &self.add_prefix(type_), name, &object_json, tags)?;
        Ok(object_json)
    }

    pub fn update_record_value(&self, wallet_handle: i32, type_: &str, name: &str, value: &str) -> Result<(), WalletError> {
        match self.wallets.borrow().get(&wallet_handle) {
            Some(wallet) => wallet.update(type_, name, value),
            None => Err(WalletError::InvalidHandle(wallet_handle.to_string()))
        }
    }

    pub fn update_indy_object<T>(&self, wallet_handle: i32, name: &str, object: &T) -> Result<String, WalletError> where T: JsonEncodable, T: NamedType {
        let type_ = T::short_type_name();
        match self.wallets.borrow().get(&wallet_handle) {
            Some(wallet) => {
                let object_json = object.to_json()
                    .map_err(map_err_trace!())
                    .map_err(|err| CommonError::InvalidState(format!("Cannot serialize {:?}: {:?}", type_, err)))?;
                wallet.update(&self.add_prefix(type_), name, &object_json)?;
                Ok(object_json)
            }
            None => Err(WalletError::InvalidHandle(wallet_handle.to_string()))
        }
    }

    pub fn add_record_tags(&self, wallet_handle: i32, type_: &str, name: &str, tags: &HashMap<String, String>) -> Result<(), WalletError> {
        match self.wallets.borrow_mut().get_mut(&wallet_handle) {
            Some(wallet) => wallet.add_tags(type_, name, tags),
            None => Err(WalletError::InvalidHandle(wallet_handle.to_string()))
        }
    }

    pub fn add_indy_record_tags<T>(&self, wallet_handle: i32, name: &str, tags: &HashMap<String, String>)
        -> Result<(), WalletError> where T: NamedType {
        self.add_record_tags(wallet_handle, &self.add_prefix(T::short_type_name()), name, tags)
    }

    pub fn update_record_tags(&self, wallet_handle: i32, type_: &str, name: &str, tags: &HashMap<String, String>) -> Result<(), WalletError> {
        match self.wallets.borrow_mut().get_mut(&wallet_handle) {
            Some(wallet) => wallet.update_tags(type_, name, tags),
            None => Err(WalletError::InvalidHandle(wallet_handle.to_string()))
        }
    }

    pub fn update_indy_record_tags<T>(&self, wallet_handle: i32, name: &str, tags: &HashMap<String, String>)
        -> Result<(), WalletError> where T: NamedType {
        self.update_record_tags(wallet_handle, &self.add_prefix(T::short_type_name()), name, tags)
    }

    pub fn delete_record_tags(&self, wallet_handle: i32, type_: &str, name: &str, tag_names: &[&str]) -> Result<(), WalletError> {
        match self.wallets.borrow().get(&wallet_handle) {
            Some(wallet) => wallet.delete_tags(type_, name, tag_names),
            None => Err(WalletError::InvalidHandle(wallet_handle.to_string()))
        }
    }

    pub fn delete_record(&self, wallet_handle: i32, type_: &str, name: &str) -> Result<(), WalletError> {
        match self.wallets.borrow().get(&wallet_handle) {
            Some(wallet) => wallet.delete(type_, name),
            None => Err(WalletError::InvalidHandle(wallet_handle.to_string()))
        }
    }

    pub fn delete_indy_record<T>(&self, wallet_handle: i32, name: &str) -> Result<(), WalletError> where T: NamedType {
        self.delete_record(wallet_handle, &self.add_prefix(T::short_type_name()), name)
    }

    pub fn get_record(&self, wallet_handle: i32, type_: &str, name: &str, options_json: &str) -> Result<WalletRecord, WalletError> {
        match self.wallets.borrow().get(&wallet_handle) {
            Some(wallet) => wallet.get(type_, name, options_json),
            None => Err(WalletError::InvalidHandle(wallet_handle.to_string()))
        }
    }

    pub fn get_indy_record<T>(&self, wallet_handle: i32, name: &str, options_json: &str) -> Result<WalletRecord, WalletError> where T: NamedType {
        self.get_record(wallet_handle, &self.add_prefix(T::short_type_name()), name, options_json)
    }

    // Dirty hack. json must live longer then result T
    pub fn get_indy_object<'a, T>(&self, wallet_handle: i32, name: &str, options_json: &str, json: &'a mut String) -> Result<T, WalletError> where T: JsonDecodable<'a>, T: NamedType {
        let type_ = T::short_type_name();

        let record: WalletRecord = match self.wallets.borrow().get(&wallet_handle) {
            Some(wallet) => wallet.get(&self.add_prefix(type_), name, options_json),
            None => Err(WalletError::InvalidHandle(wallet_handle.to_string()))
        }?;
        *json = record.get_value()
            .ok_or(CommonError::InvalidStructure(format!("{} not found for id: {:?}", type_, name)))?.to_string();

        T::from_json(json)
            .map_err(map_err_trace!())
            .map_err(|err|
                WalletError::CommonError(CommonError::InvalidState(format!("Cannot deserialize {:?}: {:?}", type_, err))))
    }

    pub fn search_records(&self, wallet_handle: i32, type_: &str, query_json: &str, options_json: &str) -> Result<WalletSearch, WalletError> {
        match self.wallets.borrow().get(&wallet_handle) {
            Some(wallet) => Ok(WalletSearch { iter: wallet.search(type_, query_json, Some(options_json))? }),
            None => Err(WalletError::InvalidHandle(wallet_handle.to_string()))
        }
    }

    pub fn search_indy_records<T>(&self, wallet_handle: i32, query_json: &str, options_json: &str) -> Result<WalletSearch, WalletError> where T: NamedType {
        self.search_records(wallet_handle, &self.add_prefix(T::short_type_name()), query_json, options_json)
    }

    pub fn search_all_records(&self, wallet_handle: i32) -> Result<WalletSearch, WalletError> {
        //        match self.wallets.borrow().get(&wallet_handle) {
        //            Some(wallet) => wallet.search_all_records(),
        //            None => Err(WalletError::InvalidHandle(wallet_handle.to_string()))
        //        }
        unimplemented!()
    }

    pub fn close_search(&self, wallet_handle: i32, search_handle: u32) -> Result<(), WalletError> {
        //        match self.wallets.borrow().get(&wallet_handle) {
        //            Some(wallet) => wallet.close_search(search_handle),
        //            None => Err(WalletError::InvalidHandle(wallet_handle.to_string()))
        //        }
        unimplemented!()
    }

    pub fn get_pool_name(&self, wallet_handle: i32) -> Result<String, WalletError> {
        match self.wallets.borrow().get(&wallet_handle) {
            Some(wallet) => Ok(wallet.get_pool_name()),
            None => Err(WalletError::InvalidHandle(wallet_handle.to_string()))
        }
    }

    pub fn upsert_indy_object<'a, T>(&self, wallet_handle: i32, name: &str, object: &T) -> Result<(), WalletError>
        where T: JsonEncodable, T: JsonDecodable<'a>, T: NamedType {
        if self.record_exists::<T>(wallet_handle, name)? {
            self.update_indy_object::<T>(wallet_handle, name, object)?
        } else {
            self.add_indy_object::<T>(wallet_handle, name, object, &HashMap::new())?
        };
        Ok(())
    }

    pub fn record_exists<T>(&self, wallet_handle: i32, name: &str) -> Result<bool, WalletError> where T: NamedType {
        match self.wallets.borrow().get(&wallet_handle) {
            Some(wallet) =>
                match wallet.get(&self.add_prefix(T::short_type_name()), name, &RecordOptions::id()) {
                    Ok(_) => Ok(true),
                    Err(WalletError::ItemNotFound) => Ok(false),
                    Err(err) => Err(err),
                }
            None => Err(WalletError::InvalidHandle(wallet_handle.to_string()))
        }
    }

    pub fn check(&self, handle: i32) -> Result<(), WalletError> {
        match self.wallets.borrow().get(&handle) {
            Some(_) => Ok(()),
            None => Err(WalletError::InvalidHandle(handle.to_string()))
        }
    }

    pub fn export_wallet(&self, wallet_handle: i32, export_config_json: &str, version: u32) -> Result<(), WalletError> {
        match self.wallets.borrow().get(&wallet_handle) {
            Some(wallet) => {
                let export_config: WalletExportConfig = match serde_json::from_str(export_config_json) {
                    Ok(config) => config,
                    Err(_) => return Err(WalletError::CommonError(CommonError::InvalidStructure("export config not valid json".to_string()))),
                };

                let export_file =
                    OpenOptions::new()
                        .write(true)
                        .create_new(true)
                        .open(export_config.path)?;
                let writer = Box::new(export_file);
                export(wallet, writer, &export_config.key, version)
            }
            None => Err(WalletError::InvalidHandle(wallet_handle.to_string()))
        }
    }

    pub fn import_wallet(&self,
                         pool_name: &str,
                         name: &str,
                         storage_type: Option<&str>,
                         storage_config: Option<&str>,
                         credentials: &str,
                         import_config_json: &str) -> Result<(), WalletError> {
        let import_config: WalletExportConfig = match serde_json::from_str(import_config_json) {
            Ok(config) => config,
            Err(_) => return Err(WalletError::CommonError(CommonError::InvalidStructure("import config not valid json".to_string()))),
        };
        let import_file =
            OpenOptions::new()
                .read(true)
                .open(&import_config.path)?;

        // TODO - this can be refactor to skip the entire wallet_handle ceremony,
        // but in order to do that a lot of WalletService needs to be refactored
        self.create_wallet(pool_name, name, storage_type, storage_config, credentials)?;
        match self.open_wallet(name, None, credentials) {
            Err(err) => {
                // Ignores the error, since there is nothing that can be done
                self.delete_wallet(name, credentials);
                Err(err)
            }
            Ok(wallet_handle) => {
                let res = match self.wallets.borrow().get(&wallet_handle) {
                    Some(wallet) => {
                        let reader = Box::new(import_file);
                        match import(wallet, reader, &import_config.key) {
                            Ok(_) => Ok(()),
                            err @ Err(_) => {
                                self.delete_wallet(name, credentials);
                                err
                            }
                        }
                    }
                    None => {
                        // This should never happen
                        Err(WalletError::InvalidHandle(wallet_handle.to_string()))
                    }
                };
                self.close_wallet(wallet_handle)?;
                res
            }
        }
    }

    pub const PREFIX: &'static str = "Indy";

    pub fn add_prefix(&self, type_: &str) -> String {
        format!("{}::{}", WalletService::PREFIX, type_)
    }
}

#[derive(Debug, Clone, Serialize, Deserialize, PartialEq)]
pub struct WalletRecord {
    #[serde(rename = "id")]
    name: String,
    #[serde(rename = "type")]
    type_: Option<String>,
    value: Option<String>,
    tags: Option<HashMap<String, String>>
}

impl JsonEncodable for WalletRecord {}

impl WalletRecord {
    pub fn new(name: String, type_: Option<String>, value: Option<String>, tags: Option<HashMap<String, String>>) -> WalletRecord {
        WalletRecord {
            name,
            type_,
            value,
            tags,
        }
    }

    pub fn get_id(&self) -> &str {
        self.name.as_str()
    }

    pub fn get_type(&self) -> Option<&str> {
        self.type_.as_ref().map(|t|
            if t.starts_with(WalletService::PREFIX) {
                t[WalletService::PREFIX.len()..].as_ref()
            } else {
                t.as_str()
            }
        )
    }

    pub fn get_value(&self) -> Option<&str> {
        self.value.as_ref().map(String::as_str)
    }

    pub fn get_tags(&self) -> Option<&HashMap<String, String>> {
        self.tags.as_ref()
    }
}

fn default_true() -> bool { true }

fn default_false() -> bool { false }

#[derive(Debug, Serialize, Deserialize, PartialEq)]
#[serde(rename_all = "camelCase")]
pub struct RecordOptions {
    #[serde(default = "default_false")]
    retrieve_type: bool,
    #[serde(default = "default_true")]
    retrieve_value: bool,
    #[serde(default = "default_false")]
    retrieve_tags: bool
}

impl JsonEncodable for RecordOptions {}

impl<'a> JsonDecodable<'a> for RecordOptions {}

impl RecordOptions {
    pub fn id() -> String {
        let options = RecordOptions {
            retrieve_type: false,
            retrieve_value: false,
            retrieve_tags: false
        };

        options.to_json().unwrap()
    }

    pub fn id_value() -> String {
        let options = RecordOptions {
            retrieve_type: false,
            retrieve_value: true,
            retrieve_tags: false
        };

        options.to_json().unwrap()
    }

    pub fn full() -> String {
        let options = RecordOptions {
            retrieve_type: true,
            retrieve_value: true,
            retrieve_tags: true
        };

        options.to_json().unwrap()
    }
}

impl Default for RecordOptions {
    fn default() -> RecordOptions {
        RecordOptions {
            retrieve_type: false,
            retrieve_value: true,
            retrieve_tags: false,
        }
    }
}

pub struct WalletSearch {
    // TODO
    iter: iterator::WalletIterator,
}

impl WalletSearch {
    pub fn get_total_count(&self) -> Result<Option<usize>, WalletError> {
        self.iter.get_total_count()
    }

    pub fn fetch_next_record(&mut self) -> Result<Option<WalletRecord>, WalletError> {
        self.iter.next()
    }
}

#[derive(Debug, Serialize, Deserialize, PartialEq)]
#[serde(rename_all = "camelCase")]
pub struct SearchOptions {
    #[serde(default = "default_true")]
    retrieve_records: bool,
    #[serde(default = "default_false")]
    retrieve_total_count: bool,
    #[serde(default = "default_false")]
    retrieve_type: bool,
    #[serde(default = "default_true")]
    retrieve_value: bool,
    #[serde(default = "default_false")]
    retrieve_tags: bool
}

impl SearchOptions {
    pub fn full() -> String {
        let options = SearchOptions {
            retrieve_records: true,
            retrieve_total_count: true,
            retrieve_type: true,
            retrieve_value: true,
            retrieve_tags: true
        };

        options.to_json().unwrap()
    }

    pub fn id_value() -> String {
        let options = SearchOptions {
            retrieve_records: true,
            retrieve_total_count: true,
            retrieve_type: true,
            retrieve_value: true,
            retrieve_tags: false
        };

        options.to_json().unwrap()
    }
}

impl Default for SearchOptions {
    fn default() -> SearchOptions {
        SearchOptions {
            retrieve_records: true,
            retrieve_total_count: false,
            retrieve_type: false,
            retrieve_value: true,
            retrieve_tags: false,
        }
    }
}

impl JsonEncodable for SearchOptions {}

impl<'a> JsonDecodable<'a> for SearchOptions {}

fn _wallet_path(name: &str) -> PathBuf {
    EnvironmentUtils::wallet_path(name)
}

fn _wallet_descriptor_path(name: &str) -> PathBuf {
    _wallet_path(name).join("wallet.json")
}

fn _wallet_config_path(name: &str) -> PathBuf {
    _wallet_path(name).join("config.json")
}

fn _write_file(path: PathBuf, data: &str) -> Result<(), WalletError> {
    let mut config_file = File::create(path)?;
    config_file.write_all(data.as_bytes())?;
    config_file.sync_all()?;
    Ok(())
}

fn _read_file(path: PathBuf) -> Result<String, WalletError> {
    let mut data = String::new();
    let mut file = File::open(path)?;
    file.read_to_string(&mut data)?;
    Ok(data)
}

fn _read_config(name: &str) -> Result<(String, WalletConfig), WalletError> {
    let config_path = _wallet_config_path(name);
    let config_json = _read_file(config_path)?;
    let config = serde_json::from_str::<WalletConfig>(&config_json)
        .map_err(|_| CommonError::InvalidState("Cannot deserialize Storage Config".to_string()))?;
    Ok((config_json, config))
}

#[cfg(test)]
mod tests {
    use std;
    use std::collections::HashMap;
    use super::*;
    use errors::wallet::WalletError;
    use utils::inmem_wallet::InmemWallet;
    use utils::test::TestUtils;

    type Tags = HashMap<String, String>;

    fn _fetch_options(type_: bool, value: bool, tags: bool) -> String {
        let mut map = HashMap::new();
        map.insert("retrieveType", type_);
        map.insert("retrieveValue", value);
        map.insert("retrieveTags", tags);
        serde_json::to_string(&map).unwrap()
    }

    fn _credentials() -> String {
        String::from(r#"{"key":"my_key"}"#)
    }

    fn _rekey_credentials() -> String {
        String::from(r#"{"key":"my_key", "rekey": "my_new_key"}"#)
    }

    fn _credentials_for_new_key() -> String {
        String::from(r#"{"key": "my_new_key"}"#)
    }

    fn _cleanup() {
        let mut path = std::env::home_dir().unwrap();
        path.push(".indy_client");
        path.push("wallet");
        path.push("test_wallet");
        if path.exists() {
            std::fs::remove_dir_all(path.clone()).unwrap();
        }
    }

    fn _register_inmem_wallet(wallet_service: &WalletService) {
        wallet_service
            .register_wallet_storage(
                "inmem",
                InmemWallet::create,
                InmemWallet::open,
                InmemWallet::close,
                InmemWallet::delete,
                InmemWallet::add_record,
                InmemWallet::update_record_value,
                InmemWallet::update_record_tags,
                InmemWallet::add_record_tags,
                InmemWallet::delete_record_tags,
                InmemWallet::delete_record,
                InmemWallet::get_record,
                InmemWallet::get_record_id,
                InmemWallet::get_record_type,
                InmemWallet::get_record_value,
                InmemWallet::get_record_tags,
                InmemWallet::free_record,
                InmemWallet::get_storage_metadata,
                InmemWallet::set_storage_metadata,
                InmemWallet::free_storage_metadata,
                InmemWallet::search_records,
                InmemWallet::search_all_records,
                InmemWallet::get_search_total_count,
                InmemWallet::fetch_search_next_record,
                InmemWallet::free_search
            )
            .unwrap();
    }

    #[test]
    fn wallet_service_new_works() {
        WalletService::new();
    }

    #[test]
    fn wallet_service_register_type_works() {
        TestUtils::cleanup_indy_home();
        InmemWallet::cleanup();

        let wallet_service = WalletService::new();

        _register_inmem_wallet(&wallet_service);
    }

    #[test]
    fn wallet_service_create_wallet_works() {
        _cleanup();

        let wallet_service = WalletService::new();
        wallet_service.create_wallet("pool1", "test_wallet", Some("default"), None, &_credentials()).unwrap();
    }

    #[test]
    fn wallet_service_create_works_for_plugged() {
        TestUtils::cleanup_indy_home();
        InmemWallet::cleanup();

        let wallet_service = WalletService::new();

        _register_inmem_wallet(&wallet_service);

        wallet_service.create_wallet("pool1", "wallet1", Some("inmem"), None, &_credentials()).unwrap();
    }

    #[test]
    fn wallet_service_create_wallet_works_for_none_type() {
        _cleanup();

        let wallet_service = WalletService::new();
        wallet_service.create_wallet("pool1", "test_wallet", None, None, &_credentials()).unwrap();
    }

    #[test]
    fn wallet_service_create_wallet_works_for_unknown_type() {
        _cleanup();

        let wallet_service = WalletService::new();
        let res = wallet_service.create_wallet("pool1", "test_wallet", Some("unknown"), None, &_credentials());
        assert_match!(Err(WalletError::UnknownType(_)), res);
    }

    #[test]
    fn wallet_service_create_wallet_works_for_twice() {
        _cleanup();

        let wallet_service = WalletService::new();
        wallet_service.create_wallet("pool1", "test_wallet", None, None, &_credentials()).unwrap();

        let res = wallet_service.create_wallet("pool1", "test_wallet", None, None, &_credentials());
        assert_match!(Err(WalletError::AlreadyExists(_)), res);
    }

    #[test]
    fn wallet_service_delete_wallet_works() {
        _cleanup();

        let wallet_service = WalletService::new();
        wallet_service.create_wallet("pool1", "test_wallet", None, None, &_credentials()).unwrap();
        wallet_service.delete_wallet("test_wallet", &_credentials()).unwrap();
        wallet_service.create_wallet("pool1", "test_wallet", None, None, &_credentials()).unwrap();
    }

    #[test]
    fn wallet_service_delete_works_for_plugged() {
        TestUtils::cleanup_indy_home();
        InmemWallet::cleanup();

        let wallet_service = WalletService::new();

        _register_inmem_wallet(&wallet_service);

        wallet_service.create_wallet("pool1", "wallet1", Some("inmem"), None, &_credentials()).unwrap();
        wallet_service.delete_wallet("wallet1", &_credentials()).unwrap();
        wallet_service.create_wallet("pool1", "wallet1", Some("inmem"), None, &_credentials()).unwrap();
    }

    #[test]
    fn wallet_service_open_wallet_works() {
        _cleanup();

        let wallet_service = WalletService::new();
        wallet_service.create_wallet("pool1", "test_wallet", None, None, &_credentials()).unwrap();
        wallet_service.open_wallet("test_wallet", None, &_credentials()).unwrap();
    }

    #[test]
    fn wallet_service_open_unknown_wallet() {
        _cleanup();

        let wallet_service = WalletService::new();
        let res = wallet_service.open_wallet("test_wallet_unknown", None, &_credentials());
        assert_match!(Err(WalletError::NotFound(_)), res);
    }

    #[test]
    fn wallet_service_open_works_for_plugged() {
        TestUtils::cleanup_indy_home();
        InmemWallet::cleanup();

        let wallet_service = WalletService::new();

        _register_inmem_wallet(&wallet_service);

        wallet_service.create_wallet("pool1", "wallet1", Some("inmem"), None, &_credentials()).unwrap();
        wallet_service.open_wallet("wallet1", None, &_credentials()).unwrap();
    }

    #[test]
    fn wallet_service_list_wallets_works() {
        TestUtils::cleanup_indy_home();
        InmemWallet::cleanup();

        let wallet_service = WalletService::new();

        _register_inmem_wallet(&wallet_service);

        let w1_meta = WalletDescriptor {
            name: "w1".to_string(),
            pool_name: "p1".to_string(),
            xtype: "default".to_string(),
        };
        let w2_meta = WalletDescriptor {
            name: "w2".to_string(),
            pool_name: "p2".to_string(),
            xtype: "inmem".to_string(),
        };
        let w3_meta = WalletDescriptor {
            name: "w3".to_string(),
            pool_name: "p1".to_string(),
            xtype: "default".to_string(),
        };
        wallet_service.create_wallet(&w1_meta.pool_name,
                                     &w1_meta.name,
                                     Some(&w1_meta.xtype),
                                     None, &_credentials()).unwrap();
        wallet_service.create_wallet(&w2_meta.pool_name,
                                     &w2_meta.name,
                                     Some(&w2_meta.xtype),
                                     None, &_credentials()).unwrap();
        wallet_service.create_wallet(&w3_meta.pool_name,
                                     &w3_meta.name,
                                     None,
                                     None, &_credentials()).unwrap();

        let wallets = wallet_service.list_wallets().unwrap();

        assert!(wallets.contains(&w1_meta));
        assert!(wallets.contains(&w2_meta));
        assert!(wallets.contains(&w3_meta));
    }

    #[test]
    fn wallet_service_open_wallet_without_master_key_in_credentials_returns_error() {
        _cleanup();

        let wallet_service = WalletService::new();
        wallet_service.create_wallet("pool1", "test_wallet", None, None, &_credentials()).unwrap();
        let res = wallet_service.open_wallet("test_wallet", None, "{}");
        assert_match!(Err(WalletError::InputError(_)), res);
    }

    #[test]
    fn wallet_service_close_wallet_works() {
        _cleanup();

        let wallet_service = WalletService::new();
        wallet_service.create_wallet("pool1", "test_wallet", None, None, &_credentials()).unwrap();
        let wallet_handle = wallet_service.open_wallet("test_wallet", None, &_credentials()).unwrap();
        wallet_service.close_wallet(wallet_handle).unwrap();
    }

    #[test]
    fn wallet_service_close_works_for_plugged() {
        TestUtils::cleanup_indy_home();
        InmemWallet::cleanup();

        let wallet_service = WalletService::new();

        _register_inmem_wallet(&wallet_service);

        wallet_service.create_wallet("pool1", "wallet1", Some("inmem"), None, &_credentials()).unwrap();
        let wallet_handle = wallet_service.open_wallet("wallet1", None, &_credentials()).unwrap();
        wallet_service.close_wallet(wallet_handle).unwrap();

        let wallet_handle = wallet_service.open_wallet("wallet1", None, &_credentials()).unwrap();
        wallet_service.close_wallet(wallet_handle).unwrap();
    }

    #[test]
    fn wallet_service_add_record_works() {
        _cleanup();

        let wallet_service = WalletService::new();
        wallet_service.create_wallet("pool1", "test_wallet", None, None, &_credentials()).unwrap();
        let wallet_handle = wallet_service.open_wallet("test_wallet", None, &_credentials()).unwrap();

        wallet_service.add_record(wallet_handle, "type", "key1", "value1", &HashMap::new()).unwrap();
        wallet_service.get_record(wallet_handle, "type", "key1", "{}").unwrap();
    }

    #[test]
    fn wallet_service_add_record_works_for_plugged() {
        TestUtils::cleanup_indy_home();
        InmemWallet::cleanup();

        let wallet_service = WalletService::new();

        _register_inmem_wallet(&wallet_service);

        wallet_service.create_wallet("pool1", "wallet1", Some("inmem"), None, &_credentials()).unwrap();
        let wallet_handle = wallet_service.open_wallet("wallet1", None, &_credentials()).unwrap();

        wallet_service.add_record(wallet_handle, "type", "key1", "value1", &HashMap::new()).unwrap();
        wallet_service.get_record(wallet_handle, "type", "key1", "{}").unwrap();
    }

    #[test]
    fn wallet_service_get_record_works_for_id_only() {
        _cleanup();

        let wallet_service = WalletService::new();
        wallet_service.create_wallet("pool1", "test_wallet", None, None, &_credentials()).unwrap();
        let wallet_handle = wallet_service.open_wallet("test_wallet", None, &_credentials()).unwrap();

        wallet_service.add_record(wallet_handle, "type", "key1", "value1", &HashMap::new()).unwrap();
        let record = wallet_service.get_record(wallet_handle, "type", "key1", &_fetch_options(false, false, false)).unwrap();
        assert!(record.get_value().is_none());
        assert!(record.get_type().is_none());
        assert!(record.get_tags().is_none());
    }

    #[test]
    fn wallet_service_get_record_works_for_plugged_for_id_only() {
        TestUtils::cleanup_indy_home();
        InmemWallet::cleanup();

        let wallet_service = WalletService::new();

        _register_inmem_wallet(&wallet_service);

        wallet_service.create_wallet("pool1", "wallet1", Some("inmem"), None, &_credentials()).unwrap();
        let wallet_handle = wallet_service.open_wallet("wallet1", None, &_credentials()).unwrap();

        wallet_service.add_record(wallet_handle, "type", "key1", "value1", &HashMap::new()).unwrap();
        let record = wallet_service.get_record(wallet_handle, "type", "key1", &_fetch_options(false, false, false)).unwrap();
        assert!(record.get_value().is_none());
        assert!(record.get_type().is_none());
        assert!(record.get_tags().is_none());
    }

    #[test]
    fn wallet_service_get_record_works_for_id_value() {
        _cleanup();

        let wallet_service = WalletService::new();
        wallet_service.create_wallet("pool1", "test_wallet", None, None, &_credentials()).unwrap();
        let wallet_handle = wallet_service.open_wallet("test_wallet", None, &_credentials()).unwrap();

        wallet_service.add_record(wallet_handle, "type", "key1", "value1", &HashMap::new()).unwrap();
        let record = wallet_service.get_record(wallet_handle, "type", "key1", &_fetch_options(false, true, false)).unwrap();
        assert_eq!("value1", record.get_value().unwrap());
        assert!(record.get_type().is_none());
        assert!(record.get_tags().is_none());
    }

    #[test]
    fn wallet_service_get_record_works_for_plugged_for_id_value() {
        TestUtils::cleanup_indy_home();
        InmemWallet::cleanup();

        let wallet_service = WalletService::new();

        _register_inmem_wallet(&wallet_service);

        wallet_service.create_wallet("pool1", "wallet1", Some("inmem"), None, &_credentials()).unwrap();
        let wallet_handle = wallet_service.open_wallet("wallet1", None, &_credentials()).unwrap();

        wallet_service.add_record(wallet_handle, "type", "key1", "value1", &HashMap::new()).unwrap();
        let record = wallet_service.get_record(wallet_handle, "type", "key1", &_fetch_options(false, true, false)).unwrap();
        assert_eq!("value1", record.get_value().unwrap());
        assert!(record.get_type().is_none());
        assert!(record.get_tags().is_none());
    }

    #[test]
    fn wallet_service_get_record_works_for_all_fields() {
        _cleanup();

        let wallet_service = WalletService::new();
        wallet_service.create_wallet("pool1", "test_wallet", None, None, &_credentials()).unwrap();
        let wallet_handle = wallet_service.open_wallet("test_wallet", None, &_credentials()).unwrap();
        let mut tags = HashMap::new();
        tags.insert(String::from("1"), String::from("some"));

        wallet_service.add_record(wallet_handle, "type", "key1", "value1", &tags).unwrap();
        let record = wallet_service.get_record(wallet_handle, "type", "key1", &_fetch_options(true, true, true)).unwrap();
        assert_eq!("type", record.get_type().unwrap());
        assert_eq!("value1", record.get_value().unwrap());
        assert_eq!(&tags, record.get_tags().unwrap());
    }

    #[test]
    fn wallet_service_get_record_works_for_plugged_for_for_all_fields() {
        TestUtils::cleanup_indy_home();
        InmemWallet::cleanup();

        let wallet_service = WalletService::new();

        _register_inmem_wallet(&wallet_service);

        wallet_service.create_wallet("pool1", "wallet1", Some("inmem"), None, &_credentials()).unwrap();
        let wallet_handle = wallet_service.open_wallet("wallet1", None, &_credentials()).unwrap();
        let tags = serde_json::from_str(r#"{"1":"some"}"#).unwrap();

        wallet_service.add_record(wallet_handle, "type", "key1", "value1", &tags).unwrap();
        let record = wallet_service.get_record(wallet_handle, "type", "key1", &_fetch_options(true, true, true)).unwrap();
        assert_eq!("type", record.get_type().unwrap());
        assert_eq!("value1", record.get_value().unwrap());
        assert_eq!(tags, record.get_tags().unwrap().clone());
    }

    #[test]
    fn wallet_service_add_get_works_for_reopen() {
        _cleanup();

        let wallet_service = WalletService::new();
        wallet_service.create_wallet("pool1", "test_wallet", None, None, &_credentials()).unwrap();
        let wallet_handle = wallet_service.open_wallet("test_wallet", None, &_credentials()).unwrap();
        wallet_service.add_record(wallet_handle, "type", "key1", "value1", &HashMap::new()).unwrap();
        wallet_service.close_wallet(wallet_handle).unwrap();

        let wallet_handle = wallet_service.open_wallet("test_wallet", None, &_credentials()).unwrap();
        let record = wallet_service.get_record(wallet_handle, "type", "key1", &_fetch_options(false, true, false)).unwrap();
        assert_eq!("value1", record.get_value().unwrap());
    }

    #[test]
    fn wallet_service_get_works_for_unknown() {
        _cleanup();

        let wallet_service = WalletService::new();
        wallet_service.create_wallet("pool1", "test_wallet", None, None, &_credentials()).unwrap();
        let wallet_handle = wallet_service.open_wallet("test_wallet", None, &_credentials()).unwrap();

        let res = wallet_service.get_record(wallet_handle, "type", "key1", &_fetch_options(false, true, false));

        assert_match!(Err(WalletError::ItemNotFound), res);
    }

    #[test]
    fn wallet_service_get_works_for_plugged_and_unknown() {
        TestUtils::cleanup_indy_home();
        InmemWallet::cleanup();

        let wallet_service = WalletService::new();

        _register_inmem_wallet(&wallet_service);

        wallet_service.create_wallet("pool1", "wallet1", Some("inmem"), None, &_credentials()).unwrap();
        let wallet_handle = wallet_service.open_wallet("wallet1", None, &_credentials()).unwrap();

        let res = wallet_service.get_record(wallet_handle, "type", "key1", &_fetch_options(false, true, false));
        assert_match!(Err(WalletError::ItemNotFound), res);
    }

    /**
     * Update tests
    */
    #[test]
    fn wallet_service_update() {
        _cleanup();
        let type_ = "type";
        let name = "name";
        let value = "value";
        let new_value = "new_value";
        let wallet_service = WalletService::new();
        wallet_service.create_wallet("pool1", "test_wallet", None, None, &_credentials()).unwrap();
        let wallet_handle = wallet_service.open_wallet("test_wallet", None, &_credentials()).unwrap();

        wallet_service.add_record(wallet_handle, type_, name, value, &HashMap::new()).unwrap();
        let record = wallet_service.get_record(wallet_handle, type_, name, &_fetch_options(false, true, false)).unwrap();
        assert_eq!(value, record.get_value().unwrap());
        wallet_service.update_record_value(wallet_handle, type_, name, new_value).unwrap();
        let record = wallet_service.get_record(wallet_handle, type_, name, &_fetch_options(false, true, false)).unwrap();
        assert_eq!(new_value, record.get_value().unwrap());
    }

    #[test]
    fn wallet_service_update_for_plugged() {
        TestUtils::cleanup_indy_home();
        InmemWallet::cleanup();

        let type_ = "type";
        let name = "name";
        let value = "value";
        let new_value = "new_value";
        let wallet_service = WalletService::new();

        _register_inmem_wallet(&wallet_service);

        wallet_service.create_wallet("pool1", "wallet1", Some("inmem"), None, &_credentials()).unwrap();
        let wallet_handle = wallet_service.open_wallet("wallet1", None, &_credentials()).unwrap();

        wallet_service.add_record(wallet_handle, type_, name, value, &HashMap::new()).unwrap();
        let record = wallet_service.get_record(wallet_handle, type_, name, &_fetch_options(false, true, false)).unwrap();
        assert_eq!(value, record.get_value().unwrap());
        wallet_service.update_record_value(wallet_handle, type_, name, new_value).unwrap();
        let record = wallet_service.get_record(wallet_handle, type_, name, &_fetch_options(false, true, false)).unwrap();
        assert_eq!(new_value, record.get_value().unwrap());
    }

    /**
     * Delete tests
    */
    #[test]
    fn wallet_service_delete_record() {
        _cleanup();
        let type_ = "type";
        let name = "name";
        let value = "value";
        let new_value = "new_value";
        let wallet_service = WalletService::new();
        wallet_service.create_wallet("pool1", "test_wallet", None, None, &_credentials()).unwrap();
        let wallet_handle = wallet_service.open_wallet("test_wallet", None, &_credentials()).unwrap();

        wallet_service.add_record(wallet_handle, type_, name, value, &HashMap::new()).unwrap();
        let record = wallet_service.get_record(wallet_handle, type_, name, &_fetch_options(false, true, false)).unwrap();
        assert_eq!(value, record.get_value().unwrap());
        wallet_service.delete_record(wallet_handle, type_, name).unwrap();
        let res = wallet_service.get_record(wallet_handle, type_, name, &_fetch_options(false, true, false));
        assert_match!(Err(WalletError::ItemNotFound), res);
    }

    #[test]
    fn wallet_service_delete_record_for_plugged() {
        TestUtils::cleanup_indy_home();
        InmemWallet::cleanup();

        let type_ = "type";
        let name = "name";
        let value = "value";
        let new_value = "new_value";
        let wallet_service = WalletService::new();

        _register_inmem_wallet(&wallet_service);

        wallet_service.create_wallet("pool1", "wallet1", Some("inmem"), None, &_credentials()).unwrap();
        let wallet_handle = wallet_service.open_wallet("wallet1", None, &_credentials()).unwrap();

        wallet_service.add_record(wallet_handle, type_, name, value, &HashMap::new()).unwrap();
        let record = wallet_service.get_record(wallet_handle, type_, name, &_fetch_options(false, true, false)).unwrap();
        assert_eq!(value, record.get_value().unwrap());
        wallet_service.delete_record(wallet_handle, type_, name).unwrap();
        let res = wallet_service.get_record(wallet_handle, type_, name, &_fetch_options(false, true, false));
        assert_match!(Err(WalletError::ItemNotFound), res);
    }

    /**
     * Add tags tests
     */
    #[test]
    fn wallet_service_add_tags() {
        _cleanup();
        let type_ = "type";
        let name = "name";
        let value = "value";
        let tags = serde_json::from_str(r#"{"tag_name_1":"tag_value_1"}"#).unwrap();
        let wallet_service = WalletService::new();
        wallet_service.create_wallet("pool1", "test_wallet", None, None, &_credentials()).unwrap();
        let wallet_handle = wallet_service.open_wallet("test_wallet", None, &_credentials()).unwrap();

        wallet_service.add_record(wallet_handle, type_, name, value, &tags).unwrap();

        let new_tags = serde_json::from_str(r#"{"tag_name_2":"tag_value_2", "~tag_name_3":"tag_value_3"}"#).unwrap();
        wallet_service.add_record_tags(wallet_handle, type_, name, &new_tags).unwrap();

        let item = wallet_service.get_record(wallet_handle, type_, name, &_fetch_options(true, true, true)).unwrap();

        let expected_tags: HashMap<String, String> = serde_json::from_str(r#"{"tag_name_1":"tag_value_1", "tag_name_2":"tag_value_2", "~tag_name_3":"tag_value_3"}"#).unwrap();
        let retrieved_tags = item.tags.unwrap();
        assert_eq!(expected_tags, retrieved_tags);
    }

    #[test]
    fn wallet_service_add_tags_for_plugged() {
        TestUtils::cleanup_indy_home();
        InmemWallet::cleanup();

        let type_ = "type";
        let name = "name";
        let value = "value";
        let new_value = "new_value";
        let tags = serde_json::from_str(r#"{"tag_name_1":"tag_value_1"}"#).unwrap();
        let wallet_service = WalletService::new();

        _register_inmem_wallet(&wallet_service);

        wallet_service.create_wallet("pool1", "wallet1", Some("inmem"), None, &_credentials()).unwrap();
        let wallet_handle = wallet_service.open_wallet("wallet1", None, &_credentials()).unwrap();

        wallet_service.add_record(wallet_handle, type_, name, value, &tags).unwrap();

        let new_tags = serde_json::from_str(r#"{"tag_name_2":"tag_value_2", "~tag_name_3":"tag_value_3"}"#).unwrap();
        wallet_service.add_record_tags(wallet_handle, type_, name, &new_tags).unwrap();

        let item = wallet_service.get_record(wallet_handle, type_, name, &_fetch_options(true, true, true)).unwrap();

        let expected_tags: HashMap<String, String> = serde_json::from_str(r#"{"tag_name_1":"tag_value_1", "tag_name_2":"tag_value_2", "~tag_name_3":"tag_value_3"}"#).unwrap();
        let retrieved_tags = item.tags.unwrap();
        assert_eq!(expected_tags, retrieved_tags);
    }

    /**
     * Update tags tests
     */
    #[test]
    fn wallet_service_update_tags() {
        _cleanup();
        let type_ = "type";
        let name = "name";
        let value = "value";
        let tags = serde_json::from_str(r#"{"tag_name_1":"tag_value_1", "tag_name_2":"tag_value_2", "~tag_name_3":"tag_value_3"}"#).unwrap();
        let wallet_service = WalletService::new();

        wallet_service.create_wallet("pool1", "test_wallet", None, None, &_credentials()).unwrap();
        let wallet_handle = wallet_service.open_wallet("test_wallet", None, &_credentials()).unwrap();

        wallet_service.add_record(wallet_handle, type_, name, value, &tags).unwrap();

        let new_tags = serde_json::from_str(r#"{"tag_name_1":"tag_value_1", "tag_name_2":"new_tag_value_2", "~tag_name_3":"new_tag_value_3"}"#).unwrap();

        wallet_service.update_record_tags(wallet_handle, type_, name, &new_tags).unwrap();
        let item = wallet_service.get_record(wallet_handle, type_, name, &_fetch_options(true, true, true)).unwrap();
        let retrieved_tags = item.tags.unwrap();
        assert_eq!(new_tags, retrieved_tags);
    }

    #[test]
    fn wallet_service_update_tags_for_plugged() {
        TestUtils::cleanup_indy_home();
        InmemWallet::cleanup();

        let type_ = "type";
        let name = "name";
        let value = "value";
        let new_value = "new_value";
        let tags = serde_json::from_str(r#"{"tag_name_1":"tag_value_1", "tag_name_2":"tag_value_2", "~tag_name_3":"tag_value_3"}"#).unwrap();
        let wallet_service = WalletService::new();

        _register_inmem_wallet(&wallet_service);

        wallet_service.create_wallet("pool1", "wallet1", Some("inmem"), None, &_credentials()).unwrap();
        let wallet_handle = wallet_service.open_wallet("wallet1", None, &_credentials()).unwrap();

        wallet_service.add_record(wallet_handle, type_, name, value, &tags).unwrap();

        let new_tags = serde_json::from_str(r#"{"tag_name_1":"tag_value_1", "tag_name_2":"new_tag_value_2", "~tag_name_3":"new_tag_value_3"}"#).unwrap();

        wallet_service.update_record_tags(wallet_handle, type_, name, &new_tags).unwrap();

        let item = wallet_service.get_record(wallet_handle, type_, name, &_fetch_options(true, true, true)).unwrap();
        let retrieved_tags = item.tags.unwrap();
        assert_eq!(new_tags, retrieved_tags);
    }

    /**
     * Delete tags tests
     */
    #[test]
    fn wallet_service_delete_tags() {
        _cleanup();
        let type_ = "type";
        let name = "name";
        let value = "value";
        let tags = serde_json::from_str(r#"{"tag_name_1":"tag_value_1", "tag_name_2":"new_tag_value_2", "~tag_name_3":"new_tag_value_3"}"#).unwrap();

        let wallet_service = WalletService::new();

        wallet_service.create_wallet("pool1", "test_wallet", None, None, &_credentials()).unwrap();
        let wallet_handle = wallet_service.open_wallet("test_wallet", None, &_credentials()).unwrap();

        wallet_service.add_record(wallet_handle, type_, name, value, &tags).unwrap();

        let tag_names = vec!["tag_name_1", "~tag_name_3"];
        wallet_service.delete_record_tags(wallet_handle, type_, name, &tag_names).unwrap();

        let item = wallet_service.get_record(wallet_handle, type_, name, &_fetch_options(true, true, true)).unwrap();

        let expected_tags: HashMap<String, String> = serde_json::from_str(r#"{"tag_name_2":"new_tag_value_2"}"#).unwrap();
        let retrieved_tags = item.tags.unwrap();
        assert_eq!(expected_tags, retrieved_tags);
    }


    #[test]
    fn wallet_service_delete_tags_for_plugged() {
        TestUtils::cleanup_indy_home();
        InmemWallet::cleanup();

        let type_ = "type";
        let name = "name";
        let value = "value";
        let new_value = "new_value";
        let tags = serde_json::from_str(r#"{"tag_name_1":"tag_value_1", "tag_name_2":"new_tag_value_2", "~tag_name_3":"new_tag_value_3"}"#).unwrap();
        let wallet_service = WalletService::new();

        _register_inmem_wallet(&wallet_service);

        wallet_service.create_wallet("pool1", "wallet1", Some("inmem"), None, &_credentials()).unwrap();
        let wallet_handle = wallet_service.open_wallet("wallet1", None, &_credentials()).unwrap();

        wallet_service.add_record(wallet_handle, type_, name, value, &tags).unwrap();

        let tag_names = vec!["tag_name_1", "~tag_name_3"];
        wallet_service.delete_record_tags(wallet_handle, type_, name, &tag_names).unwrap();

        let item = wallet_service.get_record(wallet_handle, type_, name, &_fetch_options(true, true, true)).unwrap();

        let expected_tags: HashMap<String, String> = serde_json::from_str(r#"{"tag_name_2":"new_tag_value_2"}"#).unwrap();
        let retrieved_tags = item.tags.unwrap();
        assert_eq!(expected_tags, retrieved_tags);
    }
    
    #[test]
    fn wallet_service_get_pool_name_works() {
        _cleanup();

        let wallet_service = WalletService::new();
        let wallet_name = "test_wallet";
        let pool_name = "pool1";
        wallet_service.create_wallet(pool_name, wallet_name, None, None, &_credentials()).unwrap();
        let wallet_handle = wallet_service.open_wallet(wallet_name, None, &_credentials()).unwrap();

        assert_eq!(wallet_service.get_pool_name(wallet_handle).unwrap(), pool_name);
    }

    #[test]
    fn wallet_service_get_pool_name_works_for_plugged() {
        TestUtils::cleanup_indy_home();
        InmemWallet::cleanup();

        let wallet_service = WalletService::new();

        _register_inmem_wallet(&wallet_service);

        wallet_service.create_wallet("pool1", "wallet1", Some("inmem"), None, &_credentials()).unwrap();
        let wallet_handle = wallet_service.open_wallet("wallet1", None, &_credentials()).unwrap();

        assert_eq!(wallet_service.get_pool_name(wallet_handle).unwrap(), "pool1");
    }

    #[test]
    fn wallet_service_get_pool_name_works_for_incorrect_wallet_handle() {
        _cleanup();

        let wallet_service = WalletService::new();
        let wallet_name = "test_wallet";
        let pool_name = "pool1";
        wallet_service.create_wallet(pool_name, wallet_name, None, None, &_credentials()).unwrap();

        let get_pool_name_res = wallet_service.get_pool_name(1);
        assert_match!(Err(WalletError::InvalidHandle(_)), get_pool_name_res);
    }

    #[test]
    fn wallet_service_search_records_works() {
        _cleanup();
        let wallet_service = WalletService::new();
        wallet_service.create_wallet("pool1", "test_wallet", None, None, &_credentials()).unwrap();
        let wallet_handle = wallet_service.open_wallet("test_wallet", None, &_credentials()).unwrap();

        wallet_service.add_record(wallet_handle, "type", "key1", "value1", &HashMap::new()).unwrap();
        wallet_service.add_record(wallet_handle, "type", "key2", "value2", &HashMap::new()).unwrap();
        wallet_service.add_record(wallet_handle, "type3", "key3", "value3", &HashMap::new()).unwrap();

        let mut search = wallet_service.search_records(wallet_handle, "type3", "{}", &_fetch_options(true, true, true)).unwrap();

        let record = search.fetch_next_record().unwrap().unwrap();
        assert_eq!("value3", record.get_value().unwrap());
        assert_eq!(HashMap::new(), record.get_tags().unwrap().clone());

        assert!(search.fetch_next_record().unwrap().is_none());
    }

    #[test]
    fn wallet_service_search_records_works_for_plugged_wallet() {
        TestUtils::cleanup_indy_home();
        InmemWallet::cleanup();

        let wallet_service = WalletService::new();

        _register_inmem_wallet(&wallet_service);

        wallet_service.create_wallet("pool1", "wallet1", Some("inmem"), None, &_credentials()).unwrap();
        let wallet_handle = wallet_service.open_wallet("wallet1", None, &_credentials()).unwrap();

        wallet_service.add_record(wallet_handle, "type", "key1", "value1", &HashMap::new()).unwrap();
        wallet_service.add_record(wallet_handle, "type", "key2", "value2", &HashMap::new()).unwrap();
        wallet_service.add_record(wallet_handle, "type3", "key3", "value3", &HashMap::new()).unwrap();

        let mut search = wallet_service.search_records(wallet_handle, "type3", "{}", &_fetch_options(true, true, true)).unwrap();

        let record = search.fetch_next_record().unwrap().unwrap();
        assert_eq!("value3", record.get_value().unwrap());
        assert_eq!(HashMap::new(), record.get_tags().unwrap().clone());

        assert!(search.fetch_next_record().unwrap().is_none());
    }

    /**
        Key rotation test
    */
    #[test]
    fn wallet_service_key_rotation() {
        _cleanup();
        let wallet_service = WalletService::new();
        wallet_service.create_wallet("pool1", "test_wallet", None, None, &_credentials()).unwrap();
        let wallet_handle = wallet_service.open_wallet("test_wallet", None, &_credentials()).unwrap();

        wallet_service.add_record(wallet_handle, "type", "key1", "value1", &HashMap::new()).unwrap();
        let record = wallet_service.get_record(wallet_handle, "type", "key1", &_fetch_options(true, true, true)).unwrap();
        assert_eq!("type", record.get_type().unwrap());
        assert_eq!("value1", record.get_value().unwrap());

        wallet_service.close_wallet(wallet_handle).unwrap();

        let wallet_handle = wallet_service.open_wallet("test_wallet", None, &_rekey_credentials()).unwrap();
        let record = wallet_service.get_record(wallet_handle, "type", "key1", &_fetch_options(true, true, true)).unwrap();
        assert_eq!("type", record.get_type().unwrap());
        assert_eq!("value1", record.get_value().unwrap());
        wallet_service.close_wallet(wallet_handle).unwrap();

        // Access failed for old key
        let res = wallet_service.open_wallet("test_wallet", None, &_credentials());
        assert_match!(Err(WalletError::AccessFailed(_)), res);

        // Works ok with new key when reopening
        let wallet_handle = wallet_service.open_wallet("test_wallet", None, &_credentials_for_new_key()).unwrap();
        let record = wallet_service.get_record(wallet_handle, "type", "key1", &_fetch_options(true, true, true)).unwrap();
        assert_eq!("type", record.get_type().unwrap());
        assert_eq!("value1", record.get_value().unwrap());
    }

    /**
        Export/Import tests
    */
    fn _get_export_dir_path() -> PathBuf {
        EnvironmentUtils::tmp_file_path("export_tests")
    }

    fn _get_export_file_path() -> PathBuf {
        let mut path = EnvironmentUtils::tmp_file_path("export_tests");
        path.push("export_test");
        path
    }

    fn _get_export_config() -> String {
        let json = json!({
            "path": _get_export_file_path().to_str().unwrap(),
            "key": "export_key",
        });
        serde_json::to_string(&json).unwrap()
    }

    fn _prepare_export_path() {
        let export_directory_path = _get_export_dir_path();
        if export_directory_path.exists() {
            std::fs::remove_dir_all(export_directory_path.clone()).unwrap();
        }
        std::fs::create_dir(export_directory_path).unwrap();
    }

    #[test]
    fn wallet_service_export_wallet_when_empty() {
        _cleanup();
        _prepare_export_path();
        let wallet_service = WalletService::new();
        wallet_service.create_wallet("pool1", "test_wallet", None, None, &_credentials()).unwrap();
        let wallet_handle = wallet_service.open_wallet("test_wallet", None, &_credentials()).unwrap();
        let export_config = _get_export_config();
        wallet_service.export_wallet(wallet_handle, &export_config, 0).unwrap();

        assert!(Path::new(&_get_export_file_path()).exists());
    }

    #[test]
    fn wallet_service_export_wallet_1_item() {
        _cleanup();
        _prepare_export_path();

        let wallet_service = WalletService::new();
        wallet_service.create_wallet("pool1", "test_wallet", None, None, &_credentials()).unwrap();
        let wallet_handle = wallet_service.open_wallet("test_wallet", None, &_credentials()).unwrap();

        wallet_service.add_record(wallet_handle, "type", "key1", "value1", &HashMap::new()).unwrap();
        wallet_service.get_record(wallet_handle, "type", "key1", "{}").unwrap();

        let export_config = _get_export_config();
        wallet_service.export_wallet(wallet_handle, &export_config, 0).unwrap();
        assert!(Path::new(&_get_export_file_path()).exists());
    }

    #[test]
    fn wallet_service_export_wallet_returns_error_if_file_exists() {
        _cleanup();
        _prepare_export_path();
        let export_file_path = _get_export_file_path();
        File::create(Path::new(&export_file_path)).unwrap();

        let wallet_service = WalletService::new();
        wallet_service.create_wallet("pool1", "test_wallet", None, None, &_credentials()).unwrap();
        let wallet_handle = wallet_service.open_wallet("test_wallet", None, &_credentials()).unwrap();

        let export_config = _get_export_config();
        let res = wallet_service.export_wallet(wallet_handle, &export_config, 0);
        assert_match!(Err(WalletError::CommonError(CommonError::IOError(_))), res);
        assert!(Path::new(&_get_export_file_path()).exists());
    }

    #[test]
    fn wallet_service_export_wallet_returns_error_if_wrong_handle() {
        _cleanup();
        _prepare_export_path();
        let export_file_path = _get_export_file_path();

        let wallet_service = WalletService::new();
        wallet_service.create_wallet("pool1", "test_wallet", None, None, &_credentials()).unwrap();
        let wallet_handle = wallet_service.open_wallet("test_wallet", None, &_credentials()).unwrap();

        let export_config = _get_export_config();
        let res = wallet_service.export_wallet(wallet_handle + 1, &export_config, 0);
        assert_match!(Err(WalletError::InvalidHandle(_)), res);
        assert!(!Path::new(&_get_export_file_path()).exists());
    }

    #[test]
    fn wallet_service_export_import_wallet_1_item() {
        _cleanup();
        _prepare_export_path();

        let wallet_service = WalletService::new();
        wallet_service.create_wallet("pool1", "test_wallet", None, None, &_credentials()).unwrap();
        let wallet_handle = wallet_service.open_wallet("test_wallet", None, &_credentials()).unwrap();

        wallet_service.add_record(wallet_handle, "type", "key1", "value1", &HashMap::new()).unwrap();
        wallet_service.get_record(wallet_handle, "type", "key1", "{}").unwrap();

        let export_config = _get_export_config();
        wallet_service.export_wallet(wallet_handle, &export_config, 0).unwrap();
        assert!(Path::new(&_get_export_file_path()).exists());

        wallet_service.close_wallet(wallet_handle).unwrap();
        wallet_service.delete_wallet("test_wallet", &_credentials()).unwrap();

        wallet_service.import_wallet("pool1", "test_wallet", None, None, &_credentials(), &export_config).unwrap();
        let wallet_handle_2 = wallet_service.open_wallet("test_wallet", None, &_credentials()).unwrap();
        wallet_service.get_record(wallet_handle_2, "type", "key1", "{}").unwrap();
    }

    #[test]
    fn wallet_service_export_import_wallet_if_empty() {
        _cleanup();
        _prepare_export_path();

        let wallet_service = WalletService::new();
        wallet_service.create_wallet("pool1", "test_wallet", None, None, &_credentials()).unwrap();
        let wallet_handle = wallet_service.open_wallet("test_wallet", None, &_credentials()).unwrap();

        let export_config = _get_export_config();
        wallet_service.export_wallet(wallet_handle, &export_config, 0).unwrap();
        assert!(Path::new(&_get_export_file_path()).exists());

        wallet_service.close_wallet(wallet_handle).unwrap();
        wallet_service.delete_wallet("test_wallet", &_credentials()).unwrap();

        wallet_service.import_wallet("pool1", "test_wallet", None, None, &_credentials(), &export_config).unwrap();
        wallet_service.open_wallet("test_wallet", None, &_credentials()).unwrap();
    }

    #[test]
    fn wallet_service_export_import_returns_error_if_path_missing() {
        _cleanup();
        _prepare_export_path();

        let wallet_service = WalletService::new();

        let export_config = _get_export_config();

        let res = wallet_service.import_wallet("pool1", "test_wallet", None, None, &_credentials(), &export_config);
        assert_match!(Err(WalletError::CommonError(CommonError::IOError(_))), res);

        let res = wallet_service.open_wallet("test_wallet", None, &_credentials());
        assert_match!(Err(_), res);
    }
}<|MERGE_RESOLUTION|>--- conflicted
+++ resolved
@@ -77,29 +77,16 @@
 
 
 impl WalletCredentials {
-    fn parse(json: &str, salt: &[u8; ChaCha20Poly1305IETF::KEYBYTES]) -> Result<WalletCredentials, WalletError> {
+    fn parse(json: &str, salt: &[u8; PwhashArgon2i13::SALTBYTES]) -> Result<WalletCredentials, WalletError> {
         if let serde_json::Value::Object(m) = serde_json::from_str(json)? {
             let master_key = if let Some(key) = m.get("key").and_then(|s| s.as_str()) {
-<<<<<<< HEAD
                 derive_key(key.as_bytes(), salt)?
-=======
-                let mut master_key: [u8; ChaCha20Poly1305IETF::KEYBYTES] = [0; ChaCha20Poly1305IETF::KEYBYTES];
-                PwhashArgon2i13::derive_key(&mut master_key, key.as_bytes(), &salt)?;
-                master_key
->>>>>>> fdc71c32
             } else {
                 return Err(WalletError::InputError(String::from("Credentials missing 'key' field")));
             };
 
-<<<<<<< HEAD
             let rekey = if let Some(key) =  m.get("rekey").and_then(|s| s.as_str()) {
                 Some(derive_key(key.as_bytes(), salt)?)
-=======
-            let rekey = if let Some(key) = m.get("rekey").and_then(|s| s.as_str()) {
-                let mut rekey: [u8; ChaCha20Poly1305IETF::KEYBYTES] = [0; ChaCha20Poly1305IETF::KEYBYTES];
-                PwhashArgon2i13::derive_key(&mut rekey, key.as_bytes(), salt)?;
-                Some(rekey)
->>>>>>> fdc71c32
             } else {
                 None
             };
