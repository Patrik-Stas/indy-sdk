extern crate libc;
extern crate indy_crypto;

mod storage;
mod encryption;
mod query_encryption;
mod iterator;
mod language;
mod wallet;

use std::cell::RefCell;
use std::collections::HashMap;
use std::fs;
use std::fs::{File, DirBuilder};
use std::io::{Read, Write};
use std::path::PathBuf;
use named_type::NamedType;

use serde_json;
use base64;

use api::wallet::*;
use errors::wallet::WalletError;
use errors::common::CommonError;
use utils::environment::EnvironmentUtils;
use utils::sequence::SequenceUtils;
use utils::crypto::chacha20poly1305_ietf::ChaCha20Poly1305IETF;

use self::storage::WalletStorageType;
use self::storage::default::SQLiteStorageType;
use self::storage::plugged::PluggedStorageType;
use self::wallet::{Wallet, Keys, Tags};
use self::indy_crypto::utils::json::{JsonDecodable, JsonEncodable};


#[derive(Serialize, Deserialize, Debug)]
pub struct WalletDescriptor {
    pool_name: String,
    xtype: String,
    name: String
}

impl WalletDescriptor {
    pub fn new(pool_name: &str, xtype: &str, name: &str) -> WalletDescriptor {
        WalletDescriptor {
            pool_name: pool_name.to_string(),
            xtype: xtype.to_string(),
            name: name.to_string()
        }
    }
}

impl JsonEncodable for WalletDescriptor {}

impl<'a> JsonDecodable<'a> for WalletDescriptor {}


#[derive(Debug)]
pub struct WalletCredentials {
    master_key: [u8; 32],
    storage_credentials: String,
}


impl WalletCredentials {
    fn from_json(json: &str) -> Result<WalletCredentials, WalletError> {
        if let serde_json::Value::Object(m) = try!(serde_json::from_str(json)) {
            let master_key = if let Some(&serde_json::Value::String(ref master_key_encoded)) = m.get("key") {
                let decoded_vector = try!(base64::decode(&master_key_encoded));
                if decoded_vector.len() != 32 {
                    return Err(WalletError::InputError(String::from("Master key must be base64-encoded 32 bytes long binary")));
                }
                let mut master_key: [u8; 32] = [0; 32];
                master_key.clone_from_slice(&decoded_vector[0..32]);
                master_key
            } else {
                return Err(WalletError::InputError(String::from("Credentials missing 'key' field")));
            };

            let storage_credentials = if let Some(&serde_json::Value::Object(ref storage_credentials)) = m.get("storage_credentials") {
                serde_json::to_string(&storage_credentials).unwrap()
            } else {
                String::from("{}")
            };

            Ok(WalletCredentials {
                master_key: master_key,
                storage_credentials: storage_credentials
            })
        } else {
            return Err(WalletError::InputError(String::from("Credentials must be JSON object")));
        }
    }
}


pub struct WalletService {
    storage_types: RefCell<HashMap<String, Box<WalletStorageType>>>,
    wallets: RefCell<HashMap<i32, Box<Wallet>>>
}

impl WalletService {
    pub fn new() -> WalletService {
        let mut types: HashMap<String, Box<WalletStorageType>> = HashMap::new();
        types.insert("default".to_string(), Box::new(SQLiteStorageType::new()));

        WalletService {
            storage_types: RefCell::new(types),
            wallets: RefCell::new(HashMap::new())
        }
    }

    pub fn register_wallet_storage(&self,
                                   type_: &str,
                                   create: WalletCreate,
                                   open: WalletOpen,
                                   close: WalletClose,
                                   delete: WalletDelete,
                                   add_record: WalletAddRecord,
                                   update_record_value: WalletUpdateRecordValue,
                                   update_record_tags: WalletUpdateRecordTags,
                                   add_record_tags: WalletAddRecordTags,
                                   delete_record_tags: WalletDeleteRecordTags,
                                   delete_record: WalletDeleteRecord,
                                   get_record: WalletGetRecord,
                                   get_record_id: WalletGetRecordId,
                                   get_record_type: WalletGetRecordType,
                                   get_record_value: WalletGetRecordValue,
                                   get_record_tags: WalletGetRecordTags,
                                   free_record: WalletFreeRecord,
                                   get_storage_metadata: WalletGetStorageMetadata,
                                   set_storage_metadata: WalletSetStorageMetadata,
                                   free_storage_metadata: WalletFreeStorageMetadata,
                                   search_records: WalletSearchRecords,
                                   search_all_records: WalletSearchAllRecords,
                                   get_search_total_count: WalletGetSearchTotalCount,
                                   fetch_search_next_record: WalletFetchSearchNextRecord,
                                   free_search: WalletFreeSearch) -> Result<(), WalletError> {
        let mut storage_types = self.storage_types.borrow_mut();

        if storage_types.contains_key(type_) {
            return Err(WalletError::TypeAlreadyRegistered(type_.to_string()));
        }

        storage_types.insert(type_.to_string(),
                             Box::new(
                                 PluggedStorageType::new(create, open, close, delete,
                                                         add_record, update_record_value,
                                                         update_record_tags, add_record_tags, delete_record_tags,
                                                         delete_record, get_record, get_record_id,
<<<<<<< HEAD
                                                         get_record_type, get_record_value, get_record_tags, free_record,
                                                          get_storage_metadata, set_storage_metadata, free_storage_metadata,
                                                         search_records, search_all_records,
=======
                                                         get_record_type, get_record_value, get_record_tags,
                                                         get_storage_metadata, set_storage_metadata,
                                                         free_record, search_records, search_all_records,
>>>>>>> ac5fa72c
                                                         get_search_total_count,
                                                         fetch_search_next_record, free_search)));
        Ok(())
    }

    pub fn create_wallet(&self,
                         pool_name: &str,
                         name: &str,
                         storage_type: Option<&str>,
                         storage_config: Option<&str>,
                         credentials: &str) -> Result<(), WalletError> {
        let xtype = storage_type.unwrap_or("default");

        let storage_types = self.storage_types.borrow();
        if !storage_types.contains_key(xtype) {
            return Err(WalletError::UnknownType(xtype.to_string()));
        }

        let wallet_path = _wallet_path(name);
        if wallet_path.exists() {
            return Err(WalletError::AlreadyExists(name.to_string()));
        }
        DirBuilder::new()
            .recursive(true)
            .create(wallet_path)?;

        let storage_type = storage_types.get(xtype).unwrap();
        let credentials = WalletCredentials::from_json(credentials)?;
        storage_type.create_storage(name, storage_config, &credentials.storage_credentials, &Keys::gen_keys(credentials.master_key))?;

        let mut descriptor_file = File::create(_wallet_descriptor_path(name))?;
        descriptor_file
            .write_all({
                WalletDescriptor::new(pool_name, xtype, name)
                    .to_json()?
                    .as_bytes()
            })?;
        descriptor_file.sync_all()?;

        if storage_config.is_some() {
            let mut config_file = File::create(_wallet_config_path(name))?;
            config_file.write_all(storage_config.unwrap().as_bytes())?;
            config_file.sync_all()?;
        }

        trace!("create <<<");

        Ok(())
    }

    pub fn delete_wallet(&self, name: &str, credentials: &str) -> Result<(), WalletError> {
        trace!("delete >>> name: {:?}, credentials: {:?}", name, credentials);

        let mut descriptor_json = String::new();
        let descriptor: WalletDescriptor = WalletDescriptor::from_json({
            let mut file = File::open(_wallet_descriptor_path(name))?; // FIXME: Better error!
            file.read_to_string(&mut descriptor_json)?;
            descriptor_json.as_str()
        })?;

        let storage_types = self.storage_types.borrow();
        if !storage_types.contains_key(descriptor.xtype.as_str()) {
            return Err(WalletError::UnknownType(descriptor.xtype));
        }

        let storage_type = storage_types.get(descriptor.xtype.as_str()).unwrap();

        let config = {
            let config_path = _wallet_config_path(name);

            if config_path.exists() {
                let mut config_json = String::new();
                let mut file = File::open(config_path)?;
                file.read_to_string(&mut config_json)?;
                Some(config_json)
            } else {
                None
            }
        };

        let credentials = WalletCredentials::from_json(credentials)?;
        storage_type.delete_storage(name,
                                    config.as_ref().map(String::as_str),
                                    &credentials.storage_credentials)?;

        fs::remove_dir_all(_wallet_path(name))?;

        trace!("delete <<<");

        Ok(())
    }

    pub fn open_wallet(&self, name: &str, runtime_config: Option<&str>, credentials: &str) -> Result<i32, WalletError> {
        trace!("open >>> name: {:?}, runtime_config: {:?}, credentials: {:?}", name, runtime_config, credentials);

        let mut descriptor_json = String::new();
        let descriptor: WalletDescriptor = WalletDescriptor::from_json({
            let mut file = File::open(_wallet_descriptor_path(name))?; // FIXME: Better error!
            file.read_to_string(&mut descriptor_json)?;
            descriptor_json.as_str()
        })?;

        let storage_types = self.storage_types.borrow();
        if !storage_types.contains_key(descriptor.xtype.as_str()) {
            return Err(WalletError::UnknownType(descriptor.xtype));
        }
        let storage_type = storage_types.get(descriptor.xtype.as_str()).unwrap();

        let mut wallets = self.wallets.borrow_mut();
        if wallets.values().any(|ref wallet| wallet.get_name() == name) {
            return Err(WalletError::AlreadyOpened(name.to_string()));
        }

        let config = {
            let config_path = _wallet_config_path(name);

            if config_path.exists() {
                let mut config_json = String::new();
                let mut file = File::open(config_path)?;
                file.read_to_string(&mut config_json)?;
                Some(config_json)
            } else {
                None
            }
        };

        let credentials = WalletCredentials::from_json(credentials)?;
        let storage = storage_type.open_storage(name,
                                                config.as_ref().map(String::as_str),
                                                &credentials.storage_credentials)?;
        let keys = Keys::new(
            ChaCha20Poly1305IETF::decrypt(
                &storage.get_storage_metadata()?,
                &credentials.master_key
            )?
        );
        let wallet = Wallet::new(name, &descriptor.pool_name, storage, keys);
        let wallet_handle = SequenceUtils::get_next_id();
        wallets.insert(wallet_handle, Box::new(wallet));

        trace!("open <<< wallet_handle: {:?}", wallet_handle);
        Ok(wallet_handle)
    }

    pub fn list_wallets(&self) -> Result<Vec<WalletDescriptor>, WalletError> {
        trace!("list_wallets >>>");

        let mut descriptors = Vec::new();
        let wallet_home_path = EnvironmentUtils::wallet_home_path();

        for entry in fs::read_dir(wallet_home_path)? {
            let dir_entry = if let Ok(dir_entry) = entry { dir_entry } else { continue };
            if let Some(wallet_name) = dir_entry.path().file_name().and_then(|os_str| os_str.to_str()) {
                let mut descriptor_json = String::new();
                File::open(_wallet_descriptor_path(wallet_name)).ok()
                    .and_then(|mut f| f.read_to_string(&mut descriptor_json).ok())
                    .and_then(|_| WalletDescriptor::from_json(descriptor_json.as_str()).ok())
                    .map(|descriptor| descriptors.push(descriptor));
            }
        }

        trace!("list_wallets <<< descriptors: {:?}", descriptors);

        Ok(descriptors)
    }

    pub fn close_wallet(&self, handle: i32) -> Result<(), WalletError> {
        trace!("close >>> handle: {:?}", handle);

        match self.wallets.borrow_mut().remove(&handle) {
            Some(mut wallet) => wallet.close(),
            None => Err(WalletError::InvalidHandle(handle.to_string()))
        }?;

        trace!("close <<<");

        Ok(())
    }

    pub fn add_record(&self, wallet_handle: i32, type_: &str, name: &str, value: &str, tags_json: &str) -> Result<(), WalletError> {
        match self.wallets.borrow_mut().get_mut(&wallet_handle) {
            Some(wallet) => {
                let tags: Tags = serde_json::from_str(tags_json)?;
                wallet.add(type_, name, value, &tags)
            }
            None => Err(WalletError::InvalidHandle(wallet_handle.to_string()))
        }
    }

    pub fn add_indy_object<T>(&self, wallet_handle: i32, name: &str, object: &T, tags_json: &str) -> Result<String, WalletError> where T: JsonEncodable, T: NamedType {
        let type_ = T::short_type_name();
        match self.wallets.borrow().get(&wallet_handle) {
            Some(wallet) => {
                let object_json = object.to_json()
                    .map_err(map_err_trace!())
                    .map_err(|err| CommonError::InvalidState(format!("Cannot serialize {:?}: {:?}", type_, err)))?;
                self.add_record(wallet_handle, &self.add_prefix(type_), name, &object_json, tags_json)?;
                Ok(object_json)
            }
            None => Err(WalletError::InvalidHandle(wallet_handle.to_string()))
        }
    }

    pub fn update_record_value(&self, wallet_handle: i32, type_: &str, name: &str, value: &str) -> Result<(), WalletError> {
        match self.wallets.borrow().get(&wallet_handle) {
            Some(wallet) => wallet.update(type_, name, value),
            None => Err(WalletError::InvalidHandle(wallet_handle.to_string()))
        }
    }

    pub fn update_indy_object<T>(&self, wallet_handle: i32, name: &str, object: &T) -> Result<String, WalletError> where T: JsonEncodable, T: NamedType {
        let type_ = T::short_type_name();
        match self.wallets.borrow().get(&wallet_handle) {
            Some(wallet) => {
                let object_json = object.to_json()
                    .map_err(map_err_trace!())
                    .map_err(|err| CommonError::InvalidState(format!("Cannot serialize {:?}: {:?}", type_, err)))?;
                wallet.update(&self.add_prefix(type_), name, &object_json)?;
                Ok(object_json)
            }
            None => Err(WalletError::InvalidHandle(wallet_handle.to_string()))
        }
    }

    pub fn add_record_tags(&self, wallet_handle: i32, type_: &str, name: &str, tags_json: &str) -> Result<(), WalletError> {
        match self.wallets.borrow_mut().get_mut(&wallet_handle) {
            Some(wallet) => {
                let tags: Tags = serde_json::from_str(tags_json)?;
                wallet.add_tags(type_, name, &tags)
            },
            None => Err(WalletError::InvalidHandle(wallet_handle.to_string()))
        }
    }

    pub fn add_indy_record_tags<T>(&self, wallet_handle: i32, name: &str, tags_json: &str) -> Result<(), WalletError> where T: NamedType {
        self.add_record_tags(wallet_handle, &self.add_prefix(T::short_type_name()), name, tags_json)
    }

    pub fn update_record_tags(&self, wallet_handle: i32, type_: &str, name: &str, tags_json: &str) -> Result<(), WalletError> {
        match self.wallets.borrow_mut().get_mut(&wallet_handle) {
            Some(wallet) => {
                let tags: Tags = serde_json::from_str(tags_json)?;
                wallet.update_tags(type_, name, &tags)
            },
            None => Err(WalletError::InvalidHandle(wallet_handle.to_string()))
        }
    }

    pub fn update_indy_record_tags<T>(&self, wallet_handle: i32, name: &str, tags_json: &str) -> Result<(), WalletError> where T: NamedType {
        self.update_record_tags(wallet_handle, &self.add_prefix(T::short_type_name()), name, tags_json)
    }

    pub fn delete_record_tags(&self, wallet_handle: i32, type_: &str, name: &str, tag_names_json: &str) -> Result<(), WalletError> {
        match self.wallets.borrow_mut().get_mut(&wallet_handle) {
            Some(wallet) => {
                let tag_names: Vec<String> = serde_json::from_str(tag_names_json)?;
                wallet.delete_tags(type_, name, &tag_names[..])
            },
            None => Err(WalletError::InvalidHandle(wallet_handle.to_string()))
        }
    }

    pub fn delete_record(&self, wallet_handle: i32, type_: &str, name: &str) -> Result<(), WalletError> {
        match self.wallets.borrow().get(&wallet_handle) {
            Some(wallet) => wallet.delete(type_, name),
            None => Err(WalletError::InvalidHandle(wallet_handle.to_string()))
        }
    }

    pub fn delete_indy_record<T>(&self, wallet_handle: i32, name: &str) -> Result<(), WalletError> where T: NamedType {
        self.delete_record(wallet_handle, &self.add_prefix(T::short_type_name()), name)
    }

    pub fn get_record(&self, wallet_handle: i32, type_: &str, name: &str, options_json: &str) -> Result<WalletRecord, WalletError> {
        match self.wallets.borrow().get(&wallet_handle) {
            Some(wallet) => wallet.get(type_, name, options_json),
            None => Err(WalletError::InvalidHandle(wallet_handle.to_string()))
        }
    }

    pub fn get_indy_record<T>(&self, wallet_handle: i32, name: &str, options_json: &str) -> Result<WalletRecord, WalletError> where T: NamedType {
        self.get_record(wallet_handle, &self.add_prefix(T::short_type_name()), name, options_json)
    }

    // Dirty hack. json must live longer then result T
    pub fn get_indy_object<'a, T>(&self, wallet_handle: i32, name: &str, options_json: &str, json: &'a mut String) -> Result<T, WalletError> where T: JsonDecodable<'a>, T: NamedType {
        let type_ = T::short_type_name();

        let record: WalletRecord = match self.wallets.borrow().get(&wallet_handle) {
            Some(wallet) => wallet.get(&self.add_prefix(type_), name, options_json),
            None => Err(WalletError::InvalidHandle(wallet_handle.to_string()))
        }?;
        *json = record.get_value()
            .ok_or(CommonError::InvalidStructure(format!("{} not found for id: {:?}", type_, name)))?.to_string();

        T::from_json(json)
            .map_err(map_err_trace!())
            .map_err(|err|
                WalletError::CommonError(CommonError::InvalidState(format!("Cannot deserialize {:?}: {:?}", type_, err))))
    }

    pub fn search_records(&self, wallet_handle: i32, type_: &str, query_json: &str, options_json: &str) -> Result<WalletSearch, WalletError> {
        match self.wallets.borrow().get(&wallet_handle) {
            Some(wallet) => Ok(WalletSearch { iter: wallet.search(type_, query_json, Some(options_json))? }),
            None => Err(WalletError::InvalidHandle(wallet_handle.to_string()))
        }
    }

    pub fn search_indy_records<T>(&self, wallet_handle: i32, query_json: &str, options_json: &str) -> Result<WalletSearch, WalletError> where T: NamedType {
        self.search_records(wallet_handle, &self.add_prefix(T::short_type_name()), query_json, options_json)
    }

    pub fn search_all_records(&self, wallet_handle: i32) -> Result<WalletSearch, WalletError> {
        //        match self.wallets.borrow().get(&wallet_handle) {
        //            Some(wallet) => wallet.search_all_records(),
        //            None => Err(WalletError::InvalidHandle(wallet_handle.to_string()))
        //        }
        unimplemented!()
    }

    pub fn close_search(&self, wallet_handle: i32, search_handle: u32) -> Result<(), WalletError> {
        //        match self.wallets.borrow().get(&wallet_handle) {
        //            Some(wallet) => wallet.close_search(search_handle),
        //            None => Err(WalletError::InvalidHandle(wallet_handle.to_string()))
        //        }
        unimplemented!()
    }

    pub fn get_pool_name(&self, wallet_handle: i32) -> Result<String, WalletError> {
        match self.wallets.borrow().get(&wallet_handle) {
            Some(wallet) => Ok(wallet.get_pool_name()),
            None => Err(WalletError::InvalidHandle(wallet_handle.to_string()))
        }
    }

    pub fn upsert_indy_object<'a, T>(&self, wallet_handle: i32, name: &str, object: &T) -> Result<(), WalletError>
        where T: JsonEncodable, T: JsonDecodable<'a>, T: NamedType {
        if self.record_exists::<T>(wallet_handle, name)? {
            self.update_indy_object::<T>(wallet_handle, name, object)?
        } else {
            self.add_indy_object::<T>(wallet_handle, name, object, "{}")?
        };
        Ok(())
    }

    pub fn record_exists<T>(&self, wallet_handle: i32, name: &str) -> Result<bool, WalletError> where T: NamedType {
        match self.wallets.borrow().get(&wallet_handle) {
            Some(wallet) =>
                match wallet.get(&self.add_prefix(T::short_type_name()), name, &RecordOptions::id()) {
                    Ok(_) => Ok(true),
                    Err(WalletError::ItemNotFound) => Ok(false),
                    Err(err) => Err(err),
                }
            None => Err(WalletError::InvalidHandle(wallet_handle.to_string()))
        }
    }

    pub fn check(&self, handle: i32) -> Result<(), WalletError> {
        match self.wallets.borrow().get(&handle) {
            Some(_) => Ok(()),
            None => Err(WalletError::InvalidHandle(handle.to_string()))
        }
    }

    pub const PREFIX: &'static str = "Indy::";

    fn add_prefix(&self, type_: &str) -> String {
        format!("{}{}", WalletService::PREFIX, type_)
    }
}

#[derive(Debug, Clone, Serialize, Deserialize)]
pub struct WalletRecord {
    name: String,
    type_: Option<String>,
    value: Option<String>,
    tags: Option<String>
}

impl JsonEncodable for WalletRecord {}

impl<'a> JsonDecodable<'a> for WalletRecord {}

impl WalletRecord {
    pub fn new(name: String, type_: Option<String>, value: Option<String>, tags: Option<String>) -> WalletRecord {
        WalletRecord {
            name: name,
            type_: type_,
            value: value,
            tags: tags,
        }
    }
    pub fn get_id(&self) -> &str {
        self.name.as_str()
    }

    pub fn get_type(&self) -> Option<&str> {
        self.type_.as_ref().map(|t|
            if t.starts_with(WalletService::PREFIX) {
                t[WalletService::PREFIX.len()..].as_ref()
            } else {
                t.as_str()
            }
        )
    }

    pub fn get_value(&self) -> Option<&str> {
        self.value.as_ref().map(String::as_str)
    }

    pub fn get_tags(&self) -> Option<&str> {
        self.tags.as_ref().map(String::as_str)
    }
}

#[derive(Debug, Serialize, Deserialize)]
pub struct RecordOptions {
    fetch_type: Option<bool>,
    fetch_value: Option<bool>,
    fetch_tags: Option<bool>
}

impl JsonEncodable for RecordOptions {}

impl<'a> JsonDecodable<'a> for RecordOptions {}

impl RecordOptions {
    pub fn id() -> String {
        let options = RecordOptions {
            fetch_type: Some(false),
            fetch_value: Some(false),
            fetch_tags: Some(false)
        };

        options.to_json().unwrap()
    }

    pub fn id_value() -> String {
        let options = RecordOptions {
            fetch_type: Some(false),
            fetch_value: Some(true),
            fetch_tags: Some(false)
        };

        options.to_json().unwrap()
    }

    pub fn full() -> String {
        let options = RecordOptions {
            fetch_type: Some(true),
            fetch_value: Some(true),
            fetch_tags: Some(true)
        };

        options.to_json().unwrap()
    }
}

pub struct WalletSearch {
    // TODO
    iter: iterator::WalletIterator,
}

impl WalletSearch {
    pub fn get_total_count(&self) -> Result<Option<usize>, WalletError> {
        unimplemented!()
    }

    pub fn fetch_next_record(&mut self) -> Result<Option<WalletRecord>, WalletError> {
        self.iter.next()
    }
}

#[derive(Debug, Serialize, Deserialize)]
#[serde(rename_all = "camelCase")]
pub struct SearchOptions {
    retrieve_records: Option<bool>,
    retrieve_total_count: Option<bool>,
    retrieve_type: Option<bool>,
    retrieve_value: Option<bool>,
    retrieve_tags: Option<bool>
}

impl SearchOptions {
    pub fn full() -> String {
        let options = SearchOptions {
            retrieve_records: Some(true),
            retrieve_total_count: Some(true),
            retrieve_type: Some(true),
            retrieve_value: Some(true),
            retrieve_tags: Some(true)
        };

        options.to_json().unwrap()
    }
}

impl JsonEncodable for SearchOptions {}

impl<'a> JsonDecodable<'a> for SearchOptions {}

fn _wallet_path(name: &str) -> PathBuf {
    EnvironmentUtils::wallet_path(name)
}

fn _wallet_descriptor_path(name: &str) -> PathBuf {
    _wallet_path(name).join("wallet.json")
}

fn _wallet_config_path(name: &str) -> PathBuf {
    _wallet_path(name).join("config.json")
}


#[cfg(test)]
mod tests {
    use std;
    use super::*;
    //    use api::ErrorCode;
    //    use errors::wallet::WalletError;
    //    use utils::inmem_wallet::InmemWallet;
    //
    //    use std::time::Duration;
    //    use std::thread;
    //

//    const POOL: &'static str = "pool";
//    const WALLET: &'static str = "wallet";
//    const DEFAULT: &'static str = "default";
//    const ID_1: &'static str = "id1";
//    const ID_2: &'static str = "id2";
//    const TYPE_1: &'static str = "type1";
//    const TYPE_2: &'static str = "type2";
//    const VALUE_1: &'static str = "value1";
//    const VALUE_2: &'static str = "value2";
//    const TAGS_EMPTY: &'static str = "{}";
//    const TAGS: &'static str = r#"{"tagName1":"tagValue1"}"##;
//    const QUERY_EMPTY: &'static str = "{}";
//    const OPTIONS_EMPTY: &'static str = "{}";

    
    fn _fetch_options(type_: bool, value: bool, tags: bool) -> String {
        let mut map = HashMap::new();
        map.insert("fetch_type", type_);
        map.insert("fetch_value", value);
        map.insert("fetch_tags", tags);
        serde_json::to_string(&map).unwrap()
    }

    fn _credentials() -> String {
        String::from(r#"{"key":"MDAwMDAwMDAwMDAwMDAwMDAwMDAwMDAwMDAwMDAwMDA=", "storage_credentials": {}}"#)
    }

    fn _cleanup() {
        let mut path = std::env::home_dir().unwrap();
        path.push(".indy_client");
        path.push("wallet");
        path.push("test_wallet");
        if path.exists() {
            std::fs::remove_dir_all(path.clone()).unwrap();
        }
    }

    #[test]
    fn wallet_service_new_works() {
        WalletService::new();
    }

    //    #[test]
    //    fn wallet_service_register_type_works() {
    //        TestUtils::cleanup_indy_home();
    //        InmemWallet::cleanup();
    //
    //        let wallet_service = WalletService::new();
    //
    //        wallet_service
    //            .register_type(
    //                "inmem",
    //                InmemWallet::create,
    //                InmemWallet::open,
    //                InmemWallet::set,
    //                InmemWallet::get,
    //                InmemWallet::list,
    //                InmemWallet::close,
    //                InmemWallet::delete,
    //                InmemWallet::free
    //            )
    //            .unwrap();
    //
    //        TestUtils::cleanup_indy_home();
    //        InmemWallet::cleanup();
    //    }

    #[test]
    fn wallet_service_create_wallet_works() {
        _cleanup();

        let wallet_service = WalletService::new();
        wallet_service.create_wallet("pool1", "test_wallet", Some("default"), None, &_credentials()).unwrap();
    }
    //
    //    //    #[test]
    //    //    fn wallet_service_create_works_for_plugged() {
    //    //        TestUtils::cleanup_indy_home();
    //    //        InmemWallet::cleanup();
    //    //
    //    //        let wallet_service = WalletService::new();
    //    //
    //    //        wallet_service
    //    //            .register_type(
    //    //                "inmem",
    //    //                InmemWallet::create,
    //    //                InmemWallet::open,
    //    //                InmemWallet::set,
    //    //                InmemWallet::get,
    //    //                InmemWallet::list,
    //    //                InmemWallet::close,
    //    //                InmemWallet::delete,
    //    //                InmemWallet::free
    //    //            )
    //    //            .unwrap();
    //    //
    //    //        wallet_service.create("pool1", "wallet1", Some("inmem"), None, None).unwrap();
    //    //
    //    //        TestUtils::cleanup_indy_home();
    //    //        InmemWallet::cleanup();
    //    //    }
    //
    #[test]
    fn wallet_service_create_wallet_works_for_none_type() {
        _cleanup();

        let wallet_service = WalletService::new();
        wallet_service.create_wallet("pool1", "test_wallet", None, None, &_credentials()).unwrap();
    }

    #[test]
    fn wallet_service_create_wallet_works_for_unknown_type() {
        _cleanup();

        let wallet_service = WalletService::new();
        let res = wallet_service.create_wallet("pool1", "test_wallet", Some("unknown"), None, &_credentials());
        assert_match!(Err(WalletError::UnknownType(_)), res);
    }

    #[test]
    fn wallet_service_create_wallet_works_for_twice() {
        _cleanup();

        let wallet_service = WalletService::new();
        wallet_service.create_wallet("pool1", "test_wallet", None, None, &_credentials()).unwrap();

        let res = wallet_service.create_wallet("pool1", "test_wallet", None, None, &_credentials());
        assert_match!(Err(WalletError::AlreadyExists(_)), res);
    }

    #[test]
    fn wallet_service_delete_wallet_works() {
        _cleanup();

        let wallet_service = WalletService::new();
        wallet_service.create_wallet("pool1", "test_wallet", None, None, &_credentials()).unwrap();
        wallet_service.delete_wallet("test_wallet", &_credentials()).unwrap();
        wallet_service.create_wallet("pool1", "test_wallet", None, None, &_credentials()).unwrap();
    }
    //
    //    //    #[test]
    //    //    fn wallet_service_delete_works_for_plugged() {
    //    //        TestUtils::cleanup_indy_home();
    //    //        InmemWallet::cleanup();
    //    //
    //    //        let wallet_service = WalletService::new();
    //    //
    //    //        wallet_service
    //    //            .register_type(
    //    //                "inmem",
    //    //                InmemWallet::create,
    //    //                InmemWallet::open,
    //    //                InmemWallet::set,
    //    //                InmemWallet::get,
    //    //                InmemWallet::list,
    //    //                InmemWallet::close,
    //    //                InmemWallet::delete,
    //    //                InmemWallet::free
    //    //            )
    //    //            .unwrap();
    //    //
    //    //        wallet_service.create("pool1", "wallet1", Some("inmem"), None, None).unwrap();
    //    //        wallet_service.delete("wallet1", None).unwrap();
    //    //        wallet_service.create("pool1", "wallet1", Some("inmem"), None, None).unwrap();
    //    //
    //    //        TestUtils::cleanup_indy_home();
    //    //        InmemWallet::cleanup();
    //    //    }
    //
    #[test]
    fn wallet_service_open_wallet_works() {
        _cleanup();

        let wallet_service = WalletService::new();
        wallet_service.create_wallet("pool1", "test_wallet", None, None, &_credentials()).unwrap();
        wallet_service.open_wallet("test_wallet", None, &_credentials()).unwrap();
    }
    //
    //    //    #[test]
    //    //    fn wallet_service_open_works_for_plugged() {
    //    //        TestUtils::cleanup_indy_home();
    //    //        InmemWallet::cleanup();
    //    //
    //    //        let wallet_service = WalletService::new();
    //    //
    //    //        wallet_service
    //    //            .register_type(
    //    //                "inmem",
    //    //                InmemWallet::create,
    //    //                InmemWallet::open,
    //    //                InmemWallet::set,
    //    //                InmemWallet::get,
    //    //                InmemWallet::list,
    //    //                InmemWallet::close,
    //    //                InmemWallet::delete,
    //    //                InmemWallet::free
    //    //            )
    //    //            .unwrap();
    //    //
    //    //        wallet_service.create("pool1", "wallet1", Some("inmem"), None, None).unwrap();
    //    //        wallet_service.open("wallet1", None, None).unwrap();
    //    //
    //    //        TestUtils::cleanup_indy_home();
    //    //        InmemWallet::cleanup();
    //    //    }
    //
    //    //    #[test]
    //    //    fn wallet_service_list_wallets_works() {
    //    //        TestUtils::cleanup_indy_home();
    //    //        InmemWallet::cleanup();
    //    //
    //    //        let wallet_service = WalletService::new();
    //    //        wallet_service
    //    //            .register_type(
    //    //                "inmem",
    //    //                InmemWallet::create,
    //    //                InmemWallet::open,
    //    //                InmemWallet::set,
    //    //                InmemWallet::get,
    //    //                InmemWallet::list,
    //    //                InmemWallet::close,
    //    //                InmemWallet::delete,
    //    //                InmemWallet::free
    //    //            )
    //    //            .unwrap();
    //    //        let w1_meta = WalletDescriptor {
    //    //            name: "w1".to_string(),
    //    //            pool_name: "p1".to_string(),
    //    //            xtype: "default".to_string(),
    //    //        };
    //    //        let w2_meta = WalletDescriptor {
    //    //            name: "w2".to_string(),
    //    //            pool_name: "p2".to_string(),
    //    //            xtype: "inmem".to_string(),
    //    //        };
    //    //        let w3_meta = WalletDescriptor {
    //    //            name: "w3".to_string(),
    //    //            pool_name: "p1".to_string(),
    //    //            xtype: "default".to_string(),
    //    //        };
    //    //        wallet_service.create(&w1_meta.associated_pool_name,
    //    //                              &w1_meta.name,
    //    //                              Some(&w1_meta.type_),
    //    //                              None, None).unwrap();
    //    //        wallet_service.create(&w2_meta.associated_pool_name,
    //    //                              &w2_meta.name,
    //    //                              Some(&w2_meta.type_),
    //    //                              None, None).unwrap();
    //    //        wallet_service.create(&w3_meta.associated_pool_name,
    //    //                              &w3_meta.name,
    //    //                              None,
    //    //                              None, None).unwrap();
    //    //
    //    //        let wallets = wallet_service.list_wallets().unwrap();
    //    //
    //    //        assert!(wallets.contains(&w1_meta));
    //    //        assert!(wallets.contains(&w2_meta));
    //    //        assert!(wallets.contains(&w3_meta));
    //    //
    //    //        InmemWallet::cleanup();
    //    //        TestUtils::cleanup_indy_home();
    //    //    }
    //
    #[test]
    fn wallet_service_close_wallet_works() {
        _cleanup();

        let wallet_service = WalletService::new();
        wallet_service.create_wallet("pool1", "test_wallet", None, None, &_credentials()).unwrap();
        let wallet_handle = wallet_service.open_wallet("test_wallet", None, &_credentials()).unwrap();
        wallet_service.close_wallet(wallet_handle).unwrap();
    }
    //
    //    //    #[test]
    //    //    fn wallet_service_close_works_for_plugged() {
    //    //        TestUtils::cleanup_indy_home();
    //    //        InmemWallet::cleanup();
    //    //
    //    //        let wallet_service = WalletService::new();
    //    //
    //    //        wallet_service
    //    //            .register_type(
    //    //                "inmem",
    //    //                InmemWallet::create,
    //    //                InmemWallet::open,
    //    //                InmemWallet::set,
    //    //                InmemWallet::get,
    //    //                InmemWallet::list,
    //    //                InmemWallet::close,
    //    //                InmemWallet::delete,
    //    //                InmemWallet::free
    //    //            )
    //    //            .unwrap();
    //    //
    //    //        wallet_service.create("pool1", "wallet1", Some("inmem"), None, None).unwrap();
    //    //        let wallet_handle = wallet_service.open("wallet1", None, None).unwrap();
    //    //        wallet_service.close(wallet_handle).unwrap();
    //    //
    //    //        TestUtils::cleanup_indy_home();
    //    //        InmemWallet::cleanup();
    //    //    }
    //
    #[test]
    fn wallet_service_add_record_works() {
        _cleanup();

        let wallet_service = WalletService::new();
        wallet_service.create_wallet("pool1", "test_wallet", None, None, &_credentials()).unwrap();
        let wallet_handle = wallet_service.open_wallet("test_wallet", None, &_credentials()).unwrap();

        wallet_service.add_record(wallet_handle, "type", "key1", "value1", "{}").unwrap();
        wallet_service.get_record(wallet_handle, "type", "key1", "{}").unwrap();
    }

    #[test]
    fn wallet_service_get_record_works_for_id_only() {
        _cleanup();

        let wallet_service = WalletService::new();
        wallet_service.create_wallet("pool1", "test_wallet", None, None, &_credentials()).unwrap();
        let wallet_handle = wallet_service.open_wallet("test_wallet", None, &_credentials()).unwrap();

        wallet_service.add_record(wallet_handle, "type", "key1", "value1", "{}").unwrap();
        let record = wallet_service.get_record(wallet_handle, "type", "key1", &_fetch_options(false, false, false)).unwrap();
        assert!(record.get_value().is_none());
        //        assert!(record.get_type().is_none()); // TODO - fix when FetchOptions are moved from storage layer to wallet layer
        assert!(record.get_tags().is_none());
    }

    #[test]
    fn wallet_service_get_record_works_for_id_value_only() {
        _cleanup();

        let wallet_service = WalletService::new();
        wallet_service.create_wallet("pool1", "test_wallet", None, None, &_credentials()).unwrap();
        let wallet_handle = wallet_service.open_wallet("test_wallet", None, &_credentials()).unwrap();

        wallet_service.add_record(wallet_handle, "type", "key1", "value1", "{}").unwrap();
        let record = wallet_service.get_record(wallet_handle, "type", "key1", &_fetch_options(false, true, false)).unwrap();
        assert_eq!("value1", record.get_value().unwrap());
        //        assert!(record.get_type().is_none()); // TODO - fix when FetchOptions are moved from storage layer to wallet layer
        assert!(record.get_tags().is_none());
    }

    #[test]
    fn wallet_service_get_record_works_for_all_fields() {
        _cleanup();

        let wallet_service = WalletService::new();
        wallet_service.create_wallet("pool1", "test_wallet", None, None, &_credentials()).unwrap();
        let wallet_handle = wallet_service.open_wallet("test_wallet", None, &_credentials()).unwrap();

        wallet_service.add_record(wallet_handle, "type", "key1", "value1", r#"{"1":"some"}"#).unwrap();
        let record = wallet_service.get_record(wallet_handle, "type", "key1", &_fetch_options(true, true, true)).unwrap();
        assert_eq!("type", record.get_type().unwrap());
        assert_eq!("value1", record.get_value().unwrap());
        assert_eq!(r#"{"1":"some"}"#, record.get_tags().unwrap());
    }
    //
    //    //    #[test]
    //    //    fn wallet_service_set_get_works_for_plugged() {
    //    //        TestUtils::cleanup_indy_home();
    //    //        InmemWallet::cleanup();
    //    //
    //    //        let wallet_service = WalletService::new();
    //    //
    //    //        wallet_service
    //    //            .register_type(
    //    //                "inmem",
    //    //                InmemWallet::create,
    //    //                InmemWallet::open,
    //    //                InmemWallet::set,
    //    //                InmemWallet::get,
    //    //                InmemWallet::list,
    //    //                InmemWallet::close,
    //    //                InmemWallet::delete,
    //    //                InmemWallet::free
    //    //            )
    //    //            .unwrap();
    //    //
    //    //        wallet_service.create("pool1", "wallet1", Some("inmem"), None, None).unwrap();
    //    //        let wallet_handle = wallet_service.open("wallet1", None, None).unwrap();
    //    //
    //    //        wallet_service.set(wallet_handle, "key1", "value1").unwrap();
    //    //        let value = wallet_service.get(wallet_handle, "key1").unwrap();
    //    //        assert_eq!("value1", value);
    //    //
    //    //        TestUtils::cleanup_indy_home();
    //    //        InmemWallet::cleanup();
    //    //    }
    //
    #[test]
    fn wallet_service_add_get_works_for_reopen() {
        _cleanup();

        let wallet_service = WalletService::new();
        wallet_service.create_wallet("pool1", "test_wallet", None, None, &_credentials()).unwrap();
        let wallet_handle = wallet_service.open_wallet("test_wallet", None, &_credentials()).unwrap();
        wallet_service.add_record(wallet_handle, "type", "key1", "value1", "{}").unwrap();
        wallet_service.close_wallet(wallet_handle).unwrap();

        let wallet_handle = wallet_service.open_wallet("test_wallet", None, &_credentials()).unwrap();
        let record = wallet_service.get_record(wallet_handle, "type", "key1", &_fetch_options(false, true, false)).unwrap();
        assert_eq!("value1", record.get_value().unwrap());
    }

    #[test]
    fn wallet_service_get_works_for_unknown() {
        _cleanup();

        let wallet_service = WalletService::new();
        wallet_service.create_wallet("pool1", "test_wallet", None, None, &_credentials()).unwrap();
        let wallet_handle = wallet_service.open_wallet("test_wallet", None, &_credentials()).unwrap();

        let res = wallet_service.get_record(wallet_handle, "type", "key1", &_fetch_options(false, true, false));

        assert_match!(Err(WalletError::ItemNotFound), res);
    }
//
//    //    #[test]
//    //    fn wallet_service_get_works_for_plugged_and_unknown() {
//    //        TestUtils::cleanup_indy_home();
//    //        InmemWallet::cleanup();
//    //
//    //        let wallet_service = WalletService::new();
//    //
//    //        wallet_service
//    //            .register_type(
//    //                "inmem",
//    //                InmemWallet::create,
//    //                InmemWallet::open,
//    //                InmemWallet::set,
//    //                InmemWallet::get,
//    //                InmemWallet::list,
//    //                InmemWallet::close,
//    //                InmemWallet::delete,
//    //                InmemWallet::free
//    //            )
//    //            .unwrap();
//    //
//    //        wallet_service.create("pool1", "wallet1", Some("inmem"), None, None).unwrap();
//    //        let wallet_handle = wallet_service.open("wallet1", None, None).unwrap();
//    //
//    //        let res = wallet_service.get(wallet_handle, "key1");
//    //        assert_match!(Err(WalletError::PluggedWallerError(ErrorCode::WalletNotFoundError)), res);
//    //
//    //        TestUtils::cleanup_indy_home();
//    //        InmemWallet::cleanup();
//    //    }
//
//    //    #[test]
//    //    fn wallet_service_set_get_works_for_update() {
//    //        TestUtils::cleanup_indy_home();
//    //
//    //        let wallet_service = WalletService::new();
//    //
//    //        wallet_service
//    //            .register_type(
//    //                "inmem",
//    //                InmemWallet::create,
//    //                InmemWallet::open,
//    //                InmemWallet::set,
//    //                InmemWallet::get,
//    //                InmemWallet::list,
//    //                InmemWallet::close,
//    //                InmemWallet::delete,
//    //                InmemWallet::free
//    //            )
//    //            .unwrap();
//    //
//    //        wallet_service.create("pool1", "wallet1", Some("inmem"), None, None).unwrap();
//    //        let wallet_handle = wallet_service.open("wallet1", None, None).unwrap();
//    //
//    //        wallet_service.set(wallet_handle, "key1", "value1").unwrap();
//    //        let value = wallet_service.get(wallet_handle, "key1").unwrap();
//    //        assert_eq!("value1", value);
//    //
//    //        wallet_service.set(wallet_handle, "key1", "value2").unwrap();
//    //        let value = wallet_service.get(wallet_handle, "key1").unwrap();
//    //        assert_eq!("value2", value);
//    //
//    //        TestUtils::cleanup_indy_home();
//    //    }
//
//    //    #[test]
//    //    fn wallet_service_set_get_works_for_plugged_and_update() {
//    //        TestUtils::cleanup_indy_home();
//    //        InmemWallet::cleanup();
//    //
//    //        let wallet_service = WalletService::new();
//    //        wallet_service.create("pool1", "wallet1", None, None, None).unwrap();
//    //        let wallet_handle = wallet_service.open("wallet1", None, None).unwrap();
//    //
//    //        wallet_service.set(wallet_handle, "key1", "value1").unwrap();
//    //        let value = wallet_service.get(wallet_handle, "key1").unwrap();
//    //        assert_eq!("value1", value);
//    //
//    //        wallet_service.set(wallet_handle, "key1", "value2").unwrap();
//    //        let value = wallet_service.get(wallet_handle, "key1").unwrap();
//    //        assert_eq!("value2", value);
//    //
//    //        TestUtils::cleanup_indy_home();
//    //        InmemWallet::cleanup();
//    //    }

    /**
     * Update tests
    */

    #[test]
    fn wallet_service_update() {
        _cleanup();
        let type_ = "type";
        let name = "name";
        let value = "value";
        let new_value = "new_value";
        let wallet_service = WalletService::new();
        wallet_service.create_wallet("pool1", "test_wallet", None, None, &_credentials()).unwrap();
        let wallet_handle = wallet_service.open_wallet("test_wallet", None, &_credentials()).unwrap();

        wallet_service.add_record(wallet_handle, type_, name, value, "{}").unwrap();
        let record = wallet_service.get_record(wallet_handle, type_, name, &_fetch_options(false, true, false)).unwrap();
        assert_eq!(value, record.get_value().unwrap());
        wallet_service.update_record_value(wallet_handle, type_, name, new_value).unwrap();
        let record = wallet_service.get_record(wallet_handle, type_, name, &_fetch_options(false, true, false)).unwrap();
        assert_eq!(new_value, record.get_value().unwrap());
    }

    /**
     * Delete tests
    */

    #[test]
    fn wallet_service_delete_record() {
        _cleanup();
        let type_ = "type";
        let name = "name";
        let value = "value";
        let new_value = "new_value";
        let wallet_service = WalletService::new();
        wallet_service.create_wallet("pool1", "test_wallet", None, None, &_credentials()).unwrap();
        let wallet_handle = wallet_service.open_wallet("test_wallet", None, &_credentials()).unwrap();

        wallet_service.add_record(wallet_handle, type_, name, value, "{}").unwrap();
        let record = wallet_service.get_record(wallet_handle, type_, name, &_fetch_options(false, true, false)).unwrap();
        assert_eq!(value, record.get_value().unwrap());
        wallet_service.delete_record(wallet_handle, type_, name).unwrap();
        let res = wallet_service.get_record(wallet_handle, type_, name, &_fetch_options(false, true, false));
        assert_match!(Err(WalletError::ItemNotFound), res);
    }


    /**
     * Add tags tests
     */

    #[test]
    fn wallet_service_add_tags() {
        _cleanup();
        let type_ = "type";
        let name = "name";
        let value = "value";
        let wallet_service = WalletService::new();
        let mut tags: Tags = HashMap::new();
        let tag_name_1 = "tag_name_1";
        let tag_value_1 = "tag_value_1";
        tags.insert(tag_name_1.to_string(), tag_value_1.to_string());
        let tags_json = serde_json::to_string(&tags).unwrap();
        wallet_service.create_wallet("pool1", "test_wallet", None, None, &_credentials()).unwrap();
        let wallet_handle = wallet_service.open_wallet("test_wallet", None, &_credentials()).unwrap();

        wallet_service.add_record(wallet_handle, type_, name, value, &tags_json).unwrap();

        let mut new_tags: Tags = HashMap::new();
        let tag_name_2 = "tag_name_2";
        let tag_value_2 = "tag_value_2";
        let tag_name_3 = "~tag_name_3";
        let tag_value_3 = "tag_value_3";
        new_tags.insert(tag_name_2.to_string(), tag_value_2.to_string());
        new_tags.insert(tag_name_3.to_string(),tag_value_3.to_string());
        let new_tags_json = serde_json::to_string(&new_tags).unwrap();
        wallet_service.add_record_tags(wallet_handle, type_, name, &new_tags_json).unwrap();

        let item = wallet_service.get_record(wallet_handle, type_, name, &_fetch_options(true, true, true)).unwrap();
        let mut expected_tags = new_tags.clone();
        expected_tags.insert(tag_name_1.to_string(), tag_value_1.to_string());
        let retrieved_tags = item.tags.unwrap();
        let retrieved_tags: Tags = serde_json::from_str(&retrieved_tags).unwrap();
        assert_eq!(expected_tags, retrieved_tags);
    }

    /**
     * Update tags tests
     */

    #[test]
    fn wallet_service_update_tags() {
        _cleanup();
        let type_ = "type";
        let name = "name";
        let value = "value";
        let wallet_service = WalletService::new();
        let mut tags: Tags = HashMap::new();
        let tag_name_1 = "tag_name_1";
        let tag_value_1 = "tag_value_1";
        let tag_name_2 = "tag_name_2";
        let tag_value_2 = "tag_value_2";
        let tag_name_3 = "~tag_name_3";
        let tag_value_3 = "tag_value_3";
        tags.insert(tag_name_1.to_string(), tag_value_1.to_string());
        tags.insert(tag_name_2.to_string(), tag_value_2.to_string());
        tags.insert(tag_name_3.to_string(), tag_value_3.to_string());
        let tags_json = serde_json::to_string(&tags).unwrap();
        wallet_service.create_wallet("pool1", "test_wallet", None, None, &_credentials()).unwrap();
        let wallet_handle = wallet_service.open_wallet("test_wallet", None, &_credentials()).unwrap();

        wallet_service.add_record(wallet_handle, type_, name, value, &tags_json).unwrap();

        let mut new_tags: Tags = HashMap::new();
        let new_tag_value_2 = "new_tag_value_2";
        let new_tag_value_3 = "new_tag_value_3";
        new_tags.insert(tag_name_2.to_string(), new_tag_value_2.to_string());
        new_tags.insert(tag_name_3.to_string(), new_tag_value_3.to_string());
        let new_tags_json = serde_json::to_string(&new_tags).unwrap();
        wallet_service.update_record_tags(wallet_handle, type_, name, &new_tags_json).unwrap();

        let item = wallet_service.get_record(wallet_handle, type_, name, &_fetch_options(true, true, true)).unwrap();
        let retrieved_tags = item.tags.unwrap();
        let retrieved_tags: Tags = serde_json::from_str(&retrieved_tags).unwrap();
        assert_eq!(new_tags, retrieved_tags);
    }

    /**
     * Delete tags tests
     */

    #[test]
    fn wallet_service_delete_tags() {
        _cleanup();
        let type_ = "type";
        let name = "name";
        let value = "value";
        let wallet_service = WalletService::new();
        let mut tags: Tags = HashMap::new();
        let tag_name_1 = "tag_name_1";
        let tag_value_1 = "tag_value_1";
        let tag_name_2 = "tag_name_2";
        let tag_value_2 = "tag_value_2";
        let tag_name_3 = "~tag_name_3";
        let tag_value_3 = "tag_value_3";
        tags.insert(tag_name_1.to_string(), tag_value_1.to_string());
        tags.insert(tag_name_2.to_string(), tag_value_2.to_string());
        tags.insert(tag_name_3.to_string(), tag_value_3.to_string());
        let tags_json = serde_json::to_string(&tags).unwrap();
        wallet_service.create_wallet("pool1", "test_wallet", None, None, &_credentials()).unwrap();
        let wallet_handle = wallet_service.open_wallet("test_wallet", None, &_credentials()).unwrap();

        wallet_service.add_record(wallet_handle, type_, name, value, &tags_json).unwrap();

        let tag_names = r##"["tag_name_1", "~tag_name_3"]"##;
        wallet_service.delete_record_tags(wallet_handle, type_, name, tag_names).unwrap();

        let item = wallet_service.get_record(wallet_handle, type_, name, &_fetch_options(true, true, true)).unwrap();
        let mut expected_tags = HashMap::new();
        expected_tags.insert(tag_name_2.to_string(), tag_value_2.to_string());
        let retrieved_tags = item.tags.unwrap();
        let retrieved_tags: Tags = serde_json::from_str(&retrieved_tags).unwrap();
        assert_eq!(expected_tags, retrieved_tags);
    }


//    #[test]
//    fn wallet_service_search_records_works() {
//        TestUtils::cleanup_indy_home();
//
//        let wallet_service = WalletService::new();
//        wallet_service.create("pool1", "wallet1", None, None, r#"{"key":"key"}"#).unwrap();
//        let wallet_handle = wallet_service.open("wallet1", None, r#"{"key":"key"}"#).unwrap();
//
//        wallet_service.add_record(wallet_handle, "type1", "id1", "value1", "{}").unwrap();
//        wallet_service.add_record(wallet_handle, "type2", "id2", "value2", "{}").unwrap();
//
//        let mut search = wallet_service.search_records(wallet_handle, "type1", "{}", "{}").unwrap();
//        assert_eq!(1, search.get_total_count().unwrap().unwrap());
//
//        let record = search.fetch_next_record().unwrap().unwrap();
//        assert_eq!("id1", record.get_id());
//        assert_eq!("value1", record.get_value().unwrap());
//
//        TestUtils::cleanup_indy_home();
//    }
//
//    #[test]
//    fn wallet_service_search_all_records_works() {
//        TestUtils::cleanup_indy_home();
//
//        let wallet_service = WalletService::new();
//        wallet_service.create("pool1", "wallet1", None, None, r#"{"key":"key"}"#).unwrap();
//        let wallet_handle = wallet_service.open("wallet1", None, r#"{"key":"key"}"#).unwrap();
//
//        wallet_service.add_record(wallet_handle, "type1", "id1", "value1", "{}").unwrap();
//        wallet_service.add_record(wallet_handle, "type2", "id2", "value2", "{}").unwrap();
//
//        let mut search = wallet_service.search_all_records(wallet_handle).unwrap();
//        assert_eq!(2, search.get_total_count().unwrap().unwrap());
//
//        let record = search.fetch_next_record().unwrap().unwrap();
//        assert_eq!("value1", record.get_value().unwrap());
//
//        let record = search.fetch_next_record().unwrap().unwrap();
//        assert_eq!("value2", record.get_value().unwrap());
//
//        TestUtils::cleanup_indy_home();
//    }
//
//
//    //    #[test]
//    //    fn wallet_service_list_works_for_plugged() {
//    //        TestUtils::cleanup_indy_home();
//    //        InmemWallet::cleanup();
//    //
//    //        let wallet_service = WalletService::new();
//    //
//    //        wallet_service
//    //            .register_type(
//    //                "inmem",
//    //                InmemWallet::create,
//    //                InmemWallet::open,
//    //                InmemWallet::set,
//    //                InmemWallet::get,
//    //                InmemWallet::list,
//    //                InmemWallet::close,
//    //                InmemWallet::delete,
//    //                InmemWallet::free
//    //            )
//    //            .unwrap();
//    //
//    //        wallet_service.create("pool1", "wallet1", Some("inmem"), None, None).unwrap();
//    //        let wallet_handle = wallet_service.open("wallet1", Some("{\"freshness_time\": 1}"), None).unwrap();
//    //
//    //        wallet_service.set(wallet_handle, "key1::subkey1", "value1").unwrap();
//    //        wallet_service.set(wallet_handle, "key1::subkey2", "value2").unwrap();
//    //
//    //        let mut key_values = wallet_service.list(wallet_handle, "key1::").unwrap();
//    //        key_values.sort();
//    //        assert_eq!(2, key_values.len());
//    //
//    //        let (key, value) = key_values.pop().unwrap();
//    //        assert_eq!("key1::subkey2", key);
//    //        assert_eq!("value2", value);
//    //
//    //        let (key, value) = key_values.pop().unwrap();
//    //        assert_eq!("key1::subkey1", key);
//    //        assert_eq!("value1", value);
//    //
//    //        TestUtils::cleanup_indy_home();
//    //        InmemWallet::cleanup();
//    //    }
//
    #[test]
    fn wallet_service_get_pool_name_works() {
        _cleanup();

        let wallet_service = WalletService::new();
        let wallet_name = "test_wallet";
        let pool_name = "pool1";
        wallet_service.create_wallet(pool_name, wallet_name, None, None, &_credentials()).unwrap();
        let wallet_handle = wallet_service.open_wallet(wallet_name, None, &_credentials()).unwrap();

        assert_eq!(wallet_service.get_pool_name(wallet_handle).unwrap(), pool_name);
    }
    //
    //    //    #[test]
    //    //    fn wallet_service_get_pool_name_works_for_plugged() {
    //    //        TestUtils::cleanup_indy_home();
    //    //        InmemWallet::cleanup();
    //    //
    //    //        let wallet_service = WalletService::new();
    //    //
    //    //        wallet_service
    //    //            .register_type(
    //    //                "inmem",
    //    //                InmemWallet::create,
    //    //                InmemWallet::open,
    //    //                InmemWallet::set,
    //    //                InmemWallet::get,
    //    //                InmemWallet::list,
    //    //                InmemWallet::close,
    //    //                InmemWallet::delete,
    //    //                InmemWallet::free
    //    //            )
    //    //            .unwrap();
    //    //
    //    //        wallet_service.create("pool1", "wallet1", Some("inmem"), None, None).unwrap();
    //    //        let wallet_handle = wallet_service.open("wallet1", None, None).unwrap();
    //    //
    //    //        assert_eq!(wallet_service.get_pool_name(wallet_handle).unwrap(), "pool1");
    //    //
    //    //        TestUtils::cleanup_indy_home();
    //    //        InmemWallet::cleanup();
    //    //    }
    //
    #[test]
    fn wallet_service_get_pool_name_works_for_incorrect_wallet_handle() {
        _cleanup();

        let wallet_service = WalletService::new();
        let wallet_name = "test_wallet";
        let pool_name = "pool1";
        wallet_service.create_wallet(pool_name, wallet_name, None, None, &_credentials()).unwrap();

        let get_pool_name_res = wallet_service.get_pool_name(1);
        assert_match!(Err(WalletError::InvalidHandle(_)), get_pool_name_res);
    }
}<|MERGE_RESOLUTION|>--- conflicted
+++ resolved
@@ -148,15 +148,9 @@
                                                          add_record, update_record_value,
                                                          update_record_tags, add_record_tags, delete_record_tags,
                                                          delete_record, get_record, get_record_id,
-<<<<<<< HEAD
                                                          get_record_type, get_record_value, get_record_tags, free_record,
                                                           get_storage_metadata, set_storage_metadata, free_storage_metadata,
                                                          search_records, search_all_records,
-=======
-                                                         get_record_type, get_record_value, get_record_tags,
-                                                         get_storage_metadata, set_storage_metadata,
-                                                         free_record, search_records, search_all_records,
->>>>>>> ac5fa72c
                                                          get_search_total_count,
                                                          fetch_search_next_record, free_search)));
         Ok(())
