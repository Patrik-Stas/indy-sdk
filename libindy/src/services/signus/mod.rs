--- conflicted
+++ resolved
@@ -115,12 +115,9 @@
 
         let verkey = build_full_verkey(their_did_info.did.as_str(),
                                        their_did_info.verkey.as_ref().map(String::as_str))?;
-<<<<<<< HEAD
 
         self.validate_key(&verkey)?;
 
-=======
->>>>>>> 4b43fb10
         let did = Did::new(their_did_info.did.clone(),
                            verkey);
         Ok(did)
