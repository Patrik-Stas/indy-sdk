[package]
name = "indy"
version = "1.4.0"
authors = [
  "Sergej Pupykin <sergej.pupykin@dsr-company.com>",
  "Vyacheslav Gudkov <vyacheslav.gudkov@dsr-company.com>",
  "Artem Ivanov <artem.ivanov@dsr-company.com>",
  "Evgeniy Razinkov <evgeniy.razinkov@dsr-company.com.ru>",
  "Kirill Neznamov <kirill.neznamov@dsr-company.com>",
  "Sergey Minaev <sergey.minaev@dsr-company.com>"
  ]

description = "This is the official SDK for Hyperledger Indy (https://www.hyperledger.org/projects), which provides a distributed-ledger-based foundation for self-sovereign identity (https://sovrin.org). The major artifact of the SDK is a c-callable library."
license = "MIT/Apache-2.0"
build = "build.rs"

[lib]
name = "indy"
path = "src/lib.rs"
crate-type = ["staticlib","rlib", "cdylib"]

[features]
default = ["bn_openssl", "box_sodium", "sealedbox_sodium", "base58_rust_base58", "xsalsa20_sodium", "chacha20poly1305_ietf_sodium", "pair_amcl", "hash_openssl", "local_nodes_pool", "revocation_tests", "pwhash_argon2i13_sodium"]
bn_openssl = ["openssl", "int_traits"]
box_sodium = ["sodiumoxide"]
sealedbox_sodium = ["sodiumoxide"]
base58_rust_base58 = ["rust-base58"]
xsalsa20_sodium = ["sodiumoxide"]
chacha20poly1305_ietf_sodium = ["sodiumoxide"]
pwhash_argon2i13_sodium = ["sodiumoxide"]
pair_amcl = ["indy-crypto"]
hash_openssl = ["openssl"]
local_nodes_pool = []
revocation_tests = []
sodium_static = []

[dependencies]
indy-crypto = { version = "=0.4.1", optional = true }
int_traits = { version = "0.1.1", optional = true }
digest = "0.6.2"
<<<<<<< HEAD
env_logger = "0.5.10"
=======
env_logger = "0.4.2"
errno = "0.2.3"
>>>>>>> def962e9
etcommon-rlp = "0.2.3"
generic-array = "0.8.3"
hex = "0.2.0"
libc = "0.2.21"
log = "0.4.1"
openssl = { version = "=0.9.24", optional = true }
owning_ref = "0.3.3"
rand = "0.3"
<<<<<<< HEAD
rusqlcipher = { version = "0.14,<0.14.7", features=["bundled"] }
=======
rusqlite = "0.13.0"
libsqlite3-sys = "0.9.1"
>>>>>>> def962e9
rust-base58 = {version = "0.0.4", optional = true}
base64 = "0.6.0"
serde = "1.0"
serde_json = "1.0"
serde_derive = "1.0"
sha2 = "0.6.0"
sha3 = "0.6.0"
rmp-serde = "0.13.6"
sodiumoxide = {version = "0.0.16", optional = true}
time = "0.1.36"
zmq = "0.8.2"
lazy_static = "1.0"
named_type = "0.1.3"
named_type_derive = "0.1.3"
byteorder = "1.0.0"
log-panics = "2.0.0"
[dependencies.uuid]
version = "0.5.0"
default-features = false
features = ["v4"]

[target.'cfg(target_os = "android")'.dependencies]
android_logger = "0.5"<|MERGE_RESOLUTION|>--- conflicted
+++ resolved
@@ -38,12 +38,8 @@
 indy-crypto = { version = "=0.4.1", optional = true }
 int_traits = { version = "0.1.1", optional = true }
 digest = "0.6.2"
-<<<<<<< HEAD
 env_logger = "0.5.10"
-=======
-env_logger = "0.4.2"
 errno = "0.2.3"
->>>>>>> def962e9
 etcommon-rlp = "0.2.3"
 generic-array = "0.8.3"
 hex = "0.2.0"
@@ -52,12 +48,8 @@
 openssl = { version = "=0.9.24", optional = true }
 owning_ref = "0.3.3"
 rand = "0.3"
-<<<<<<< HEAD
-rusqlcipher = { version = "0.14,<0.14.7", features=["bundled"] }
-=======
 rusqlite = "0.13.0"
 libsqlite3-sys = "0.9.1"
->>>>>>> def962e9
 rust-base58 = {version = "0.0.4", optional = true}
 base64 = "0.6.0"
 serde = "1.0"
