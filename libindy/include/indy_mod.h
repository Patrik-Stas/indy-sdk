#ifndef __indy__mod_included__
#define __indy__mod_included__

#include "indy_types.h"

typedef enum
{
    Success = 0,

    // Common errors

    // Caller passed invalid value as param 1 (null, invalid json and etc..)
    CommonInvalidParam1 = 100,

    // Caller passed invalid value as param 2 (null, invalid json and etc..)
    CommonInvalidParam2 = 101,

    // Caller passed invalid value as param 3 (null, invalid json and etc..)
    CommonInvalidParam3 = 102,

    // Caller passed invalid value as param 4 (null, invalid json and etc..)
    CommonInvalidParam4 = 103,

    // Caller passed invalid value as param 5 (null, invalid json and etc..)
    CommonInvalidParam5 = 104,

    // Caller passed invalid value as param 6 (null, invalid json and etc..)
    CommonInvalidParam6 = 105,

    // Caller passed invalid value as param 7 (null, invalid json and etc..)
    CommonInvalidParam7 = 106,

    // Caller passed invalid value as param 8 (null, invalid json and etc..)
    CommonInvalidParam8 = 107,

    // Caller passed invalid value as param 9 (null, invalid json and etc..)
    CommonInvalidParam9 = 108,

    // Caller passed invalid value as param 10 (null, invalid json and etc..)
    CommonInvalidParam10 = 109,

    // Caller passed invalid value as param 11 (null, invalid json and etc..)
    CommonInvalidParam11 = 110,

    // Caller passed invalid value as param 12 (null, invalid json and etc..)
    CommonInvalidParam12 = 111,

    // Invalid library state was detected in runtime. It signals library bug
    CommonInvalidState = 112,

    // Object (json, config, key, credential and etc...) passed by library caller has invalid structure
    CommonInvalidStructure = 113,

    // IO Error
    CommonIOError = 114,

    // Wallet errors
    // Caller passed invalid wallet handle
    WalletInvalidHandle = 200,

    // Unknown type of wallet was passed on create_wallet
    WalletUnknownTypeError = 201,

    // Attempt to register already existing wallet type
    WalletTypeAlreadyRegisteredError = 202,

    // Attempt to create wallet with name used for another exists wallet
    WalletAlreadyExistsError = 203,

    // Requested entity id isn't present in wallet
    WalletNotFoundError = 204,

    // Trying to use wallet with pool that has different name
    WalletIncompatiblePoolError = 205,

    // Trying to open wallet that was opened already
    WalletAlreadyOpenedError = 206,

    // Attempt to open encrypted wallet with invalid credentials
    WalletAccessFailed = 207,

    // Input provided to wallet operations is considered not valid
    WalletInputError = 208,

    // Decoding of wallet data during input/output failed
    WalletDecodingError = 209,

    // Storage error occurred during wallet operation
    WalletStorageError = 210,

    // Error during encryption-related operations
    WalletEncryptionError = 211,

    // Requested wallet item not found
     WalletItemNotFound = 212,

    // Returned if wallet's add_record operation is used with record name that already exists
    WalletItemAlreadyExists = 213,

    // Returned if provided wallet query is invalid
    WalletQueryError = 214,

    // Ledger errors
    // Trying to open pool ledger that wasn't created before
    PoolLedgerNotCreatedError = 300,

    // Caller passed invalid pool ledger handle
    PoolLedgerInvalidPoolHandle = 301,

    // Pool ledger terminated
    PoolLedgerTerminated = 302,

    // No concensus during ledger operation
    LedgerNoConsensusError = 303,

    // Attempt to parse invalid transaction response
    LedgerInvalidTransaction = 304,

    // Attempt to send transaction without the necessary privileges
    LedgerSecurityError = 305,

    // Attempt to create pool ledger config with name used for another existing pool
    PoolLedgerConfigAlreadyExistsError = 306,

    // Timeout for action
    PoolLedgerTimeout = 307,

    // Attempt to open Pool for witch Genesis Transactions are not compatible with set Protocol version.
    // Call pool.indy_set_protocol_version to set correct Protocol version.
    PoolIncompatibleProtocolVersion = 308,

    // Revocation registry is full and creation of new registry is necessary
    AnoncredsRevocationRegistryFullError = 400,

    AnoncredsInvalidUserRevocId = 401,

    // Attempt to generate master secret with dupplicated name
    AnoncredsMasterSecretDuplicateNameError = 404,

    AnoncredsProofRejected = 405,

    AnoncredsCredentialRevoked = 406,

    // Attempt to create credential definition with duplicated did schema pair
    AnoncredsCredDefAlreadyExistsError = 407,

    // Crypto errors
    // Unknown format of DID entity keys
    UnknownCryptoTypeError = 500,

    // Attempt to create duplicate did
    DidAlreadyExistsError = 600,

    // Unknown payment method was given
    PaymentUnknownMethodError = 700,

    //No method were scraped from inputs/outputs or more than one were scraped
    PaymentIncompatibleMethodsError = 701,

    // Insufficient funds on inputs
    PaymentInsufficientFundsError = 702,

    // No such source on a ledger
    PaymentSourceDoesNotExistError = 703,

    // Operation is not supported for payment method
    PaymentOperationNotSupportedError = 704,

    // Extra funds on inputs
    PaymentExtraFundsError = 705

} indy_error_t;

<<<<<<< HEAD
extern indy_error_t indy_set_crypto_thread_pool_size(indy_u64_t  size);
=======
#ifdef __cplusplus
extern "C" {
#endif

    extern indy_error_t indy_set_crypto_thread_pool_size(indy_u64_t  size);

#ifdef __cplusplus
}
#endif
>>>>>>> ba2740a2

#endif
<|MERGE_RESOLUTION|>--- conflicted
+++ resolved
@@ -171,9 +171,6 @@
 
 } indy_error_t;
 
-<<<<<<< HEAD
-extern indy_error_t indy_set_crypto_thread_pool_size(indy_u64_t  size);
-=======
 #ifdef __cplusplus
 extern "C" {
 #endif
@@ -183,6 +180,5 @@
 #ifdef __cplusplus
 }
 #endif
->>>>>>> ba2740a2
 
 #endif
