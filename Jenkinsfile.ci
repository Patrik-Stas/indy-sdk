--- conflicted
+++ resolved
@@ -151,76 +151,9 @@
 }
 
 def androidTesting() {
-<<<<<<< HEAD
-    env_name = "android_on_linux"
-    network_name = "pool_network"
-    parallel([
-            "${env_name}-android-test"    : {
-                linuxModuleTesting("ci/ubuntu.dockerfile ci", env_name, network_name, this.&linuxAndroidOnEmulatorTesting)
-            },
-            "${env_name}-android-building": { androidBuildAsTesting() }
-    ])
-}
-
-def androidBuildAsTesting() {
-
-    node('ubuntu') {
-        stage('Android Test') {
-            try {
-                echo 'Building android binaries.This will start emulator and test android binaries'
-                checkout scm
-
-                dir('libindy') {
-                    echo 'Building android binaries: Building docker image'
-                    def testEnv
-                    testEnv = dockerBuild('libindy', "ci/ubuntu.dockerfile ci")
-                    sh 'chmod -R 777 ci/*.sh'
-                    sh 'chmod -R 777 *.sh'
-
-                    buildAndroid(testEnv)
-                }
-            }
-            finally {
-                step([$class: 'WsCleanup'])
-            }
-        }
-    }
-}
-
-def buildAndroid(buildEnv) {
-
-    ANDROID_SCRIPT_PATH = 'android.build.sh'
-
-    echo 'Building Libindy android files for arm'
-    buildEnv.inside {
-        sh "./${ANDROID_SCRIPT_PATH} -d arm"
-    }
-
-    echo 'Building Libindy android files for x86'
-    buildEnv.inside {
-        sh "./${ANDROID_SCRIPT_PATH} -d x86"
-    }
-
-    echo 'Building Libindy android files for arm64'
-    buildEnv.inside {
-        sh "./${ANDROID_SCRIPT_PATH} -d arm64"
-    }
-
-    echo 'Building Libindy android files for armv7'
-    buildEnv.inside {
-        sh "./${ANDROID_SCRIPT_PATH} -d armv7"
-    }
-
-    echo 'Building Libindy android files for x86_64'
-    buildEnv.inside {
-        sh "./${ANDROID_SCRIPT_PATH} -d x86_64"
-    }
-
-=======
     env_name="android_on_linux"
     network_name="pool_network"
     linuxModuleTesting("ci/ubuntu.dockerfile ci", env_name, network_name, this.&linuxAndroidOnEmulatorTesting)
->>>>>>> 1594c94d
 }
 
 def iosTesting() {
@@ -322,6 +255,9 @@
                     jobs["${env_name}-python-test"] = {
                         linuxModuleTesting(file, env_name, network_name, this.&linuxPythonTesting)
                     }
+                    jobs["${env_name}-vcx-java-test"] = {
+                        linuxModuleTesting(file, env_name, network_name, this.&linuxVcxJavaTesting)
+                    }
                 }
                 parallel(jobs)
             },
@@ -408,21 +344,6 @@
             }
         }
 
-<<<<<<< HEAD
-                            echo "${env_name} Libnullpay Test: Run tests"
-                            sh 'LD_LIBRARY_PATH=./:${LD_LIBRARY_PATH} RUST_BACKTRACE=1 RUST_LOG=indy::=debug,zmq=trace RUST_TEST_THREADS=1 TEST_POOL_IP=10.0.0.2 cargo test'
-                        }
-                    }
-                },
-                "${env_name}-java-test"      : { linuxModuleTesting(file, env_name, network_name, this.&linuxJavaTesting) },
-                "${env_name}-python-test"    : { linuxModuleTesting(file, env_name, network_name, this.&linuxPythonTesting) },
-                "${env_name}-nodejs-test"    : { linuxModuleTesting(file, env_name, network_name, this.&linuxNodejsTesting) },
-                "${env_name}-cli-test"       : { linuxModuleTesting(file, env_name, network_name, this.&linuxCLITesting) },
-                "${env_name}-rust-test"      : { linuxModuleTesting(file, env_name, network_name, this.&linuxRustTesting) },
-                "${env_name}-vcx-test"       : { linuxModuleTesting(file, env_name, network_name, this.&linuxVCXTesting) },
-                "${env_name}-vcx-java-test"  : { linuxModuleTesting(file, env_name, network_name, this.&linuxVcxJavaTesting) }
-        ])
-=======
         dir('libnullpay') {
             testEnv.inside("--network=${network_name}") {
                 echo "${env_name} Libnullpay Test: Test"
@@ -434,7 +355,6 @@
                 sh 'LD_LIBRARY_PATH=./:${LD_LIBRARY_PATH} RUST_BACKTRACE=1 RUST_LOG=indy::=debug,zmq=trace RUST_TEST_THREADS=1 TEST_POOL_IP=10.0.0.2 cargo test'
             }
         }
->>>>>>> 1594c94d
     }
     finally {
         closePool(env_name, network_name, poolInst)
