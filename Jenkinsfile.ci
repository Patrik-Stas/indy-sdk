#!groovy


Ubuntu16 = "Ubuntu 16.04"
Ubuntu18 = "Ubuntu 18.04"
RedHat = "RedHat"

libindyBuildFinished = [(Ubuntu16): false, (Ubuntu18): false, (RedHat): false]
libvcxBuildFinished = [(Ubuntu16): false, (Ubuntu18): false, (RedHat): false]

testing()

def testing() {
    stage('Static Analysis') {
        staticValidation()
    }
    stage('Testing') {
        parallel([
                'ubuntu-test' : { ubuntuTesting() },
                'android-test': { androidTesting() },
                'macos-test'  : { macosTesting() },
                'ios-test'    : { iosTesting() },
                'redhat-test' : { rhelTesting() },
                'windows-test': { windowsTesting() }
        ])
    }
}

def staticValidation() {
    parallel([
<<<<<<< HEAD
            'libindy'    : { runValdiationRust('libindy') },
            'libnullpay' : { runValdiationRust('libnullpay') },
            'libvcx'     : { runValdiationRust('vcx/libvcx') },
            'cli'        : { runValdiationRust('cli') }
=======
            'libindy'   : { runValdiationRust('libindy') },
            'libnullpay': { runValdiationRust('libnullpay') },
            'libvcx'    : { runValdiationRust('vcx/libvcx') },
            'cli'       : { runValdiationRust('cli') }
>>>>>>> d290027b
    ])
}

def runValdiationRust(dir) {
    node('ubuntu') {
        checkout scm
        def testEnv
        if (dir == 'vcx/libvcx') {
            testEnv = dockerBuild("static-validation-libvcx", "vcx/ci/ubuntu.dockerfile .")
        } else {
            testEnv = dockerBuild("static-validation-libindy", "libindy/ci/ubuntu.dockerfile libindy/ci")
        }
        testEnv.inside {
            //FIXME waiting on IS-823
            //sh "cargo clippy --manifest-path ${dir}/Cargo.toml"
            sh "cargo clippy --manifest-path ${dir}/Cargo.toml -- -W clippy::style -W clippy::correctness -W clippy::complexity -W clippy::perf"
        }
    }
}

def windowsTesting() {
    node('win2016') {
        stage('Windows Test') {
            def ws_path = "workspace/${env.JOB_NAME}".replace(' ', '_')
            ws(ws_path) {
                try {
                    echo "Windows Test: Checkout scm"
                    checkout scm

                    echo "Windows Test: Run Indy pool"
                    bat "docker -H $INDY_SDK_SERVER_IP build --build-arg pool_ip=$INDY_SDK_SERVER_IP -f ci/indy-pool.dockerfile -t indy_pool ci"
                    bat "docker -H $INDY_SDK_SERVER_IP run -d --network host --name indy_pool -p 9701-9708:9701-9708 indy_pool"

                    setupRust()

                    dir('libindy') {
                        echo "Windows Test: Download prebuilt dependencies"
                        bat 'wget -O prebuilt.zip "https://repo.sovrin.org/windows/libindy/deps/indy-sdk-deps.zip"'
                        bat 'unzip prebuilt.zip -d prebuilt'

                        echo "Windows Libindy Test: Build"
                        withEnv([
                                "INDY_PREBUILT_DEPS_DIR=$WORKSPACE\\libindy\\prebuilt",
                                "INDY_CRYPTO_PREBUILT_DEPS_DIR=$WORKSPACE\\libindy\\prebuilt",
                                "MILAGRO_DIR=$WORKSPACE\\libindy\\prebuilt",
                                "LIBZMQ_PREFIX=$WORKSPACE\\libindy\\prebuilt",
                                "SODIUM_LIB_DIR=$WORKSPACE\\libindy\\prebuilt",
                                "OPENSSL_DIR=$WORKSPACE\\libindy\\prebuilt",
                                "PATH=$WORKSPACE\\libindy\\prebuilt\\lib;$PATH",
                                "RUST_BACKTRACE=1"
                        ]) {
                            bat "cargo build --features fatal_warnings"
                            bat "cargo test --no-run"

                            echo "Windows Libindy before Test: Deleting %TEMP\\indy_client"
                            bat "DEL /S /Q /F %TEMP%\\indy_client"
                            bat "DEL /S /Q /F %UserProfile%\\.indy_client"

                            echo "Windows Libindy Test: Run tests"
                            withEnv([
                                    "RUST_TEST_THREADS=1",
                                    "RUST_LOG=indy::=debug,zmq=trace",
                                    "TEST_POOL_IP=$INDY_SDK_SERVER_IP"
                            ]) {
                                bat "cargo test"
                            }

                            echo "Windows Libindy after Test: Deleting %TEMP\\indy_client"
                            bat "DEL /S /Q /F %TEMP%\\indy_client"
                            bat "DEL /S /Q /F %UserProfile%\\.indy_client"

                        }
                    }

                    dir('libnullpay') {
                        echo "Windows Libnullpay Test: Build"
                        withEnv([
                                "RUST_BACKTRACE=1"
                        ]) {
                            bat "cargo build --features fatal_warnings"
                            bat "cargo test --no-run"

                            echo "Windows Libnullpay Test: Run tests"
                            withEnv([
                                    "RUST_TEST_THREADS=1",
                                    "RUST_LOG=indy::=debug,zmq=trace",
                                    "TEST_POOL_IP=$INDY_SDK_SERVER_IP",
                                    "PATH=$WORKSPACE\\libindy\\target\\debug;$PATH",
                            ]) {
                                bat "cargo test"
                            }
                        }
                    }

                    bat "PowerShell.exe \"Copy-Item $WORKSPACE/libnullpay/target/debug/nullpay.dll -Destination $WORKSPACE/cli\""

                    dir('cli') {
                        bat "PowerShell.exe \"&{(Get-Content -Path docker_pool_transactions_genesis -Raw) -replace '10\\.0\\.0\\.2','$INDY_SDK_SERVER_IP'} | Set-Content -Path docker_pool_transactions_genesis\""

                        def featuresArgs = ''
//                      def featuresArgs = '--features "nullpay_plugin"' // disabled because of IS-1109

                        echo "Windows Indy Cli Test: Build"
                        withEnv([
                                "RUST_BACKTRACE=1"
                        ]) {
                            bat "cargo test $featuresArgs --no-run"

                            echo "Windows Indy Cli Test: Run tests"
                            withEnv([
                                    "RUST_TEST_THREADS=1",
                                    "RUST_LOG=indy::=debug,zmq=trace",
                                    "TEST_POOL_IP=$INDY_SDK_SERVER_IP"
                            ]) {
                                bat "cargo test $featuresArgs"
                            }
                        }
                    }

                    bat "PowerShell.exe \"Copy-Item $WORKSPACE/libnullpay/target/debug/nullpay.dll -Destination $WORKSPACE/vcx/libvcx\""

                    dir('vcx/libvcx') {
                        echo "Windows Libvcx Test: Build"

                        withEnv([
                                "OPENSSL_DIR=$WORKSPACE\\libindy\\prebuilt",
                                "RUST_BACKTRACE=1"
                        ]) {
                            bat "cargo build --features fatal_warnings"
                            bat "cargo test --no-run"

                            echo "Windows Libvcx Test: Run tests"
                            withEnv([
                                    "RUST_TEST_THREADS=1",
                                    "RUST_LOG=vcx=debug,indy::=debug",
                                    "PATH=$WORKSPACE\\libindy\\target\\debug;$PATH",
                            ]) {
                                bat "cargo test"
                            }
                        }
                    }

                    //TODO wrappers testing

                } finally {
                    try {
                        echo "Windows Libindy after Test: Deleting %TEMP\\indy_client"
                        bat "DEL /S /Q /F %TEMP%\\indy_client"
                        bat "DEL /S /Q /F %UserProfile%\\.indy_client"
                    } catch (ignore) {
                    }
                    try {
                        bat "docker -H $INDY_SDK_SERVER_IP stop indy_pool"
                    } catch (ignore) {
                    }
                    try {
                        bat "docker -H $INDY_SDK_SERVER_IP rm indy_pool"
                    } catch (ignore) {
                    }
                    cleanWs()
                }
            }
            cleanWs()
        }
    }
}

def macosTesting() {
    node('macos') {
        stage('MacOS Test') {
            try {
                echo "MacOS Test: Checkout scm"
                checkout scm

                setupRust()
                setupBrewPackages()

                macosModuleBuilding('libindy') // TODO: testing

                sh "cp libindy/target/debug/libindy.dylib libnullpay"
                sh "cp libindy/target/debug/libindy.dylib vcx/libvcx"

                macosModuleBuilding('libnullpay') // TODO: testing

                sh "cp libnullpay/target/debug/libnullpay.dylib vcx/libvcx"

                macosModuleBuilding('vcx/libvcx')
                macosModuleTesting('vcx/libvcx')

                //TODO wrappers testing
            } finally {
                step([$class: 'WsCleanup'])
            }
        }
    }
}

def macosModuleBuilding(library) {
    dir(library) {
        echo "MacOS ${library} Testing: Build"
        sh "LIBRARY_PATH=./ cargo build --features fatal_warnings"
        sh "LIBRARY_PATH=./ cargo test --no-run"
    }
}

def macosModuleTesting(library) {
    dir(library) {
        echo "MacOS ${library} Testing: Run Tests"
        sh "LIBRARY_PATH=./ RUST_TEST_THREADS=1 cargo test"
    }
}

def androidTesting() {
    env_name = "android_on_linux"
    network_name = "pool_network"
    linuxModuleTesting("ci/ubuntu.dockerfile ci", env_name, network_name, this.&linuxAndroidOnEmulatorTesting, "android")
}

def iosTesting() {

    def setupRustIOS = {
        sh "rustup target add x86_64-apple-ios"
    }

    def cleanSimulators = {
        sh '''
            xcrun simctl list devices | grep 'IndySDK' | awk '{print $4}' | sed -n  's/(\\(.*\\))/\\1/p'
            xcrun simctl list devices | grep 'IndySDK' | awk '{print $4}' | sed -n  's/(\\(.*\\))/\\1/p' | xargs xcrun simctl delete
        '''
    }

    def createSimulators = {
        sh '''
            xcrun simctl create "iPhone X IndySDK" "iPhone X" "11.2"
        '''
    }

    node('macos') {
        stage('iOS Test') {
            try {
                echo "iOS Test: Checkout scm"
                checkout scm

                echo "iOS Test: setup rust, brew and simulators"
                setupRust()
                setupRustIOS()
                setupBrewPackages()
                cleanSimulators()
                createSimulators()

                withEnv([
                        "BUNDLE_PATH=$HOME/.gem.indy_sdk"
                ]) {
                    dir('wrappers/ios') {
                        echo "iOS Test: Installing ruby, bundler and gems"

                        sh '''
                            rbenv install -s $(cat .ruby-version)

                            gem install bundler
                            bundler exec gem env

                            bundler install
                            bundler list
                        '''
                    }

                    dir('wrappers/ios/libindy-pod') {
                        echo "iOS Test: Installing dependencies (pods)"
                        sh "bundler exec pod install --repo-update"
                    }

                    echo "iOS Test: Running pool"
                    sh "docker rm -f indy_pool || true"
                    sh "docker build -f ci/indy-pool.dockerfile -t indy_pool ci"
                    sh "docker run -d --name indy_pool -p 9701-9708:9701-9708 indy_pool"

                    sh 'chmod -R 777 ci'
                    echo "iOS Test: build libindy pod"
                    sh "ci/ios-build.sh libindy x86_64-apple-ios"

                    // FIXME replace this hack (manually rewrite installed pod)
                    sh "rm -f wrappers/ios/libindy-pod/Pods/libindy/*.[ah]"
                    sh "cp libindy/out_pod/*.[ah] wrappers/ios/libindy-pod/Pods/libindy"

                    dir('wrappers/ios/libindy-pod') {
                        echo "iOS Test: Testing"
                        sh "xcodebuild test -workspace Indy.xcworkspace -scheme Indy-demo -destination 'platform=iOS Simulator,name=iPhone X IndySDK,OS=11.2'"
                    }
                }
            } finally {
                try {
                    cleanSimulators()
                } catch (ignore) {
                }
                try {
                    sh "docker stop indy_pool"
                } catch (ignore) {
                }
                try {
                    sh "docker rm indy_pool"
                } catch (ignore) {
                }
                step([$class: 'WsCleanup'])
            }
        }
    }
}

def ubuntuTesting() {
    stage('Ubuntu Test') {
<<<<<<< HEAD
        parallel([
                "ubuntu:16.04": {
                    linuxTesting("ci/ubuntu.dockerfile ci", Ubuntu16, "pool_network", true)
                },
                "ubuntu:18.04": {
                    linuxTesting("ci/ubuntu18.dockerfile ci", Ubuntu18, "pool_network", false)
                }
        ])
=======
        linuxTesting("ci/ubuntu.dockerfile ci", "Ubuntu", "pool_network", true)
>>>>>>> d290027b
    }
}

def rhelTesting() {
    stage('RedHat Test') {
        linuxTesting("ci/amazon.dockerfile ci", "RedHat", "pool_network", false)
    }
}

def linuxTesting(file, env_name, network_name, test_wrappers) {
    parallel([
            failFast                                  : true,
            "${env_name} Test: build and test libindy": {
                node('ubuntu') {
                    linuxLibindyBuild(file, env_name, network_name)
                }
            },
            "${env_name} Test: test other components" : {
                waitUntil {
                    libindyBuildFinished[env_name]
                }
                def jobs = [
                        "${env_name}-cli-test"        : {
                            linuxModuleTesting(file, env_name, network_name, this.&linuxCLITesting)
                        },
                        "${env_name}-vcx-test"        : {
<<<<<<< HEAD
                            vcxTesting(file, env_name, network_name, test_wrappers)
=======
                            vcxTesting(file, env_name, network_name)
>>>>>>> d290027b
                        }
                ]
                if (test_wrappers) {
                    jobs["${env_name}-nodejs-test"] = {
                        linuxModuleTesting(file, env_name, network_name, this.&linuxNodejsTesting)
                    }
<<<<<<< HEAD
                    jobs["${env_name}-rust-test"] = {
                        linuxModuleTesting(file, env_name, network_name, this.&linuxRustTesting)
                    }
=======
>>>>>>> d290027b
                    jobs["${env_name}-java-test"] = {
                        linuxModuleTesting(file, env_name, network_name, this.&linuxJavaTesting)
                    }
                    jobs["${env_name}-python-test"] = {
                        linuxModuleTesting(file, env_name, network_name, this.&linuxPythonTesting)
                    }
<<<<<<< HEAD
=======
                    jobs["${env_name}-rust-test"] = {
                        linuxModuleTesting(file, env_name, network_name, this.&linuxRustTesting)
                    }
>>>>>>> d290027b
                    jobs["${env_name}-cloud-agent-test"] = {
                        linuxModuleTesting(file, env_name, network_name, this.&linuxCloudAgentTesting)
                    }
                }
                parallel(jobs)
            },
    ])
}

def vcxTesting(file, env_name, network_name, test_wrappers) {
    parallel([
            failFast                                     : true,
            "${env_name} Test: build and test libvcx"    : {
                node('ubuntu') {
                    linuxVcxBuild(file, env_name, network_name)
                }
            },
            "${env_name} Test: test other vcx components": {
                if (test_wrappers) {
                    waitUntil {
                        libvcxBuildFinished[env_name]
                    }
                    def jobs = [
                            "${env_name}-vcx-nodejs-test": {
                                linuxModuleTesting(file, env_name, network_name, this.&linuxVcxNodejsTesting)
                            },
                            "${env_name}-vcx-java-test"  : {
                                linuxModuleTesting(file, env_name, network_name, this.&linuxVcxJavaTesting)
                            },
                            "${env_name}-vcx-python-test": {
                                linuxModuleTesting(file, env_name, network_name, this.&linuxVcxPythonTesting)
                            }
                    ]
                    parallel(jobs)
                }
            },
    ])
}

def linuxLibindyBuild(file, env_name, network_name) {
    def poolInst
    try {
        echo "${env_name} Test: Checkout csm"
        checkout scm

        poolInst = openPool(env_name, network_name)

        def testEnv = buildTestEnv(file, env_name)

        testEnv.inside {
            echo "${env_name} Libindy Test: Build"
            sh '''
                cd libindy
                cargo build --features "fatal_warnings sodium_static"
            '''
        }

        sh "cp libindy/target/debug/libindy.so wrappers/java/lib"
        sh "cp libindy/target/debug/libindy.so wrappers/python"
        sh "cp libindy/target/debug/libindy.so wrappers/nodejs"
        sh "cp libindy/target/debug/libindy.so wrappers/rust"
        sh "cp libindy/target/debug/libindy.so cli"
        sh "cp libindy/target/debug/libindy.so libnullpay"
        sh "cp libindy/target/debug/libindy.so vcx/libvcx"
        sh "cp libindy/target/debug/libindy.so vcx/wrappers/node"
        sh "cp libindy/target/debug/libindy.so vcx/wrappers/java"
        sh "cp libindy/target/debug/libindy.so vcx/wrappers/python3"
        sh "cp libindy/target/debug/libindy.so vcx/dummy-cloud-agent"

        testEnv.inside {
            echo "${env_name} Libnullpay Test: Build"
            sh '''
                cd libnullpay
                LIBRARY_PATH=./ cargo build --features fatal_warnings
            '''
        }

        sh "cp libnullpay/target/debug/libnullpay.so cli"
        sh "cp libnullpay/target/debug/libnullpay.so vcx/libvcx"
        sh "cp libnullpay/target/debug/libnullpay.so vcx/wrappers/node"
        sh "cp libnullpay/target/debug/libnullpay.so vcx/wrappers/java"
        sh "cp libnullpay/target/debug/libnullpay.so vcx/wrappers/python3"

        stash includes: 'wrappers/java/lib/libindy.so', name: "LibindyJavaSO${env_name}"
        stash includes: 'wrappers/python/libindy.so', name: "LibindyPythonSO${env_name}"
        stash includes: 'wrappers/nodejs/libindy.so', name: "LibindyNodejsSO${env_name}"
        stash includes: 'wrappers/rust/libindy.so', name: "LibindyRustSO${env_name}"
        stash includes: 'cli/libindy.so', name: "LibindyCliSO${env_name}"
        stash includes: 'cli/libnullpay.so', name: "LibnullpayCliSO${env_name}"
        stash includes: 'vcx/libvcx/libindy.so,vcx/libvcx/libnullpay.so', name: "VCXLibindyAndLibnullpaySO${env_name}"
        stash includes: 'vcx/wrappers/node/libindy.so,vcx/wrappers/node/libnullpay.so', name: "VcxNodeLibindyAndLibnullpaySO${env_name}"
        stash includes: 'vcx/wrappers/java/libindy.so,vcx/wrappers/java/libnullpay.so', name: "VcxJavaLibindyAndLibnullpaySO${env_name}"
        stash includes: 'vcx/wrappers/python3/libindy.so,vcx/wrappers/python3/libnullpay.so', name: "VcxPythonLibindyAndLibnullpaySO${env_name}"
        stash includes: 'vcx/dummy-cloud-agent/libindy.so', name: "LibindyCloudAgentSO${env_name}"

        libindyBuildFinished[env_name] = true

        echo "${env_name} Libindy Test: Test"
        testEnv.inside("--network=${network_name}") {
            sh '''
                cd libindy
                RUST_BACKTRACE=1 cargo test -j 1 --no-run --features sodium_static
                RUST_BACKTRACE=1 RUST_LOG=indy::=debug,zmq=trace RUST_TEST_THREADS=1 TEST_POOL_IP=10.0.0.2 cargo test -j 1 --features sodium_static
            '''
        }

        echo "${env_name} Libnullpay Test: Test"
        testEnv.inside("--network=${network_name}") {
            sh '''
                cd libnullpay
                LIBRARY_PATH=./ RUST_BACKTRACE=1 cargo test --no-run
                LD_LIBRARY_PATH=./:${LD_LIBRARY_PATH} RUST_BACKTRACE=1 RUST_LOG=indy::=debug,zmq=trace RUST_TEST_THREADS=1 TEST_POOL_IP=10.0.0.2 cargo test
            '''
        }
    }

    finally {
        closePool(env_name, network_name, poolInst)
    }
}

def linuxVcxBuild(file, env_name, network_name) {
    def poolInst
    try {
        echo "${env_name} Test: Checkout csm"
        checkout scm

        poolInst = openPool(env_name, network_name)

        def testEnv = buildTestEnv(file, env_name)

        unstash name: "VCXLibindyAndLibnullpaySO${env_name}"

        echo "${env_name} Libvcx Test: Build"
        testEnv.inside {
            sh '''
                cd vcx/libvcx
                LIBRARY_PATH=./ cargo build --features fatal_warnings
            '''
        }

        sh "cp vcx/libvcx/target/debug/libvcx.so vcx/wrappers/node"
        sh "cp vcx/libvcx/target/debug/libvcx.so vcx/wrappers/java"
        sh "cp vcx/libvcx/target/debug/libvcx.so vcx/wrappers/python3"

        stash includes: 'vcx/wrappers/node/libvcx.so', name: "VcxNodeLibvcxSO${env_name}"
        stash includes: 'vcx/wrappers/java/libvcx.so', name: "VcxJavaLibvcxSO${env_name}"
        stash includes: 'vcx/wrappers/python3/libvcx.so', name: "VcxPythonLibvcxSO${env_name}"

        libvcxBuildFinished[env_name] = true

        sh "cp vcx/libvcx/libindy.so vcx/dummy-cloud-agent"

        testEnv.inside("--network=${network_name}") {
            sh '''
                cd vcx/dummy-cloud-agent
                LIBRARY_PATH=./ LD_LIBRARY_PATH=./:${LD_LIBRARY_PATH} RUST_BACKTRACE=1 RUST_LOG=indy=info cargo run config/sample-config.json &
            '''

            echo "${env_name} Libvcx Test: Run tests"
            sh '''
                cd vcx/libvcx
                LIBRARY_PATH=./ LD_LIBRARY_PATH=./:${LD_LIBRARY_PATH} RUST_BACKTRACE=1 RUST_LOG=vcx=debug,indy=debug RUST_TEST_THREADS=1 TEST_POOL_IP=10.0.0.2 cargo test -j 1 --features "pool_tests agency"
            '''
        }

        testEnv.inside("--network=${network_name}") {
            sh '''
                cd vcx/dummy-cloud-agent
                sed -i 's/\\("protocol_type": "\\)1.0/\\12.0/' config/sample-config.json
                LIBRARY_PATH=./ LD_LIBRARY_PATH=./:${LD_LIBRARY_PATH} RUST_BACKTRACE=1 RUST_LOG=indy=info cargo run config/sample-config.json &
            '''

            echo "${env_name} Libvcx Test: Run tests"
            sh '''
                cd vcx/libvcx
                LIBRARY_PATH=./ LD_LIBRARY_PATH=./:${LD_LIBRARY_PATH} RUST_BACKTRACE=1 RUST_LOG=vcx=debug,indy=debug RUST_TEST_THREADS=1 TEST_POOL_IP=10.0.0.2 cargo test -j 1 --features "pool_tests agency_v2" tests::test_real_proof_for_protocol_type_v2 -- --exact
            '''
        }
    }
    finally {
        closePool(env_name, network_name, poolInst)
    }
}

def linuxModuleTesting(file, env_name, network_name, module_tester) {
    linuxModuleTesting(file, env_name, network_name, module_tester, "ubuntu")
}

def linuxModuleTesting(file, env_name, network_name, module_tester, node_label) {
    node(node_label) {
        def poolInst
        try {
            echo "${env_name} Test: Checkout csm"
            checkout scm

            poolInst = openPool(env_name, network_name)

            def testEnv = buildTestEnv(file, env_name)

            module_tester(env_name, network_name, testEnv)
        } finally {
            closePool(env_name, network_name, poolInst)
        }
    }
}

def linuxAndroidOnEmulatorTesting(env_name, network_name, testEnv) {
    sh 'chmod -R 777 libindy/ci/*.sh'
    sh 'chmod -R 777 libindy/*.sh'

    def emu_arch = "x86"

    testEnv.inside("--network=${network_name}") {
        for (directory in ["libindy", "libnullpay", "vcx/libvcx"]) {
            echo "${env_name} ${directory} Test: Test on ${emu_arch} emulator"
            sh "cd ${directory} && ./android.test.sh ${emu_arch}"
        }
    }
}

def linuxJavaTesting(env_name, network_name, testEnv) {
    unstash name: "LibindyJavaSO${env_name}"
    dir('wrappers/java') {
        testEnv.inside("--network=${network_name}") {
            echo "${env_name} Libindy Test: Test java wrapper"

            sh "TEST_POOL_IP=10.0.0.2 mvn clean test"
        }
    }
}

def linuxPythonTesting(env_name, network_name, testEnv) {
    unstash name: "LibindyPythonSO${env_name}"
    dir('wrappers/python') {
        testEnv.inside("--network=${network_name}") {
            echo "${env_name} Libindy Test: Test python wrapper"

            sh '''
                python3.5 -m pip install --user -e .[test]
                LD_LIBRARY_PATH=./:${LD_LIBRARY_PATH} TEST_POOL_IP=10.0.0.2 python3.5 -m pytest
            '''
        }
    }
}

def linuxNodejsTesting(env_name, network_name, testEnv) {
    unstash name: "LibindyNodejsSO${env_name}"
    testEnv.inside("--network=${network_name}") {
        echo "${env_name} Libindy Test: Test nodejs wrapper"

        sh '''
                cd wrappers/nodejs
                npm run prepare
                npm install
                LD_LIBRARY_PATH=./:${LD_LIBRARY_PATH} RUST_LOG=indy::=debug TEST_POOL_IP=10.0.0.2 npm test
            '''
    }
}

def linuxVcxNodejsTesting(env_name, network_name, testEnv) {
    unstash name: "VcxNodeLibvcxSO${env_name}"
    unstash name: "VcxNodeLibindyAndLibnullpaySO${env_name}"

    testEnv.inside("--network=${network_name}") {
        echo "${env_name} Vcx Test: Test nodejs wrapper"
        sh '''
            cd vcx/wrappers/node/
            npm i
            npm run compile
            LD_LIBRARY_PATH=./:${LD_LIBRARY_PATH} LIBVCX_PATH=./ npm test
        '''
    }
}

def linuxVcxJavaTesting(env_name, network_name, testEnv) {
    unstash name: "VcxJavaLibvcxSO${env_name}"
    unstash name: "VcxJavaLibindyAndLibnullpaySO${env_name}"

    dir('vcx/wrappers/java') {
        echo "${env_name} Vcx Test: Test java wrapper"

        testEnv.inside("--network=${network_name}") {
            sh 'LIBRARY_PATH=./ LD_LIBRARY_PATH=./:${LD_LIBRARY_PATH}  ./gradlew --no-daemon test'
        }
    }
}

def linuxVcxPythonTesting(env_name, network_name, testEnv) {
    unstash name: "VcxPythonLibvcxSO${env_name}"
    unstash name: "VcxPythonLibindyAndLibnullpaySO${env_name}"

    dir('vcx/wrappers/python3') {
        testEnv.inside("--network=${network_name}") {
            echo "${env_name} Vcx Test: Test python wrapper"

            sh '''
                    python3.5 -m pip install --user pytest==3.6.4 pytest-asyncio
                    LD_LIBRARY_PATH=./:${LD_LIBRARY_PATH} python3.5 -m pytest -s
            '''
        }
    }
}

def linuxCLITesting(env_name, network_name, testEnv) {
    unstash name: "LibindyCliSO${env_name}"
    unstash name: "LibnullpayCliSO${env_name}"

    echo "${env_name} Indy Cli Test: tests"
    testEnv.inside("--network=${network_name}") {
        sh '''
            cd cli
            LIBRARY_PATH=./ RUST_BACKTRACE=1 cargo build --features fatal_warnings
            LIBRARY_PATH=./ RUST_BACKTRACE=1 cargo test --features "nullpay_plugin" --no-run
            LD_LIBRARY_PATH=./:${LD_LIBRARY_PATH} RUST_BACKTRACE=1 RUST_LOG=indy::=debug,zmq=trace RUST_TEST_THREADS=1 TEST_POOL_IP=10.0.0.2 cargo test --features "nullpay_plugin"
        '''
    }
}

def linuxRustTesting(env_name, network_name, testEnv) {
    unstash name: "LibindyRustSO${env_name}"

    dir('wrappers/rust') {
        testEnv.inside("--network=${network_name}") {
            echo "${env_name} Indy Rust wrapper Test: Build"
            sh 'LIBRARY_PATH=./ RUST_BACKTRACE=1 cargo test --no-run'

            echo "${env_name} Indy Rust wrupper Test: Run tests"
            sh 'LD_LIBRARY_PATH=./:${LD_LIBRARY_PATH} RUST_BACKTRACE=1 RUST_LOG=indy::=debug,zmq=trace RUST_TEST_THREADS=1 TEST_POOL_IP=10.0.0.2 cargo test'
        }
    }
}

def linuxCloudAgentTesting(env_name, network_name, testEnv) {
    unstash name: "LibindyCloudAgentSO${env_name}"

    echo "${env_name} Cloud Agent Test: tests"
    testEnv.inside {
        sh '''
            cd vcx/dummy-cloud-agent
            LIBRARY_PATH=./ RUST_BACKTRACE=1 cargo test --no-run
            LD_LIBRARY_PATH=./:${LD_LIBRARY_PATH} RUST_BACKTRACE=1 RUST_LOG=indy::=debug RUST_TEST_THREADS=1 cargo test
        '''
    }
}

def getBuildPoolVerOptions(pool_type, plenum_ver, anoncreds_ver, node_ver) {
    if (pool_type != null && plenum_ver != null && anoncreds_ver != null && node_ver != null) {
        return "--build-arg=indy_stream=${pool_type} --build-arg indy_plenum_ver=${plenum_ver} --build-arg indy_anoncreds_ver=${anoncreds_ver} --build-arg indy_node_ver=${node_ver}"
    } else {
        return ""
    }
}

def getUserUid() {
    return sh(returnStdout: true, script: 'id -u').trim()
}

def buildTestEnv(file, env_name) {
    dir('libindy') {
        echo "${env_name} Build test environment"
        return dockerBuild('libindy', file)
    }
}

def dockerBuild(name, file = 'ci/ubuntu.dockerfile ci', customParams = '') {
    return docker.build("$name-test", "--build-arg uid=${getUserUid()} ${customParams} -f $file")
}

def dockerClean(env_name, network_name) {
    try {
        try {
            sh returnStatus: true, script: "docker ps --format '{{.ID}}' --filter network=${network_name} | xargs docker rm -f"
        } catch (error) {
            echo "${env_name} Test: error while force clean-up network ${network_name} - ${error}"
        }
        try {
            echo "${env_name} Test: remove pool network ${network_name}"
            sh returnStatus: true, script: "docker network rm ${network_name}"
        } catch (error) {
            echo "${env_name} Test: error while delete ${network_name} - ${error}"
        }
    }
    finally {
        sh "docker container prune -f"
        sh "docker network prune -f"
    }
}

def openPool(env_name, network_name, pool_type = null, pool_ver = null, plenum_ver = null, anoncreds_ver = null, node_ver = null) {
    echo "${env_name} Test: Clean docker"
    dockerClean(env_name, network_name)

    echo "${env_name} Test: Create docker network (${network_name}) for nodes pool and test image"
    sh "docker network create --subnet=10.0.0.0/8 ${network_name}"

    echo "${env_name} Test: Build docker image for nodes pool ver. ${pool_ver}"
    echo "${env_name} Test: Building nodes pool for versions: plenum ${plenum_ver}, anoncreds ${anoncreds_ver}, node ${node_ver}"
    verOptions = getBuildPoolVerOptions(pool_type, plenum_ver, anoncreds_ver, node_ver)
    def poolEnv = dockerBuild("indy_pool_${pool_ver}", 'ci/indy-pool.dockerfile ci', "--build-arg pool_ip=10.0.0.2 ${verOptions}")
    echo "${env_name} Test: Run nodes pool"
    return poolEnv.run("--ip=\"10.0.0.2\" --network=${network_name}")
}

def closePool(env_name, network_name, poolInst) {
    echo "${env_name} Test: Cleanup"
    try {
        echo "${env_name} Test: stop pool"
        poolInst.stop()
    } catch (error) {
        echo "${env_name} Tests: error while stop pool ${error}"
    }
    finally {
        dockerClean(env_name, network_name)
    }
    step([$class: 'WsCleanup'])
}

def shell(command) {
    if (isUnix()) {
        sh command
    } else {
        bat command
    }
}

def setupRust() {
    shell("rustup default 1.36.0")
}

def setupBrewPackages() {
    sh "brew switch libsodium 1.0.12"
    sh "brew switch openssl 1.0.2q"
    sh "brew switch zeromq 4.2.3"
}<|MERGE_RESOLUTION|>--- conflicted
+++ resolved
@@ -28,17 +28,10 @@
 
 def staticValidation() {
     parallel([
-<<<<<<< HEAD
-            'libindy'    : { runValdiationRust('libindy') },
-            'libnullpay' : { runValdiationRust('libnullpay') },
-            'libvcx'     : { runValdiationRust('vcx/libvcx') },
-            'cli'        : { runValdiationRust('cli') }
-=======
             'libindy'   : { runValdiationRust('libindy') },
             'libnullpay': { runValdiationRust('libnullpay') },
             'libvcx'    : { runValdiationRust('vcx/libvcx') },
             'cli'       : { runValdiationRust('cli') }
->>>>>>> d290027b
     ])
 }
 
@@ -350,7 +343,6 @@
 
 def ubuntuTesting() {
     stage('Ubuntu Test') {
-<<<<<<< HEAD
         parallel([
                 "ubuntu:16.04": {
                     linuxTesting("ci/ubuntu.dockerfile ci", Ubuntu16, "pool_network", true)
@@ -359,9 +351,6 @@
                     linuxTesting("ci/ubuntu18.dockerfile ci", Ubuntu18, "pool_network", false)
                 }
         ])
-=======
-        linuxTesting("ci/ubuntu.dockerfile ci", "Ubuntu", "pool_network", true)
->>>>>>> d290027b
     }
 }
 
@@ -388,35 +377,22 @@
                             linuxModuleTesting(file, env_name, network_name, this.&linuxCLITesting)
                         },
                         "${env_name}-vcx-test"        : {
-<<<<<<< HEAD
                             vcxTesting(file, env_name, network_name, test_wrappers)
-=======
-                            vcxTesting(file, env_name, network_name)
->>>>>>> d290027b
                         }
                 ]
                 if (test_wrappers) {
                     jobs["${env_name}-nodejs-test"] = {
                         linuxModuleTesting(file, env_name, network_name, this.&linuxNodejsTesting)
                     }
-<<<<<<< HEAD
+                    jobs["${env_name}-java-test"] = {
+                        linuxModuleTesting(file, env_name, network_name, this.&linuxJavaTesting)
+                    }
+                    jobs["${env_name}-python-test"] = {
+                        linuxModuleTesting(file, env_name, network_name, this.&linuxPythonTesting)
+                    }
                     jobs["${env_name}-rust-test"] = {
                         linuxModuleTesting(file, env_name, network_name, this.&linuxRustTesting)
                     }
-=======
->>>>>>> d290027b
-                    jobs["${env_name}-java-test"] = {
-                        linuxModuleTesting(file, env_name, network_name, this.&linuxJavaTesting)
-                    }
-                    jobs["${env_name}-python-test"] = {
-                        linuxModuleTesting(file, env_name, network_name, this.&linuxPythonTesting)
-                    }
-<<<<<<< HEAD
-=======
-                    jobs["${env_name}-rust-test"] = {
-                        linuxModuleTesting(file, env_name, network_name, this.&linuxRustTesting)
-                    }
->>>>>>> d290027b
                     jobs["${env_name}-cloud-agent-test"] = {
                         linuxModuleTesting(file, env_name, network_name, this.&linuxCloudAgentTesting)
                     }
