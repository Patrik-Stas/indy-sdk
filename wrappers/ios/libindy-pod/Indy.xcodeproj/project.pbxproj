--- conflicted
+++ resolved
@@ -106,12 +106,9 @@
 		ADF5F0289053914846F15C3E /* IndyBlobStorage.h */ = {isa = PBXFileReference; fileEncoding = 4; lastKnownFileType = sourcecode.c.h; path = IndyBlobStorage.h; sourceTree = "<group>"; };
 		ADF5F1B3292A4FAEE6C9B4BB /* IndyNonSecrets.h */ = {isa = PBXFileReference; fileEncoding = 4; lastKnownFileType = sourcecode.c.h; path = IndyNonSecrets.h; sourceTree = "<group>"; };
 		ADF5F28481E59F87D3680FB0 /* IndyBlobStorage.mm */ = {isa = PBXFileReference; fileEncoding = 4; lastKnownFileType = sourcecode.cpp.objcpp; path = IndyBlobStorage.mm; sourceTree = "<group>"; };
-<<<<<<< HEAD
-		ADF5FD56969EAF15313B3399 /* IndyNonSecrets.mm */ = {isa = PBXFileReference; fileEncoding = 4; lastKnownFileType = sourcecode.cpp.objcpp; path = IndyNonSecrets.mm; sourceTree = "<group>"; };
-=======
 		ADF5F582B274D01D39FAA3F8 /* IndyPayment.h */ = {isa = PBXFileReference; fileEncoding = 4; lastKnownFileType = sourcecode.c.h; path = IndyPayment.h; sourceTree = "<group>"; };
 		ADF5FAE758484DA836DF08D1 /* IndyPayment.mm */ = {isa = PBXFileReference; fileEncoding = 4; lastKnownFileType = sourcecode.cpp.objcpp; path = IndyPayment.mm; sourceTree = "<group>"; };
->>>>>>> 2a6ff8db
+		ADF5FD56969EAF15313B3399 /* IndyNonSecrets.mm */ = {isa = PBXFileReference; fileEncoding = 4; lastKnownFileType = sourcecode.cpp.objcpp; path = IndyNonSecrets.mm; sourceTree = "<group>"; };
 		CB6A56DBDD1F10585C90ECA8 /* Pods-Indy.release.xcconfig */ = {isa = PBXFileReference; includeInIndex = 1; lastKnownFileType = text.xcconfig; name = "Pods-Indy.release.xcconfig"; path = "Pods/Target Support Files/Pods-Indy/Pods-Indy.release.xcconfig"; sourceTree = "<group>"; };
 /* End PBXFileReference section */
 
@@ -241,13 +238,10 @@
 				5DB57A3A1F711EE600EB4C90 /* IndyWalletProtocols.h */,
 				ADF5F28481E59F87D3680FB0 /* IndyBlobStorage.mm */,
 				ADF5F0289053914846F15C3E /* IndyBlobStorage.h */,
-<<<<<<< HEAD
+				ADF5FAE758484DA836DF08D1 /* IndyPayment.mm */,
+				ADF5F582B274D01D39FAA3F8 /* IndyPayment.h */,
 				ADF5FD56969EAF15313B3399 /* IndyNonSecrets.mm */,
 				ADF5F1B3292A4FAEE6C9B4BB /* IndyNonSecrets.h */,
-=======
-				ADF5FAE758484DA836DF08D1 /* IndyPayment.mm */,
-				ADF5F582B274D01D39FAA3F8 /* IndyPayment.h */,
->>>>>>> 2a6ff8db
 			);
 			path = Wrapper;
 			sourceTree = "<group>";
@@ -288,11 +282,8 @@
 				5DB57A4F1F711EE600EB4C90 /* IndyKeychainWalletConfig.h in Headers */,
 				5DB57A5D1F711EE600EB4C90 /* IndyDid.h in Headers */,
 				ADF5FFAD8BF145CFC7C57C28 /* IndyBlobStorage.h in Headers */,
-<<<<<<< HEAD
+				ADF5F6E301043F50DBFA7C63 /* IndyPayment.h in Headers */,
 				ADF5F09002A987F55A08F493 /* IndyNonSecrets.h in Headers */,
-=======
-				ADF5F6E301043F50DBFA7C63 /* IndyPayment.h in Headers */,
->>>>>>> 2a6ff8db
 			);
 			runOnlyForDeploymentPostprocessing = 0;
 		};
@@ -426,11 +417,8 @@
 				5D57DEE31F861FBD00CD63FE /* IndyPairwise.mm in Sources */,
 				5D57DED51F853A9700CD63FE /* StringExtensions.swift in Sources */,
 				ADF5F3B8EFC4D2816713001C /* IndyBlobStorage.mm in Sources */,
-<<<<<<< HEAD
+				ADF5FB30996DEF39DCD1BB92 /* IndyPayment.mm in Sources */,
 				ADF5F180774B3F07CF685B00 /* IndyNonSecrets.mm in Sources */,
-=======
-				ADF5FB30996DEF39DCD1BB92 /* IndyPayment.mm in Sources */,
->>>>>>> 2a6ff8db
 			);
 			runOnlyForDeploymentPostprocessing = 0;
 		};
