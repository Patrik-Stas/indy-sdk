var test = require('ava')
var indy = require('../')
var cuid = require('cuid')
var initTestPool = require('./helpers/initTestPool')
var tempy = require('tempy')

test('anoncreds', async function (t) {
  var pool = await initTestPool()
  var walletConfig = { 'id': 'wallet-' + cuid() }
  var walletCredentials = { 'key': 'key' }
  await indy.createWallet(walletConfig, walletCredentials)
  var wh = await indy.openWallet(walletConfig, walletCredentials)
  var issuerDid = 'NcYxiDXkpYi6ov5FcYDi1e'
  var proverDid = 'VsKV7grR1BUE29mG2Fm2kX'

  // Issuer create a credential schema
  var [schemaId, schema] = await indy.issuerCreateSchema(issuerDid, 'gvt', '1.0', ['age', 'height', 'name'])
  t.not(typeof schema, 'string')

  var [credDefId, credDef] = await indy.issuerCreateAndStoreCredentialDef(wh, issuerDid, schema, 'tag1', 'CL', {
    support_revocation: true
  })
  t.not(typeof credDef, 'string')

  // Issuer create Revocation Registry
  var tailsWriterConfig = {
    'base_dir': tempy.directory(),
    'uri_pattern': ''
  }
  var tailsWriterHandle = await indy.openBlobStorageWriter('default', tailsWriterConfig)
  var [revocRegId, revocRegDef, revocRegEntry] = await indy.issuerCreateAndStoreRevocReg(wh, issuerDid, null, 'tag1', credDefId, {
    max_cred_num: 5
  }, tailsWriterHandle)
  t.not(typeof revocRegDef, 'string')
  t.not(typeof revocRegEntry, 'string')

  // Prover create Master Secret
  var masterSecretName = 'master_secret'
  await indy.proverCreateMasterSecret(wh, masterSecretName)

  // Issuer create credential Offer
  var credOffer = await indy.issuerCreateCredentialOffer(wh, credDefId)

  // Prover create credential Request
  var [credReq, credReqMetadata] = await indy.proverCreateCredentialReq(wh, proverDid, credOffer, credDef, 'master_secret')
  t.not(typeof credReq, 'string')
  t.not(typeof credReqMetadata, 'string')

  // Issuer open Tails reader
  var blobReaderHandle = await indy.openBlobStorageReader('default', tailsWriterConfig)

  // Issuer create credential for credential Request
  // note that encoding is not standardized by Indy except that 32-bit integers are encoded as themselves. IS-786
  var [cred, revId, revDelta] = await indy.issuerCreateCredential(wh, credOffer, credReq, {
    name: { 'raw': 'Alex', 'encoded': '1139481716457488690172217916278103335' },
    height: { 'raw': '175', 'encoded': '175' },
    age: { 'raw': '28', 'encoded': '28' }
  }, revocRegId, blobReaderHandle)
  t.not(typeof cred, 'string')

  // Prover process and store credential
  var outCredId = await indy.proverStoreCredential(wh, 'cred_1_id', credReqMetadata, cred, credDef, revocRegDef)
  t.is(typeof outCredId, 'string')

  // Prover get Credential
  var credential = await indy.proverGetCredential(wh, outCredId)
  t.not(typeof credential, 'string')
  t.is(credential.schema_id, schemaId)
  t.is(credential.cred_def_id, credDefId)

  // Prover searches Credentials
  var [sh, totalCount] = await indy.proverSearchCredentials(wh, { schema_id: schemaId })
  t.truthy(totalCount > 0)

  var credentials = await indy.proverFetchCredentials(sh, totalCount)
  t.truthy(Array.isArray(credentials))
  t.truthy(credentials.length > 0)
  t.is(credentials[0].schema_id, schemaId)

  await indy.proverCloseCredentialsSearch(sh)

  var nonce = await indy.generateNonce()

  // Prover gets credentials for Proof Request
  var proofReq = {
    'nonce': nonce,
    'name': 'proof_req_1',
    'version': '0.1',
    'requested_attributes': {
      'attr1_referent': { 'name': 'name' }
    },
    'requested_predicates': {
      'predicate1_referent': { 'name': 'age', 'p_type': '>=', 'p_value': 18 }
    },
    'non_revoked': { 'from': 80, 'to': 100 }
  }
  var credentialsForProof = await indy.proverGetCredentialsForProofReq(wh, proofReq)

  credentials = await indy.proverGetCredentials(wh)
  t.truthy(Array.isArray(credentials))
  t.truthy(credentials.length > 0)

  credentials = await indy.proverGetCredentials(wh, { schema_id: schemaId })
  t.truthy(Array.isArray(credentials))
  t.truthy(credentials.length > 0)
  t.is(credentials[0].schema_id, schemaId)

  // Prover searches Credentials for Proof Request
  sh = await indy.proverSearchCredentialsForProofReq(wh, proofReq, null)

  credentials = await indy.proverFetchCredentialsForProofReq(sh, 'attr1_referent', 100)
  t.truthy(Array.isArray(credentials))
  t.truthy(credentials.length > 0)
  t.is(credentials[0]['cred_info'].schema_id, schemaId)

  credentials = await indy.proverFetchCredentialsForProofReq(sh, 'predicate1_referent', 100)
  t.truthy(Array.isArray(credentials))
  t.truthy(credentials.length > 0)
  t.is(credentials[0]['cred_info'].schema_id, schemaId)

  await indy.proverCloseCredentialsSearchForProofReq(sh)

  // Prover gets credentials for Proof Request
  var timestamp = 100
  var revState = await indy.createRevocationState(blobReaderHandle, revocRegDef, revDelta, timestamp, revId)
  t.is(revState.timestamp, 100)

  timestamp = 101
  revState = await indy.updateRevocationState(blobReaderHandle, revState, revocRegDef, revDelta, timestamp, revId)
  t.is(revState.timestamp, 101)

  // Prover create Proof for Proof Request
  var referent = credentialsForProof['attrs']['attr1_referent'][0]['cred_info']['referent']
  var requestedCredentials = {
    'self_attested_attributes': {},
    'requested_attributes': { 'attr1_referent': { 'cred_id': referent, 'revealed': true, 'timestamp': timestamp } },
    'requested_predicates': { 'predicate1_referent': { 'cred_id': referent, 'timestamp': timestamp } }
  }

  var schemas = {}
  schemas[schemaId] = schema

  var credentialDefs = {}
  credentialDefs[credDefId] = credDef

  var revocStates = {}
  revocStates[revocRegId] = {}
  revocStates[revocRegId][timestamp] = revState

  var proof = await indy.proverCreateProof(wh, proofReq, requestedCredentials, masterSecretName, schemas, credentialDefs, revocStates)

  // Verify the proof
  t.is(proof['requested_proof']['revealed_attrs']['attr1_referent']['raw'], 'Alex')

  var revocRefDefs = {}
  revocRefDefs[revocRegId] = revocRegDef

  var revocRegs = {}
  revocRegs[revocRegId] = {}
  revocRegs[revocRegId][timestamp] = revDelta

  var isValid = await indy.verifierVerifyProof(proofReq, proof, schemas, credentialDefs, revocRefDefs, revocRegs)
  t.is(isValid, true)

  // Revoke the credential
  var revocedDelta = await indy.issuerRevokeCredential(wh, blobReaderHandle, revocRegId, revId)

  await indy.issuerMergeRevocationRegistryDeltas(revDelta, revocedDelta)

  // Verify the proof with changed requested predicate value
  proofReq = {
    'nonce': nonce,
    'name': 'proof_req_1',
    'version': '0.1',
    'requested_attributes': {
      'attr1_referent': { 'name': 'name' }
    },
    'requested_predicates': {
      'predicate1_referent': { 'name': 'age', 'p_type': '>=', 'p_value': 50 } // requested value is greater than actual (28)
    },
    'non_revoked': { 'from': 80, 'to': 100 }
  }
  var err = await t.throwsAsync(
    indy.verifierVerifyProof(proofReq, proof, schemas, credentialDefs, revocRefDefs, revocRegs))
  t.is(err.indyName, 'AnoncredsProofRejected')

  // Prover deletes credential
<<<<<<< HEAD
  // await indy.proverDeleteCredential(wh, outCredId)
  // Make sure it is really gone from the wallet
  // err = await t.throwsAsync( indy.proverGetCredential(wh, outCredId))
  // t.is(err.indyName, 'WalletItemNotFound')
  // Make sure we can't delete it again
  // err = await indy.proverDeleteCredential(wh, outCredId)
  // t.is(err.indyName, 'WalletItemNotFound')
=======
  await indy.proverDeleteCredential(wh, outCredId)
  // Make sure it is really gone from the wallet
  err = await t.throwsAsync( indy.proverGetCredential(wh, outCredId))
  t.is(err.indyName, 'WalletItemNotFound')
  // Make sure we can't delete it again
  err = await indy.proverDeleteCredential(wh, outCredId)
  t.is(err.indyName, 'WalletItemNotFound')
>>>>>>> bf7d7d3d

  // Rotate credential definition
  var tempCredDef = await indy.issuerRotateCredentialDefStart(wh, credDefId, null)
  t.not(cred, tempCredDef)

  await indy.issuerRotateCredentialDefApply(wh, credDefId)

  var qualified = 'did:sov:NcYxiDXkpYi6ov5FcYDi1e'
  var unqualified = 'NcYxiDXkpYi6ov5FcYDi1e'
  t.is(unqualified, await indy.toUnqualified(qualified))
  t.is(unqualified, await indy.toUnqualified(unqualified))

  await indy.closeWallet(wh)
  await indy.deleteWallet(walletConfig, walletCredentials)
  pool.cleanup()
})<|MERGE_RESOLUTION|>--- conflicted
+++ resolved
@@ -184,25 +184,6 @@
     indy.verifierVerifyProof(proofReq, proof, schemas, credentialDefs, revocRefDefs, revocRegs))
   t.is(err.indyName, 'AnoncredsProofRejected')
 
-  // Prover deletes credential
-<<<<<<< HEAD
-  // await indy.proverDeleteCredential(wh, outCredId)
-  // Make sure it is really gone from the wallet
-  // err = await t.throwsAsync( indy.proverGetCredential(wh, outCredId))
-  // t.is(err.indyName, 'WalletItemNotFound')
-  // Make sure we can't delete it again
-  // err = await indy.proverDeleteCredential(wh, outCredId)
-  // t.is(err.indyName, 'WalletItemNotFound')
-=======
-  await indy.proverDeleteCredential(wh, outCredId)
-  // Make sure it is really gone from the wallet
-  err = await t.throwsAsync( indy.proverGetCredential(wh, outCredId))
-  t.is(err.indyName, 'WalletItemNotFound')
-  // Make sure we can't delete it again
-  err = await indy.proverDeleteCredential(wh, outCredId)
-  t.is(err.indyName, 'WalletItemNotFound')
->>>>>>> bf7d7d3d
-
   // Rotate credential definition
   var tempCredDef = await indy.issuerRotateCredentialDefStart(wh, credDefId, null)
   t.not(cred, tempCredDef)
@@ -214,6 +195,15 @@
   t.is(unqualified, await indy.toUnqualified(qualified))
   t.is(unqualified, await indy.toUnqualified(unqualified))
 
+  // Prover deletes credential
+  await indy.proverDeleteCredential(wh, outCredId)
+  // Make sure it is really gone from the wallet
+  err = await t.throwsAsync(indy.proverGetCredential(wh, outCredId))
+  t.is(err.indyName, 'WalletItemNotFound')
+  // Make sure we can't delete it again
+  err = await t.throwsAsync(indy.proverDeleteCredential(wh, outCredId))
+  t.is(err.indyName, 'WalletItemNotFound')
+
   await indy.closeWallet(wh)
   await indy.deleteWallet(walletConfig, walletCredentials)
   pool.cleanup()
