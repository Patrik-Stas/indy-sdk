--- conflicted
+++ resolved
@@ -1,10 +1,3 @@
-<<<<<<< HEAD
-﻿using Hyperledger.Indy.Sdk.Test.WalletTests;
-using Hyperledger.Indy.Sdk.WalletApi;
-using System.Threading.Tasks;
-
-namespace Hyperledger.Indy.Sdk.Test
-=======
 ﻿using Hyperledger.Indy.Test.WalletTests;
 using Hyperledger.Indy.WalletApi;
 using System.IO;
@@ -13,20 +6,32 @@
 using System.Threading.Tasks;
 
 namespace Hyperledger.Indy.Test
->>>>>>> ae1bc1fe
 {
     class InitHelper
     {
         private static bool _isInitialized = false;
+
+        [DllImport("kernel32.dll", SetLastError = true)]
+        static extern bool SetDllDirectory(string lpPathName);
 
         public static async Task InitAsync()
         {
             if (_isInitialized)
                 return;
 
+            LoadIndyDll();
             await RegisterWalletTypeAsync();
 
             _isInitialized = true;
+        }
+
+        private static void LoadIndyDll()
+        {
+            var executingLocation = Assembly.GetExecutingAssembly().Location;
+            var libDir = Path.Combine(executingLocation, "../../../../lib");
+            var dir = Path.GetFullPath(libDir);
+
+            SetDllDirectory(dir);
         }
 
         private static async Task RegisterWalletTypeAsync()
