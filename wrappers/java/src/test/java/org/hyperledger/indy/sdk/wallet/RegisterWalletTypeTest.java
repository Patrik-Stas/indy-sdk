package org.hyperledger.indy.sdk.wallet;

import org.hyperledger.indy.sdk.ErrorCode;
import org.hyperledger.indy.sdk.ErrorCodeMatcher;
import org.hyperledger.indy.sdk.IndyIntegrationTest;
import org.hyperledger.indy.sdk.anoncreds.Anoncreds;
import org.hyperledger.indy.sdk.anoncreds.AnoncredsResults;
import org.hyperledger.indy.sdk.utils.StorageUtils;
import org.json.JSONArray;
import org.junit.Ignore;
import org.junit.Rule;
import org.junit.Test;
import org.junit.rules.Timeout;

<<<<<<< HEAD
import static org.junit.Assert.*;
=======
import static org.junit.Assert.assertEquals;
>>>>>>> f90b2f9d

import java.util.concurrent.ExecutionException;
import java.util.concurrent.TimeUnit;

import static org.junit.Assert.assertTrue;

public class RegisterWalletTypeTest extends IndyIntegrationTest {

	@Test
	public void testRegisterWalletTypeWorks() throws Exception {
<<<<<<< HEAD
=======
		WalletTypeInmem.getInstance().clear();

		assertTrue(true);
>>>>>>> f90b2f9d

		Wallet.registerWalletType("inmem", new InMemWalletType()).get();
	}

	@Test
	public void testRegisterWalletTypeDoesNotWorkForTwiceWithSameName() throws Exception {

		thrown.expect(ExecutionException.class);
		thrown.expectCause(new ErrorCodeMatcher(ErrorCode.WalletTypeAlreadyRegisteredError));

		Wallet.registerWalletType("inmem", WalletTypeInmem.getInstance()).get();
	}


	static Wallet wallet;
	static String claimDef;
	String masterSecretName = "master_secret_name";
	String issuerDid = "NcYxiDXkpYi6ov5FcYDi1e";
	String issuerDid2 = "CnEDk9HrMnmiHXEV1WFgbVCRteYnPqsJwrTdcZaNhFVW";
	String proverDid = "CnEDk9HrMnmiHXEV1WFgbVCRteYnPqsJwrTdcZaNhFVW";
	String claimOfferTemplate = "{\"issuer_did\":\"%s\",\"schema_seq_no\":%d}";
	String schema = "{\"seqNo\":1,\"data\": {\"name\":\"gvt\",\"version\":\"1.0\",\"keys\":[\"age\",\"sex\",\"height\",\"name\"]}}";
	String claimRequestTemplate = "{\"blinded_ms\":" +
			"{\"prover_did\":\"CnEDk9HrMnmiHXEV1WFgbVCRteYnPqsJwrTdcZaNhFVW\"," +
			"\"u\":\"54172737564529332710724213139048941083013176891644677117322321823630308734620627329227591845094100636256829761959157314784293939045176621327154990908459072821826818718739696323299787928173535529024556540323709578850706993294234966440826690899266872682790228513973999212370574548239877108511283629423807338632435431097339875665075453785141722989098387895970395982432709011505864533727415552566715069675346220752584449560407261446567731711814188836703337365986725429656195275616846543535707364215498980750860746440672050640048215761507774996460985293327604627646056062013419674090094698841792968543317468164175921100038\"," +
			"\"ur\":null}," +
			"\"issuer_did\":\"%s\",\"schema_seq_no\":%d}";
	@Rule
	public Timeout globalTimeout = new Timeout(10, TimeUnit.MINUTES);

	@Test
	@Ignore
	public void customWalletWorkoutTest() throws Exception { 

		StorageUtils.cleanupStorage();

		String walletName = "inmemWorkoutWallet";
		Wallet.registerWalletType("inmem", WalletTypeInmem.getInstance());

		Wallet.createWallet("default", walletName, "inmem", null, null).get();
		wallet = Wallet.openWallet(walletName, null, null).get();

		claimDef = Anoncreds.issuerCreateAndStoreClaimDef(wallet, issuerDid, schema, null, false).get();

		Anoncreds.proverStoreClaimOffer(wallet, String.format(claimOfferTemplate, issuerDid, 1)).get();
		Anoncreds.proverStoreClaimOffer(wallet, String.format(claimOfferTemplate, issuerDid, 2)).get();
		Anoncreds.proverStoreClaimOffer(wallet, String.format(claimOfferTemplate, issuerDid2, 2)).get();

		Anoncreds.proverCreateMasterSecret(wallet, masterSecretName).get();

		String claimOffer = String.format("{\"issuer_did\":\"%s\",\"schema_seq_no\":%d}", issuerDid, 1);

		String claimRequest = Anoncreds.proverCreateAndStoreClaimReq(wallet, "CnEDk9HrMnmiHXEV1WFgbVCRteYnPqsJwrTdcZaNhFVW", claimOffer, claimDef, masterSecretName).get();

		String claim = "{\"sex\":[\"male\",\"5944657099558967239210949258394887428692050081607692519917050011144233115103\"],\n" +
				"                 \"name\":[\"Alex\",\"1139481716457488690172217916278103335\"],\n" +
				"                 \"height\":[\"175\",\"175\"],\n" +
				"                 \"age\":[\"28\",\"28\"]\n" +
				"        }";

		AnoncredsResults.IssuerCreateClaimResult createClaimResult = Anoncreds.issuerCreateClaim(wallet, claimRequest, claim, - 1).get();
		String claimJson = createClaimResult.getClaimJson();

		Anoncreds.proverStoreClaim(wallet, claimJson).get();

		String filter = String.format("{\"issuer_did\":\"%s\"}", issuerDid);

		String claims = Anoncreds.proverGetClaims(wallet, filter).get();

		JSONArray claimsArray = new JSONArray(claims);

<<<<<<< HEAD
		Wallet.registerWalletType(type, new InMemWalletType()).get();
		Wallet.registerWalletType(type, new InMemWalletType()).get();
	}
	
	static Wallet wallet;
	static String claimDef;
	String masterSecretName = "master_secret_name";
	String issuerDid = "NcYxiDXkpYi6ov5FcYDi1e";
	String issuerDid2 = "CnEDk9HrMnmiHXEV1WFgbVCRteYnPqsJwrTdcZaNhFVW";
	String proverDid = "CnEDk9HrMnmiHXEV1WFgbVCRteYnPqsJwrTdcZaNhFVW";
	String claimOfferTemplate = "{\"issuer_did\":\"%s\",\"schema_seq_no\":%d}";
	String schema = "{\"seqNo\":1,\"data\": {\"name\":\"gvt\",\"version\":\"1.0\",\"keys\":[\"age\",\"sex\",\"height\",\"name\"]}}";
	String claimRequestTemplate = "{\"blinded_ms\":" +
			"{\"prover_did\":\"CnEDk9HrMnmiHXEV1WFgbVCRteYnPqsJwrTdcZaNhFVW\"," +
			"\"u\":\"54172737564529332710724213139048941083013176891644677117322321823630308734620627329227591845094100636256829761959157314784293939045176621327154990908459072821826818718739696323299787928173535529024556540323709578850706993294234966440826690899266872682790228513973999212370574548239877108511283629423807338632435431097339875665075453785141722989098387895970395982432709011505864533727415552566715069675346220752584449560407261446567731711814188836703337365986725429656195275616846543535707364215498980750860746440672050640048215761507774996460985293327604627646056062013419674090094698841792968543317468164175921100038\"," +
			"\"ur\":null}," +
			"\"issuer_did\":\"%s\",\"schema_seq_no\":%d}";
	@Rule
	public Timeout globalTimeout = new Timeout(10, TimeUnit.MINUTES);
	
	@Test
	@Ignore
	public void customWalletWorkoutTest() throws Exception { 
		
		StorageUtils.cleanupStorage();

		String walletName = "inmemWorkoutWallet";
		Wallet.registerWalletType("inmem", new InMemWalletType());
		
		Wallet.createWallet("default", walletName, "inmem", null, null).get();
		wallet = Wallet.openWallet(walletName, null, null).get();

		claimDef = Anoncreds.issuerCreateAndStoreClaimDef(wallet, issuerDid, schema, null, false).get();

		Anoncreds.proverStoreClaimOffer(wallet, String.format(claimOfferTemplate, issuerDid, 1)).get();
		Anoncreds.proverStoreClaimOffer(wallet, String.format(claimOfferTemplate, issuerDid, 2)).get();
		Anoncreds.proverStoreClaimOffer(wallet, String.format(claimOfferTemplate, issuerDid2, 2)).get();

		Anoncreds.proverCreateMasterSecret(wallet, masterSecretName).get();

		String claimOffer = String.format("{\"issuer_did\":\"%s\",\"schema_seq_no\":%d}", issuerDid, 1);

		String claimRequest = Anoncreds.proverCreateAndStoreClaimReq(wallet, "CnEDk9HrMnmiHXEV1WFgbVCRteYnPqsJwrTdcZaNhFVW", claimOffer, claimDef, masterSecretName).get();

		String claim = "{\"sex\":[\"male\",\"5944657099558967239210949258394887428692050081607692519917050011144233115103\"],\n" +
				"                 \"name\":[\"Alex\",\"1139481716457488690172217916278103335\"],\n" +
				"                 \"height\":[\"175\",\"175\"],\n" +
				"                 \"age\":[\"28\",\"28\"]\n" +
				"        }";

		AnoncredsResults.IssuerCreateClaimResult createClaimResult = Anoncreds.issuerCreateClaim(wallet, claimRequest, claim, - 1, - 1).get();
		String claimJson = createClaimResult.getClaimJson();

		Anoncreds.proverStoreClaim(wallet, claimJson).get();

		String filter = String.format("{\"issuer_did\":\"%s\"}", issuerDid);

		String claims = Anoncreds.proverGetClaims(wallet, filter).get();

		JSONArray claimsArray = new JSONArray(claims);

=======
>>>>>>> f90b2f9d
		assertEquals(1, claimsArray.length());
	}
}<|MERGE_RESOLUTION|>--- conflicted
+++ resolved
@@ -12,27 +12,16 @@
 import org.junit.Test;
 import org.junit.rules.Timeout;
 
-<<<<<<< HEAD
 import static org.junit.Assert.*;
-=======
-import static org.junit.Assert.assertEquals;
->>>>>>> f90b2f9d
 
 import java.util.concurrent.ExecutionException;
 import java.util.concurrent.TimeUnit;
 
-import static org.junit.Assert.assertTrue;
-
 public class RegisterWalletTypeTest extends IndyIntegrationTest {
 
 	@Test
+	@Ignore //The wallet is already registered by the base class!
 	public void testRegisterWalletTypeWorks() throws Exception {
-<<<<<<< HEAD
-=======
-		WalletTypeInmem.getInstance().clear();
-
-		assertTrue(true);
->>>>>>> f90b2f9d
 
 		Wallet.registerWalletType("inmem", new InMemWalletType()).get();
 	}
@@ -43,10 +32,9 @@
 		thrown.expect(ExecutionException.class);
 		thrown.expectCause(new ErrorCodeMatcher(ErrorCode.WalletTypeAlreadyRegisteredError));
 
-		Wallet.registerWalletType("inmem", WalletTypeInmem.getInstance()).get();
+		Wallet.registerWalletType("inmem", new InMemWalletType()).get();
 	}
-
-
+	
 	static Wallet wallet;
 	static String claimDef;
 	String masterSecretName = "master_secret_name";
@@ -62,16 +50,15 @@
 			"\"issuer_did\":\"%s\",\"schema_seq_no\":%d}";
 	@Rule
 	public Timeout globalTimeout = new Timeout(10, TimeUnit.MINUTES);
-
+	
 	@Test
 	@Ignore
 	public void customWalletWorkoutTest() throws Exception { 
-
+		
 		StorageUtils.cleanupStorage();
 
 		String walletName = "inmemWorkoutWallet";
-		Wallet.registerWalletType("inmem", WalletTypeInmem.getInstance());
-
+		
 		Wallet.createWallet("default", walletName, "inmem", null, null).get();
 		wallet = Wallet.openWallet(walletName, null, null).get();
 
@@ -104,70 +91,6 @@
 
 		JSONArray claimsArray = new JSONArray(claims);
 
-<<<<<<< HEAD
-		Wallet.registerWalletType(type, new InMemWalletType()).get();
-		Wallet.registerWalletType(type, new InMemWalletType()).get();
-	}
-	
-	static Wallet wallet;
-	static String claimDef;
-	String masterSecretName = "master_secret_name";
-	String issuerDid = "NcYxiDXkpYi6ov5FcYDi1e";
-	String issuerDid2 = "CnEDk9HrMnmiHXEV1WFgbVCRteYnPqsJwrTdcZaNhFVW";
-	String proverDid = "CnEDk9HrMnmiHXEV1WFgbVCRteYnPqsJwrTdcZaNhFVW";
-	String claimOfferTemplate = "{\"issuer_did\":\"%s\",\"schema_seq_no\":%d}";
-	String schema = "{\"seqNo\":1,\"data\": {\"name\":\"gvt\",\"version\":\"1.0\",\"keys\":[\"age\",\"sex\",\"height\",\"name\"]}}";
-	String claimRequestTemplate = "{\"blinded_ms\":" +
-			"{\"prover_did\":\"CnEDk9HrMnmiHXEV1WFgbVCRteYnPqsJwrTdcZaNhFVW\"," +
-			"\"u\":\"54172737564529332710724213139048941083013176891644677117322321823630308734620627329227591845094100636256829761959157314784293939045176621327154990908459072821826818718739696323299787928173535529024556540323709578850706993294234966440826690899266872682790228513973999212370574548239877108511283629423807338632435431097339875665075453785141722989098387895970395982432709011505864533727415552566715069675346220752584449560407261446567731711814188836703337365986725429656195275616846543535707364215498980750860746440672050640048215761507774996460985293327604627646056062013419674090094698841792968543317468164175921100038\"," +
-			"\"ur\":null}," +
-			"\"issuer_did\":\"%s\",\"schema_seq_no\":%d}";
-	@Rule
-	public Timeout globalTimeout = new Timeout(10, TimeUnit.MINUTES);
-	
-	@Test
-	@Ignore
-	public void customWalletWorkoutTest() throws Exception { 
-		
-		StorageUtils.cleanupStorage();
-
-		String walletName = "inmemWorkoutWallet";
-		Wallet.registerWalletType("inmem", new InMemWalletType());
-		
-		Wallet.createWallet("default", walletName, "inmem", null, null).get();
-		wallet = Wallet.openWallet(walletName, null, null).get();
-
-		claimDef = Anoncreds.issuerCreateAndStoreClaimDef(wallet, issuerDid, schema, null, false).get();
-
-		Anoncreds.proverStoreClaimOffer(wallet, String.format(claimOfferTemplate, issuerDid, 1)).get();
-		Anoncreds.proverStoreClaimOffer(wallet, String.format(claimOfferTemplate, issuerDid, 2)).get();
-		Anoncreds.proverStoreClaimOffer(wallet, String.format(claimOfferTemplate, issuerDid2, 2)).get();
-
-		Anoncreds.proverCreateMasterSecret(wallet, masterSecretName).get();
-
-		String claimOffer = String.format("{\"issuer_did\":\"%s\",\"schema_seq_no\":%d}", issuerDid, 1);
-
-		String claimRequest = Anoncreds.proverCreateAndStoreClaimReq(wallet, "CnEDk9HrMnmiHXEV1WFgbVCRteYnPqsJwrTdcZaNhFVW", claimOffer, claimDef, masterSecretName).get();
-
-		String claim = "{\"sex\":[\"male\",\"5944657099558967239210949258394887428692050081607692519917050011144233115103\"],\n" +
-				"                 \"name\":[\"Alex\",\"1139481716457488690172217916278103335\"],\n" +
-				"                 \"height\":[\"175\",\"175\"],\n" +
-				"                 \"age\":[\"28\",\"28\"]\n" +
-				"        }";
-
-		AnoncredsResults.IssuerCreateClaimResult createClaimResult = Anoncreds.issuerCreateClaim(wallet, claimRequest, claim, - 1, - 1).get();
-		String claimJson = createClaimResult.getClaimJson();
-
-		Anoncreds.proverStoreClaim(wallet, claimJson).get();
-
-		String filter = String.format("{\"issuer_did\":\"%s\"}", issuerDid);
-
-		String claims = Anoncreds.proverGetClaims(wallet, filter).get();
-
-		JSONArray claimsArray = new JSONArray(claims);
-
-=======
->>>>>>> f90b2f9d
 		assertEquals(1, claimsArray.length());
 	}
 }