--- conflicted
+++ resolved
@@ -199,19 +199,6 @@
      * @param wallet The wallet.
      * @param submitterDid DID of request sender
      * @param reqJson initial transaction request as json
-<<<<<<< HEAD
-     * @param inputsJson The list of UTXO inputs as json array:
-     *                   ["input1", ...]
-     *                   Notes:
-     *                      - each input should reference paymentAddress
-     *                      - this param will be used to determine payment_method
-     * @param outputsJson The list of UTXO outputs as json array:
-     *                    [{
-     *                      paymentAddress: "str", // payment address used as output
-     *                      amount: int, // amount of tokens to transfer to this payment address
-     *                      extra: "str", // optional data
-     *                    }]
-=======
      * @param inputsJson The list of payment sources as json array:
      *   ["source1", ...]
      *     - each input should reference paymentAddress
@@ -223,7 +210,6 @@
      *   }]
      * extra: // optional information for payment operation
      *
->>>>>>> 723b0e10
      * @return modified Indy request with added fees info
      * @throws IndyException Thrown if a call to the underlying SDK fails.
      */
@@ -263,19 +249,6 @@
     /**
      * Parses response for Indy request with fees.
      *
-<<<<<<< HEAD
-     * Note this endpoint is EXPERIMENTAL. Function signature and behaviour may change
-     * in the future releases.
-     * @param paymentMethod Payment method to use (for example, 'sov')
-     * @param respJson response for Indy request with fees
-     * @return parsed (payment method and node version agnostic) utxo info as json:
-     *          [{
-     *              input: "str", // UTXO input
-     *              amount: int, // amount of tokens in this input
-     *              extra: "str", // optional data from payment transaction
-     *          }]
-     * @throws IndyException Thrown if a call to the underlying SDK fails.
-=======
      * @param paymentMethod
      * @param respJson response for Indy request with fees
      * @return receiptsJson - parsed (payment method and node version agnostic) receipts info as json:
@@ -285,8 +258,7 @@
      *      amount: <int>, // amount
      *      extra: <str>, // optional data from payment transaction
      *   }]
-     * @throws IndyException
->>>>>>> 723b0e10
+     * @throws IndyException Thrown if a call to the underlying SDK fails.
      */
     public static CompletableFuture<String> parseResponseWithFees(
             String paymentMethod,
@@ -302,13 +274,8 @@
      * @param wallet The wallet.
      * @param submitterDid DID of request sender
      * @param paymentAddress target payment address
-<<<<<<< HEAD
-     * @return Indy request for getting UTXO list for payment address
-     * @throws IndyException Thrown if a call to the underlying SDK fails.
-=======
      * @return Indy request for getting sources list for payment address
-     * @throws IndyException
->>>>>>> 723b0e10
+     * @throws IndyException Thrown if a call to the underlying SDK fails.
      */
     public static CompletableFuture<BuildGetPaymentSourcesRequestResult> buildGetPaymentSourcesRequest(
             Wallet wallet,
@@ -336,21 +303,6 @@
     }
 
     /**
-<<<<<<< HEAD
-     * Parses response for Indy request for getting UTXO list.
-     *
-     * Note this endpoint is EXPERIMENTAL. Function signature and behaviour may change
-     * in the future releases.
-     * @param paymentMethod Payment method to use (for example, 'sov')
-     * @param respJson response for Indy request for getting UTXO list
-     * @return parsed (payment method and node version agnostic) utxo info as json:
-     * [{
-     *    input: "str", // UTXO input
-     *    amount: int, // amount of tokens in this input
-     *    extra: "str", // optional data from payment transaction
-     * }]
-     * @throws IndyException Thrown if a call to the underlying SDK fails.
-=======
      * Parses response for Indy request for getting sources list.
      * 
      * @param paymentMethod payment method to use.
@@ -362,8 +314,7 @@
      *      amount: <int>, // amount
      *      extra: <str>, // optional data from payment transaction
      *   }]
-     * @throws IndyException
->>>>>>> 723b0e10
+     * @throws IndyException Thrown if a call to the underlying SDK fails.
      */
     public static CompletableFuture<String> parseGetPaymentSourcesResponse(
             String paymentMethod,
@@ -383,21 +334,6 @@
      * 
      * @param wallet The wallet.
      * @param submitterDid DID of request sender
-<<<<<<< HEAD
-     * @param inputsJson The list of UTXO inputs as json array:
-     *                      ["input1", ...]
-     *                      Note that each input should reference paymentAddress
-     * @param outputsJson The list of UTXO outputs as json array:
-     *                      [{
-     *                        paymentAddress: "str", // payment address used as output
-     *                        amount: int, // amount of tokens to transfer to this payment address
-     *                        extra: "str", // optional data
-     *                      }]
-     * @return
-     * payment_req_json - Indy request for doing tokens payment
-     * payment_method
-     * @throws IndyException Thrown if a call to the underlying SDK fails.
-=======
      * @param inputsJson The list of payment sources as json array:
      *   ["source1", ...]
      *   Note that each source should reference payment address
@@ -409,8 +345,7 @@
      * extra: // optional information for payment operation
      *
      * @return Indy request for doing payment
-     * @throws IndyException
->>>>>>> 723b0e10
+     * @throws IndyException Thrown if a call to the underlying SDK fails.
      */
     public static CompletableFuture<BuildPaymentReqResult> buildPaymentRequest(
             Wallet wallet,
@@ -445,19 +380,6 @@
     /**
      * Parses response for Indy request for payment txn.
      *
-<<<<<<< HEAD
-     * Note this endpoint is EXPERIMENTAL. Function signature and behaviour may change
-     * in the future releases.
-     * @param paymentMethod Payment method to use (for example, 'sov')
-     * @param respJson response for Indy request for payment txn
-     * @return parsed (payment method and node version agnostic) utxo info as json:
-     * [{
-     *    input: "str", // UTXO input
-     *    amount: int, // amount of tokens in this input
-     *    extra: "str", // optional data from payment transaction
-     * }]
-     * @throws IndyException Thrown if a call to the underlying SDK fails.
-=======
      * @param paymentMethod payment method to use
      * @param respJson response for Indy request for payment txn
      * @return parsed (payment method and node version agnostic) receipts info as json:
@@ -467,8 +389,7 @@
      *      amount: <int>, // amount
      *      extra: <str>, // optional data from payment transaction
      *   }]
-     * @throws IndyException
->>>>>>> 723b0e10
+     * @throws IndyException Thrown if a call to the underlying SDK fails.
      */
     public static CompletableFuture<String> parsePaymentResponse (
             String paymentMethod,
@@ -483,16 +404,6 @@
      *
      * @param wallet The wallet.
      * @param submitterDid DID of request sender
-<<<<<<< HEAD
-     * @param outputsJson The list of UTXO outputs as json array:
-     *                      [{
-     *                        paymentAddress: "str", // payment address used as output
-     *                        amount: int, // amount of tokens to transfer to this payment address
-     *                        extra: "str", // optional data
-     *                      }]
-     * @return Indy request for doing tokens minting
-     * @throws IndyException Thrown if a call to the underlying SDK fails.
-=======
      * @param outputsJson The list of outputs as json array:
      *   [{
      *     recipient: <str>, // payment address of recipient
@@ -502,8 +413,7 @@
      * extra: // optional information for payment operation
      *
      * @return Indy request for doing minting
-     * @throws IndyException
->>>>>>> 723b0e10
+     * @throws IndyException Thrown if a call to the underlying SDK fails.
      */
     public static CompletableFuture<BuildMintReqResult> buildMintRequest(
             Wallet wallet,
@@ -537,11 +447,7 @@
      *
      * @param wallet The wallet.
      * @param submitterDid DID of request sender
-<<<<<<< HEAD
-     * @param paymentMethod Payment method to use (for example, 'sov')
-=======
      * @param paymentMethod payment method to use
->>>>>>> 723b0e10
      * @param feesJson {
      *   txnType1: amount1,
      *   txnType2: amount2,
@@ -584,11 +490,7 @@
      *
      * @param wallet The wallet.
      * @param submitterDid DID of request sender
-<<<<<<< HEAD
-     * @param paymentMethod Payment method to use (for example, 'sov')
-=======
      * @param paymentMethod payment method to use
->>>>>>> 723b0e10
      * @return Indy request for getting fees for transactions in the ledger
      * @throws IndyException Thrown if a call to the underlying SDK fails.
      */
@@ -620,13 +522,8 @@
     /**
      * Parses response for Indy request for getting fees
      *
-<<<<<<< HEAD
-     * Note this endpoint is EXPERIMENTAL. Function signature and behaviour may change
-     * in the future releases.
+     * @param paymentMethod payment method to use
      * @param paymentMethod Payment method to use (for example, 'sov')
-=======
-     * @param paymentMethod payment method to use
->>>>>>> 723b0e10
      * @param respJson response for Indy request for getting fees
      * @return fees_json {
      *   txnType1: amount1,
