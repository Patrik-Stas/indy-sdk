package org.hyperledger.indy.sdk;

import java.io.File;

import com.sun.jna.*;
import com.sun.jna.ptr.PointerByReference;

public abstract class LibIndy {

	public static final String LIBRARY_NAME = "indy";

	/*
	 * Native library interface
	 */

	/**
	 * JNA method signatures for calling SDK function.
	 */
	public interface API extends Library {

		// pool.rs

		public int indy_create_pool_ledger_config(int command_handle, String config_name, String config, Callback cb);
		public int indy_open_pool_ledger(int command_handle, String config_name, String config, Callback cb);
		public int indy_refresh_pool_ledger(int command_handle, int handle, Callback cb);
		public int indy_close_pool_ledger(int command_handle, int handle, Callback cb);
		public int indy_delete_pool_ledger_config(int command_handle, String config_name, Callback cb);
		public int indy_set_protocol_version(int command_handle, int protocol_version, Callback cb);

		// wallet.rs

		public int indy_create_wallet(int command_handle, String config, String credentials, Callback cb);
		public int indy_open_wallet(int command_handle, String config, String credentials, Callback cb);
		public int indy_close_wallet(int command_handle, int handle, Callback cb);
		public int indy_delete_wallet(int command_handle, String config, String credentials, Callback cb);
		public int indy_export_wallet(int command_handle, int handle, String exportConfigJson, Callback cb);
		public int indy_import_wallet(int command_handle, String config, String credentials, String importConfigJson, Callback cb);
		public int indy_generate_wallet_key(int command_handle, String config, Callback cb);

		// ledger.rs

		public int indy_sign_and_submit_request(int command_handle, int pool_handle, int wallet_handle, String submitter_did, String request_json, Callback cb);
		public int indy_submit_request(int command_handle, int pool_handle, String request_json, Callback cb);
		public int indy_submit_action(int command_handle, int pool_handle, String request_json, String nodes, int timeout, Callback cb);
		public int indy_sign_request(int command_handle, int wallet_handle, String submitter_did, String request_json, Callback cb);
		public int indy_multi_sign_request(int command_handle, int wallet_handle, String submitter_did, String request_json, Callback cb);
		public int indy_build_get_ddo_request(int command_handle, String submitter_did, String target_did, Callback cb);
		public int indy_build_nym_request(int command_handle, String submitter_did, String target_did, String verkey, String alias, String role, Callback cb);
		public int indy_build_attrib_request(int command_handle, String submitter_did, String target_did, String hash, String raw, String enc, Callback cb);
		public int indy_build_get_attrib_request(int command_handle, String submitter_did, String target_did, String raw, String hash, String enc, Callback cb);
		public int indy_build_get_nym_request(int command_handle, String submitter_did, String target_did, Callback cb);
		public int indy_build_schema_request(int command_handle, String submitter_did, String data, Callback cb);
		public int indy_build_get_schema_request(int command_handle, String submitter_did, String id, Callback cb);
		public int indy_parse_get_schema_response(int command_handle, String get_schema_response, Callback cb);
		public int indy_build_cred_def_request(int command_handle, String submitter_did, String data, Callback cb);
		public int indy_build_get_cred_def_request(int command_handle, String submitter_did, String id, Callback cb);
		public int indy_parse_get_cred_def_response(int command_handle, String get_cred_def_response, Callback cb);
		public int indy_build_node_request(int command_handle, String submitter_did, String target_did, String data, Callback cb);
		public int indy_build_get_validator_info_request(int command_handle, String submitter_did, Callback cb);
		public int indy_build_get_txn_request(int command_handle, String submitter_did, String ledger_type, int data, Callback cb);
		public int indy_build_pool_config_request(int command_handle, String submitter_did, boolean writes, boolean force, Callback cb);
		public int indy_build_pool_restart_request(int command_handle, String submitter_did, String action, String datetime, Callback cb);
		public int indy_build_pool_upgrade_request(int command_handle, String submitter_did, String name, String version, String action, String sha256, int timeout, String schedule, String justification, boolean reinstall, boolean force, String package_, Callback cb);
		public int indy_build_revoc_reg_def_request(int command_handle, String submitter_did, String data, Callback cb);
		public int indy_build_get_revoc_reg_def_request(int command_handle, String submitter_did, String id, Callback cb);
		public int indy_parse_get_revoc_reg_def_response(int command_handle, String get_revoc_ref_def_response, Callback cb);
		public int indy_build_revoc_reg_entry_request(int command_handle, String submitter_did, String revoc_reg_def_id, String rev_def_type, String value, Callback cb);
		public int indy_build_get_revoc_reg_request(int command_handle, String submitter_did, String revoc_reg_def_id, long timestamp, Callback cb);
		public int indy_parse_get_revoc_reg_response(int command_handle, String get_revoc_reg_response, Callback cb);
		public int indy_build_get_revoc_reg_delta_request(int command_handle, String submitter_did, String revoc_reg_def_id, long from, long to, Callback cb);
		public int indy_parse_get_revoc_reg_delta_response(int command_handle, String get_revoc_reg_delta_response, Callback cb);
		public int indy_get_response_metadata(int command_handle, String response, Callback cb);
<<<<<<< HEAD
		public int indy_build_auth_rule_request(int command_handle, String submitter_did, String auth_type, String auth_action, String field, String old_value, String new_value, String constraint, Callback cb);
		public int indy_build_get_auth_rule_request(int command_handle, String submitter_did, String auth_type, String auth_action, String field, String old_value, String new_value, Callback cb);
=======
		public int indy_build_auth_rule_request(int command_handle, String submitter_did, String txn_type, String action, String field, String old_value, String new_value, String constraint, Callback cb);
>>>>>>> 4b5c4b2a

		// did.rs

		public int indy_create_and_store_my_did(int command_handle, int wallet_handle, String did_json, Callback cb);
		public int indy_replace_keys_start(int command_handle, int wallet_handle, String did, String identity_json, Callback cb);
		public int indy_replace_keys_apply(int command_handle, int wallet_handle, String did, Callback cb);
		public int indy_store_their_did(int command_handle, int wallet_handle, String identity_json, Callback cb);
		public int indy_key_for_did(int command_handle, int pool_handle, int wallet_handle, String did, Callback cb);
        public int indy_key_for_local_did(int command_handle, int wallet_handle, String did, Callback cb);
		public int indy_set_endpoint_for_did(int command_handle, int wallet_handle, String did, String address, String transportKey, Callback cb);
		public int indy_get_endpoint_for_did(int command_handle, int wallet_handle, int pool_handle, String did, Callback cb);
		public int indy_set_did_metadata(int command_handle, int wallet_handle, String did, String metadata, Callback cb);
		public int indy_get_did_metadata(int command_handle, int wallet_handle, String did, Callback cb);
		public int indy_get_my_did_with_meta(int command_handle, int wallet_handle, String did, Callback cb);
		public int indy_list_my_dids_with_meta(int command_handle, int wallet_handle, Callback cb);
		public int indy_abbreviate_verkey(int command_handle, String did, String full_verkey, Callback cb);

		// crypto.rs

		public int indy_create_key(int command_handle, int wallet_handle, String key_json, Callback cb);
		public int indy_set_key_metadata(int command_handle, int wallet_handle, String verkey, String metadata, Callback cb);
		public int indy_get_key_metadata(int command_handle, int wallet_handle, String verkey, Callback cb);
		public int indy_crypto_sign(int command_handle, int wallet_handle, String my_vk, byte[] message_raw, int message_len, Callback cb);
		public int indy_crypto_verify(int command_handle, String their_vk, byte[] message_raw, int message_len, byte[] signature_raw, int signature_len, Callback cb);
		public int indy_crypto_auth_crypt(int command_handle, int wallet_handle, String my_vk, String their_vk, byte[] message_raw, int message_len, Callback cb);
		public int indy_crypto_auth_decrypt(int command_handle, int wallet_handle, String my_vk, byte[] encrypted_msg_raw, int encrypted_msg_len, Callback cb);
		public int indy_crypto_anon_crypt(int command_handle, String their_vk, byte[] message_raw, int message_len, Callback cb);
		public int indy_crypto_anon_decrypt(int command_handle, int wallet_handle, String my_vk, byte[] encrypted_msg_raw, int encrypted_msg_len, Callback cb);
		public int indy_pack_message(int command_handle, int wallet_handle, byte[] message, int message_len, String receiver_keys, String sender, Callback cb);
		public int indy_unpack_message(int command_handle, int wallet_handle, byte[] jwe_data, int jwe_len, Callback cb);

		// anoncreds.rs

		public int indy_issuer_create_schema(int command_handle, String issuer_did, String name, String version, String attr_names, Callback cb);
		public int indy_issuer_create_and_store_credential_def(int command_handle, int wallet_handle, String issuer_did, String schema_json, String tag, String signature_type, String config_json, Callback cb);
		public int indy_issuer_create_and_store_revoc_reg(int command_handle, int wallet_handle, String issuer_did, String revoc_def_type, String tag, String cred_def_id, String config_json, int blob_storage_writer_handle, Callback cb);
		public int indy_issuer_create_credential_offer(int command_handle, int wallet_handle, String cred_def_id, Callback cb);
		public int indy_issuer_create_credential(int command_handle, int wallet_handle, String cred_offer_json, String cred_req_json, String cred_values_json, String rev_reg_id, int blob_storage_reader_handle, Callback cb);
		public int indy_issuer_revoke_credential(int command_handle, int wallet_handle, int blob_storage_reader_handle, String rev_reg_id, String cred_revoc_id, Callback cb);
//		public int indy_issuer_recover_credential(int command_handle, int wallet_handle, int blob_storage_reader_handle, String rev_reg_id, String cred_revoc_id, Callback cb);
		public int indy_issuer_merge_revocation_registry_deltas(int command_handle, String rev_reg_delta_json, String other_rev_reg_delta_json, Callback cb);
		public int indy_prover_create_master_secret(int command_handle, int wallet_handle, String master_secret_id, Callback cb);
		public int indy_prover_create_credential_req(int command_handle, int wallet_handle, String prover_did, String cred_offer_json, String cred_def_json, String master_secret_id, Callback cb);
		public int indy_prover_store_credential(int command_handle, int wallet_handle, String cred_id, String cred_req_metadata_json, String cred_json, String cred_def_json, String rev_reg_def_json, Callback cb);
		public int indy_prover_get_credentials(int command_handle, int wallet_handle, String filter_json, Callback cb);
		public int indy_prover_get_credential(int command_handle, int wallet_handle, String cred_id, Callback cb);
		public int indy_prover_search_credentials(int command_handle, int wallet_handle, String query_json, Callback cb);
		public int indy_prover_fetch_credentials(int command_handle, int search_handle, int count, Callback cb);
		public int indy_prover_close_credentials_search(int command_handle, int search_handle, Callback cb);
		public int indy_prover_get_credentials_for_proof_req(int command_handle, int wallet_handle, String proof_request_json, Callback cb);
		public int indy_prover_search_credentials_for_proof_req(int command_handle, int wallet_handle, String proof_request_json, String extra_query_json, Callback cb);
		public int indy_prover_fetch_credentials_for_proof_req(int command_handle, int search_handle, String item_referent, int count, Callback cb);
		public int indy_prover_close_credentials_search_for_proof_req(int command_handle, int search_handle, Callback cb);
		public int indy_prover_create_proof(int command_handle, int wallet_handle, String proof_req_json, String requested_credentials_json, String master_secret_name, String schemas_json, String credential_defs_json, String rev_infos_json, Callback cb);
		public int indy_verifier_verify_proof(int command_handle, String proof_request_json, String proof_json, String schemas_json, String cred_defs_jsons, String rev_reg_defs_json, String revoc_regs_json, Callback cb);
		public int indy_create_revocation_state(int command_handle, int blob_storage_reader_handle, String rev_reg_def_json, String rev_reg_delta_json, long timestamp, String cred_rev_id, Callback cb);
		public int indy_update_revocation_state(int command_handle, int blob_storage_reader_handle, String rev_state_json, String rev_reg_def_json, String rev_reg_delta_json, long timestamp, String cred_rev_id, Callback cb);


		// pairwise.rs

		public int indy_is_pairwise_exists(int command_handle, int wallet_handle, String their_did, Callback cb);
		public int indy_create_pairwise(int command_handle, int wallet_handle, String their_did, String my_did, String metadata, Callback cb);
		public int indy_list_pairwise(int command_handle, int wallet_handle, Callback cb);
		public int indy_get_pairwise(int command_handle, int wallet_handle, String their_did, Callback cb);
		public int indy_set_pairwise_metadata(int command_handle, int wallet_handle, String their_did, String metadata, Callback cb);

		// blob_storage.rs
		public int indy_open_blob_storage_reader(int command_handle, String type, String config_json, Callback cb);
		public int indy_open_blob_storage_writer(int command_handle, String type, String config_json, Callback cb);

		// non_secrets.rs
		public int indy_add_wallet_record(int command_handle, int wallet_handle, String type, String id, String value, String tags_json, Callback cb);
		public int indy_update_wallet_record_value(int command_handle, int wallet_handle, String type, String id, String value, Callback cb);
		public int indy_update_wallet_record_tags(int command_handle, int wallet_handle, String type, String id, String tags_json, Callback cb);
		public int indy_add_wallet_record_tags(int command_handle, int wallet_handle, String type, String id, String tags_json, Callback cb);
		public int indy_delete_wallet_record_tags(int command_handle, int wallet_handle, String type, String id, String tag_names_json, Callback cb);
		public int indy_delete_wallet_record(int command_handle, int wallet_handle, String type, String id, Callback cb);
		public int indy_get_wallet_record(int command_handle, int wallet_handle, String type, String id, String options_json, Callback cb);
		public int indy_open_wallet_search(int command_handle, int wallet_handle, String type, String query_json, String options_json, Callback cb);
		public int indy_fetch_wallet_search_next_records(int command_handle, int wallet_handle, int wallet_search_handle, int count, Callback cb);
		public int indy_close_wallet_search(int command_handle, int wallet_search_handle, Callback cb);

		// payments.rs
		int indy_create_payment_address(int command_handle, int wallet_handle, String payment_method, String config, Callback cb);
		int indy_list_payment_addresses(int command_handle, int wallet_handle, Callback cb);
		int indy_add_request_fees(int command_handle, int wallet_handle, String submitter_did, String req_json, String inputs_json, String outputs_json, String extra, Callback cb);
		int indy_parse_response_with_fees(int command_handle, String payment_method, String resp_json, Callback cb);
		int indy_build_get_payment_sources_request(int command_handle, int wallet_handle, String submitter_did, String payment_address, Callback cb);
		int indy_parse_get_payment_sources_response(int command_handle, String payment_method, String resp_json, Callback cb);
		int indy_build_payment_req(int command_handle, int wallet_handle, String submitter_did, String inputs_json, String outputs_json, String extra, Callback cb);
		int indy_parse_payment_response(int command_handle, String payment_method, String resp_json, Callback cb);
		int indy_build_mint_req(int command_handle, int wallet_handle, String submitter_did, String outputs_json, String extra, Callback cb);
		int indy_build_set_txn_fees_req(int command_handle, int wallet_handle, String submitter_did, String payment_method, String fees_json, Callback cb);
		int indy_build_get_txn_fees_req(int command_handle, int wallet_handle, String submitter_did, String payment_method, Callback cb);
		int indy_parse_get_txn_fees_response(int command_handle, String payment_method, String resp_json, Callback cb);
		int indy_build_verify_payment_req(int command_handle, int wallet_handle, String submitter_did, String receipt, Callback cb);
		int indy_parse_verify_payment_response(int command_handle, String payment_method, String resp_json, Callback cb);

		int indy_set_logger(Pointer context, Callback enabled, Callback log, Callback flush);

		int indy_set_runtime_config(String config);
		int indy_get_current_error(PointerByReference error);

	}

	/*
	 * Initialization
	 */

	public static API api = null;

	static {

		try {

			init();
		} catch (UnsatisfiedLinkError ex) {

			// Library could not be found in standard OS locations.
			// Call init(File file) explicitly with absolute library path.
		}
	}

	/**
	 * Initializes the API with the path to the C-Callable library.
	 *
	 * @param searchPath The path to the directory containing the C-Callable library file.
	 */
	public static void init(String searchPath) {

		NativeLibrary.addSearchPath(LIBRARY_NAME, searchPath);
		api = Native.loadLibrary(LIBRARY_NAME, API.class);
		initLogger();
	}

	/**
	 * Initializes the API with the path to the C-Callable library.
	 * Warning: This is not platform-independent.
	 *
	 * @param file The absolute path to the C-Callable library file.
	 */
	public static void init(File file) {

		api = Native.loadLibrary(file.getAbsolutePath(), API.class);
		initLogger();
	}

	/**
	 * Initializes the API with the default library.
	 */
	public static void init() {

		api = Native.loadLibrary(LIBRARY_NAME, API.class);
		initLogger();
	}

	/**
	 * Indicates whether or not the API has been initialized.
	 *
	 * @return true if the API is initialize, otherwise false.
	 */
	public static boolean isInitialized() {

		return api != null;
	}

	private static class Logger {
		private static Callback enabled = null;

		private static Callback log = new Callback() {

			@SuppressWarnings({"unused", "unchecked"})
			public void callback(Pointer context, int level, String target, String message, String module_path, String file, int line) {
				 org.slf4j.Logger logger = org.slf4j.LoggerFactory.getLogger(String.format("%s.native.%s", LibIndy.class.getName(), target.replace("::", ".")));

				String logMessage = String.format("%s:%d | %s", file, line, message);

				switch (level) {
					case 1:
						logger.error(logMessage);
						break;
					case 2:
						logger.warn(logMessage);
						break;
					case 3:
						logger.info(logMessage);
						break;
					case 4:
						logger.debug(logMessage);
						break;
					case 5:
						logger.trace(logMessage);
						break;
					default:
						break;
				}
			}
		};

		private static Callback flush = null;
	}

	private static void initLogger() {
		api.indy_set_logger(null, Logger.enabled, Logger.log, Logger.flush);
	}

	/**
	 * Set libindy runtime configuration. Can be optionally called to change current params.
	 *
	 * @param config config: {
	 *     "crypto_thread_pool_size": Optional[int] - size of thread pool for the most expensive crypto operations. (4 by default)
	 *     "collect_backtrace": Optional[bool] - whether errors backtrace should be collected.
	 *         Capturing of backtrace can affect library performance.
	 *         NOTE: must be set before invocation of any other API functions.
	 *  }
	 */
	public static void setRuntimeConfig(String config) {
		api.indy_set_runtime_config(config);
	}
}<|MERGE_RESOLUTION|>--- conflicted
+++ resolved
@@ -70,12 +70,8 @@
 		public int indy_build_get_revoc_reg_delta_request(int command_handle, String submitter_did, String revoc_reg_def_id, long from, long to, Callback cb);
 		public int indy_parse_get_revoc_reg_delta_response(int command_handle, String get_revoc_reg_delta_response, Callback cb);
 		public int indy_get_response_metadata(int command_handle, String response, Callback cb);
-<<<<<<< HEAD
-		public int indy_build_auth_rule_request(int command_handle, String submitter_did, String auth_type, String auth_action, String field, String old_value, String new_value, String constraint, Callback cb);
+		public int indy_build_auth_rule_request(int command_handle, String submitter_did, String txn_type, String action, String field, String old_value, String new_value, String constraint, Callback cb);
 		public int indy_build_get_auth_rule_request(int command_handle, String submitter_did, String auth_type, String auth_action, String field, String old_value, String new_value, Callback cb);
-=======
-		public int indy_build_auth_rule_request(int command_handle, String submitter_did, String txn_type, String action, String field, String old_value, String new_value, String constraint, Callback cb);
->>>>>>> 4b5c4b2a
 
 		// did.rs
 
