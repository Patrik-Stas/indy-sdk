--- conflicted
+++ resolved
@@ -1,10 +1,3 @@
-<<<<<<< HEAD
-from tests.utils import pool
-from indy_sdk.pool import open_pool_ledger
-from indy_sdk.error import ErrorCode, IndyError
-
-=======
->>>>>>> 7fc4ce83
 import pytest
 
 from indy import pool
