--- conflicted
+++ resolved
@@ -1,24 +1,10 @@
 from tests.utils import pool
 from indy.pool import refresh_pool_ledger
 import pytest
-<<<<<<< HEAD
-
-
-@pytest.fixture(autouse=True)
-def before_after_each():
-    storage.cleanup()
-    yield
-    storage.cleanup()
-=======
->>>>>>> f05b3c32
 
 
 @pytest.mark.asyncio
 async def test_refresh_pool_ledger_works():
     handle = await pool.create_and_open_pool_ledger("refresh_pool_ledger_works")
-<<<<<<< HEAD
     await refresh_pool_ledger(handle)
-=======
-    await refresh_pool_ledger(handle)
-    await pool.close_pool_ledger(handle)
->>>>>>> f05b3c32
+    await pool.close_pool_ledger(handle)